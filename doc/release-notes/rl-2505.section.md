--- conflicted
+++ resolved
@@ -194,11 +194,9 @@
 
 - `mkBinaryCache` now defaults to using `zstd` compression for the binary caches it creates. The previous `xz` compression method can be used by passing `compression = "xz";`.
 
-<<<<<<< HEAD
 - `nodejs_latest` was updated from 23.x to 24.x. `nodejs_23` has been removed in favor of `nodejs_24`.
-=======
+
 - `nodejs_18` package was removed due to upstream End-of-Life in April 2025.
->>>>>>> dac53d8d
 
 - `nodePackages."@commitlint/config-conventional"` has been removed, as it is a library, and projects should depend on it instead.
 
