--- conflicted
+++ resolved
@@ -13,11 +13,7 @@
 
 <!-- To avoid merge conflicts, consider adding your item at an arbitrary place in the list instead. -->
 
-<<<<<<< HEAD
-- The `boot.readOnlyNixStore` has been removed. Control over bind mount options on `/nix/store` is now offered by the `boot.nixStoreMountOpts` option.
-=======
 - The `offrss` package was removed due to lack of upstream maintenance since 2012. It's recommended for users to migrate to another RSS reader
->>>>>>> bf8cde15
 
 ## Other Notable Changes {#sec-nixpkgs-release-25.11-notable-changes}
 
