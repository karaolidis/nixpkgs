# Nixpkgs 25.11 ("Xantusia", 2025.11/??) {#sec-nixpkgs-release-25.11}

## Highlights {#sec-nixpkgs-release-25.11-highlights}
<!-- To avoid merge conflicts, consider adding your item at an arbitrary place in the list instead. -->

- The initial work to support native compilation on LoongArch64 has completed, with further changes currently
  in preparation. In accordance with the [Software Development and Build Convention for LoongArch Architectures](https://github.com/loongson/la-softdev-convention),
  this release sets the default march level to `la64v1.0`, covering the desktop and server processors of 3X5000
  and newer series. However, embedded chips without LSX (Loongson SIMD eXtension), such as 2K0300 SoC, are not
  supported. `pkgsCross.loongarch64-linux-embedded` can be used to build software and systems for these platforms.

## Backward Incompatibilities {#sec-nixpkgs-release-25.11-incompatibilities}

<!-- To avoid merge conflicts, consider adding your item at an arbitrary place in the list instead. -->

- The `offrss` package was removed due to lack of upstream maintenance since 2012. It's recommended for users to migrate to another RSS reader

- `base16-builder` node package has been removed due to lack of upstream maintenance.
- `gentium` package now provides `Gentium-*.ttf` files, and not `GentiumPlus-*.ttf` files like before. The font identifiers `Gentium Plus*` are available in the `gentium-plus` package, and if you want to use the more recently updated package `gentium` [by sil](https://software.sil.org/gentium/), you should update your configuration files to use the `Gentium` font identifier.
- `space-orbit` package has been removed due to lack of upstream maintenance. Debian upstream stopped tracking it in 2011.

- `gnome-keyring` no longer ships with an SSH agent anymore because it has been deprecated upstream. You should use `gcr_4` instead, which provides the same features. More information on why this was done can be found on [the relevant GCR upstream PR](https://gitlab.gnome.org/GNOME/gcr/-/merge_requests/67).

## Other Notable Changes {#sec-nixpkgs-release-25.11-notable-changes}

<!-- To avoid merge conflicts, consider adding your item at an arbitrary place in the list instead. -->

- Added `rewriteURL` attribute to the nixpkgs `config`, to allow for rewriting the URLs downloaded by `fetchurl`.

- New hardening flags, `strictflexarrays1` and `strictflexarrays3` were made available, corresponding to the gcc/clang options `-fstrict-flex-arrays=1` and `-fstrict-flex-arrays=3` respectively.

- `vmalert` now supports multiple instances with the option `services.vmalert.instances."".enable`
<<<<<<< HEAD
=======
  et al..
- `gramps` has been updated to 6.0.0
  Upstream recommends [backing up your Family Trees](https://gramps-project.org/wiki/index.php/Gramps_6.0_Wiki_Manual_-_Manage_Family_Trees#Backing_up_a_Family_Tree) before upgrading.
>>>>>>> 26be80f3

## Nixpkgs Library {#sec-nixpkgs-release-25.11-lib}

<!-- To avoid merge conflicts, consider adding your item at an arbitrary place in the list instead. -->

### Breaking changes {#sec-nixpkgs-release-25.11-lib-breaking}

- Create the first release note entry in this section!


### Deprecations {#sec-nixpkgs-release-25.11-lib-deprecations}

- Create the first release note entry in this section!


### Additions and Improvements {#sec-nixpkgs-release-25.11-lib-additions-improvements}

- `neovim`: Added support for the `vim.o.exrc` option, the `VIMINIT` environment variable, and sourcing of `sysinit.vim`.

  See the neovim help page [`:help startup`](https://neovim.io/doc/user/starting.html#startup) for more information, as well as [the nixpkgs neovim wrapper documentation](#neovim-custom-configuration).<|MERGE_RESOLUTION|>--- conflicted
+++ resolved
@@ -29,13 +29,8 @@
 
 - New hardening flags, `strictflexarrays1` and `strictflexarrays3` were made available, corresponding to the gcc/clang options `-fstrict-flex-arrays=1` and `-fstrict-flex-arrays=3` respectively.
 
-- `vmalert` now supports multiple instances with the option `services.vmalert.instances."".enable`
-<<<<<<< HEAD
-=======
-  et al..
 - `gramps` has been updated to 6.0.0
   Upstream recommends [backing up your Family Trees](https://gramps-project.org/wiki/index.php/Gramps_6.0_Wiki_Manual_-_Manage_Family_Trees#Backing_up_a_Family_Tree) before upgrading.
->>>>>>> 26be80f3
 
 ## Nixpkgs Library {#sec-nixpkgs-release-25.11-lib}
 
