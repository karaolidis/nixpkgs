--- conflicted
+++ resolved
@@ -21,11 +21,9 @@
 
 <!-- To avoid merge conflicts, consider adding your item at an arbitrary place in the list instead. -->
 
-<<<<<<< HEAD
+- Added `rewriteURL` attribute to the nixpkgs `config`, to allow for rewriting the URLs downloaded by `fetchurl`.
+
 - New hardening flags, `strictflexarrays1` and `strictflexarrays3` were made available, corresponding to the gcc/clang options `-fstrict-flex-arrays=1` and `-fstrict-flex-arrays=3` respectively.
-=======
-- Added `rewriteURL` attribute to the nixpkgs `config`, to allow for rewriting the URLs downloaded by `fetchurl`.
->>>>>>> b876e32b
 
 ## Nixpkgs Library {#sec-nixpkgs-release-25.11-lib}
 
