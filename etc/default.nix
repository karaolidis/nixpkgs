--- conflicted
+++ resolved
@@ -1,12 +1,5 @@
-<<<<<<< HEAD
 # produce a script to generate /etc
 {config, pkgs, ...}:
-=======
-{ config, pkgs, upstartJobs, systemPath, wrapperDir
-, defaultShell, extraEtc, nixEnvVars, modulesTree, nssModulesPath, binsh
-, kdePackages
-}:
->>>>>>> d9b6234e
 
 ###### interface
 let
@@ -26,12 +19,23 @@
           List of files that have to be linked in /etc.
         ";
       };
+
+      # !!! This should be moved outside of /etc/default.nix.
+      shellInit = mkOption {
+        default = "";
+        example = ''export PATH=/godi/bin/:$PATH'';
+        description = "
+          Script used to initialized user shell environments.
+        ";
+        merge = pkgs.lib.mergeStringOption;
+      };
     };
   };
 in
 
 ###### implementation
 let
+  shellInit = config.environment.shellInit;
   nixEnvVars = config.nix.envVars;
   modulesTree = config.system.modulesTree;
   nssModulesPath = config.system.nssModules.path;
@@ -51,17 +55,7 @@
 
   pamConsolePerms = ./security/console.perms;
 
-<<<<<<< HEAD
   # These should be moved into the corresponding configuration files.
-=======
-
-in
-
-    
-import ../helpers/make-etc.nix {
-  inherit (pkgs) stdenv;
-
->>>>>>> d9b6234e
   configFiles = [
     { # TCP/UDP port assignments.
       source = pkgs.iana_etc + "/etc/services";
@@ -131,12 +125,7 @@
         inherit (pkgs) glibc;
         timeZone = config.time.timeZone;
         defaultLocale = config.i18n.defaultLocale;
-        inherit nixEnvVars;
-        # !!! in the modular NixOS these should be declared by the KDE
-        # component.
-        kdeDirs = pkgs.lib.concatStringsSep ":" kdePackages;
-        xdgConfigDirs = pkgs.lib.makeSearchPath "etc/xdg" kdePackages;
-        xdgDataDirs = pkgs.lib.makeSearchPath "share" kdePackages;
+        inherit nixEnvVars shellInit;
       };
       target = "bashrc";      
     }
