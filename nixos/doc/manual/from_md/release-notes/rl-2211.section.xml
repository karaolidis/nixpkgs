<section xmlns="http://docbook.org/ns/docbook" xmlns:xlink="http://www.w3.org/1999/xlink" xml:id="sec-release-22.11">
  <title>Release 22.11 (“Raccoon”, 2022.11/30)</title>
  <para>
    The NixOS release team is happy to announce a new version of NixOS
    22.11. NixOS is both a Linux distribution, and a set of packages
    usable on other Linux systems and macOS.
  </para>
  <para>
    This release is supported until the end of June 2023, handing over
    to NixOS 23.05.
  </para>
  <para>
    To upgrade to the latest release follow the
    <link linkend="sec-upgrading">upgrade chapter</link>.
  </para>
  <section xml:id="sec-release-22.11-highlights">
    <title>Highlights</title>
    <para>
      In addition to numerous new and upgraded packages, this release
      includes the following highlights:
    </para>
    <itemizedlist>
      <listitem>
        <para>
          Software that uses the <literal>crypt</literal> password
          hashing API is now using the implementation provided by
          <link xlink:href="https://github.com/besser82/libxcrypt"><literal>libxcrypt</literal></link>
          instead of glibc’s, which enables support for more secure
          algorithms.
        </para>
        <itemizedlist spacing="compact">
          <listitem>
            <para>
              Support for algorithms that <literal>libxcrypt</literal>
              <link xlink:href="https://github.com/besser82/libxcrypt/blob/v4.4.28/lib/hashes.conf#L41">does
              not consider strong</link> are
              <emphasis role="strong">deprecated</emphasis> as of this
              release, and will be removed in NixOS 23.05.
            </para>
          </listitem>
          <listitem>
            <para>
              This includes system login passwords. Given this, we
              <emphasis role="strong">strongly encourage</emphasis> all
              users to update their system passwords, as you will be
              unable to login if password hashes are not migrated by the
              time their support is removed.
            </para>
            <itemizedlist spacing="compact">
              <listitem>
                <para>
                  When using
                  <literal>users.users.&lt;name&gt;.hashedPassword</literal>
                  to configure user passwords, run
                  <literal>mkpasswd</literal>, and use the yescrypt hash
                  that is provided as the new value.
                </para>
              </listitem>
              <listitem>
                <para>
                  On the other hand, for interactively configured user
                  passwords, simply re-set the passwords for all users
                  with <literal>passwd</literal>.
                </para>
              </listitem>
              <listitem>
                <para>
                  This release introduces warnings for the use of
                  deprecated hash algorithms for both methods of
                  configuring passwords. To make sure you migrated
                  correctly, run
                  <literal>nixos-rebuild switch</literal>.
                </para>
              </listitem>
            </itemizedlist>
          </listitem>
        </itemizedlist>
      </listitem>
      <listitem>
        <para>
          The NixOS documentation is now generated from markdown. While
          docbook is still part of the documentation build process, it’s
          a big step towards the full migration.
        </para>
      </listitem>
      <listitem>
        <para>
          <literal>aarch64-linux</literal> is now included in the
          <literal>nixos-22.11</literal> and
          <literal>nixos-22.11-small</literal> channels. This means that
          when those channel update, both
          <literal>x86_64-linux</literal> and
          <literal>aarch64-linux</literal> will be available in the
          binary cache.
        </para>
      </listitem>
      <listitem>
        <para>
          <literal>aarch64-linux</literal> ISOs are now available on the
          <link xlink:href="https://nixos.org/download.html">downloads
          page</link>.
        </para>
      </listitem>
      <listitem>
        <para>
          <literal>nsncd</literal> is now available as a replacement of
          <literal>nscd</literal>.
        </para>
        <para>
          <literal>nscd</literal> is responsible for resolving
          hostnames, users and more in NixOS and has been a long
          standing source of bugs, such as sporadic network freezes.
        </para>
        <para>
          More context in this
          <link xlink:href="https://github.com/NixOS/nixpkgs/issues/135888">issue</link>.
        </para>
        <para>
          Help us test the new implementation by setting
          <literal>services.nscd.enableNsncd</literal> to
          <literal>true</literal>.
        </para>
        <para>
          We plan to use <literal>nsncd</literal> by default in NixOS
          23.05.
        </para>
      </listitem>
      <listitem>
        <para>
          Linode cloud images are now supported by importing
          <literal>${modulesPath}/virtualisation/linode-image.nix</literal>
          and accessing <literal>system.build.linodeImage</literal> on
          the output.
        </para>
      </listitem>
      <listitem>
        <para>
          <literal>hardware.nvidia</literal> has a new option,
          <literal>hardware.nvidia.open</literal>, that can be used to
          enable the usage of NVIDIA’s open-source kernel driver. Note
          that the driver’s support for GeForce and Workstation GPUs is
          still alpha quality, see
          <link xlink:href="https://developer.nvidia.com/blog/nvidia-releases-open-source-gpu-kernel-modules/">the
          release announcement</link> for more information.
        </para>
      </listitem>
      <listitem>
        <para>
          The <literal>emacs</literal> package now makes use of native
          compilation which means:
        </para>
        <itemizedlist spacing="compact">
          <listitem>
            <para>
              Emacs packages from Nixpkgs, builtin or not, will do
              native compilation ahead of time so you can enjoy the
              benefit of native compilation without compiling them on
              you machine;
            </para>
          </listitem>
          <listitem>
            <para>
              Emacs packages from somewhere else, e.g.
              <literal>package-install</literal>, will perform
              asynchronously deferred native compilation. If you do not
              want this, maybe to avoid CPU consumption for compilation,
              you can use
              <literal>(setq native-comp-deferred-compilation nil)</literal>
              to disable it while still benefiting from native
              compilation for packages from Nixpkgs.
            </para>
          </listitem>
        </itemizedlist>
      </listitem>
    </itemizedlist>
  </section>
  <section xml:id="sec-release-22.11-internal">
    <title>Internal changes</title>
    <itemizedlist>
      <listitem>
        <para>
          Haskell <literal>ghcWithPackages</literal> is now up to 15
          times faster to evaluate, thanks to changing
          <literal>lib.closePropagation</literal> from a quadratic to
          linear complexity. Please see backward incompatibilities notes
          below.
          <link xlink:href="https://github.com/NixOS/nixpkgs/pull/194391">https://github.com/NixOS/nixpkgs/pull/194391</link>
        </para>
      </listitem>
      <listitem>
        <para>
          For cross-compilation targets that can also run on the
          building machine, we now run tests. This, for example, is the
          case for the <literal>pkgsStatic</literal> and
          <literal>pkgsLLVM</literal> package sets or i686 packages on
          <literal>x86_64</literal> machines.
        </para>
      </listitem>
      <listitem>
        <para>
          To simplify cross-compilation in NixOS, this release
          introduces the <literal>nixpkgs.hostPlatform</literal> and
          <literal>nixpkgs.buildPlatform</literal> options. These cover
          and override the
          <literal>nixpkgs.{system,localSystem,crossSystem}</literal>
          options.
        </para>
        <itemizedlist spacing="compact">
          <listitem>
            <para>
              <literal>hostPlatform</literal> is the platform or
              <quote><literal>system</literal></quote> string of the
              NixOS system described by the configuration.
            </para>
          </listitem>
          <listitem>
            <para>
              <literal>buildPlatform</literal> is the platform that is
              responsible for building the NixOS configuration. It
              defaults to the <literal>hostPlatform</literal>, for a
              non-cross build configuration. To cross compile, set
              <literal>buildPlatform</literal> to a different value.
            </para>
          </listitem>
        </itemizedlist>
        <para>
          The new options convey the same information, but with fewer
          options, and following the Nixpkgs terminology.
        </para>
        <para>
          The existing options
          <literal>nixpkgs.{system,localSystem,crossSystem}</literal>
          have not been formally deprecated, to allow for evaluation of
          the change and to allow for a transition period so that in
          time the ecosystem can switch without breaking compatibility
          with any supported NixOS release.
        </para>
      </listitem>
    </itemizedlist>
  </section>
  <section xml:id="sec-release-22.11-version-updates">
    <title>Notable version updates</title>
    <itemizedlist>
      <listitem>
        <para>
          Nix has been upgraded from v2.8.1 to v2.11.0. For more
          information, please see the release notes for
          <link xlink:href="https://nixos.org/manual/nix/stable/release-notes/rl-2.9.html">2.9</link>,
          <link xlink:href="https://nixos.org/manual/nix/stable/release-notes/rl-2.10.html">2.10</link>
          and
          <link xlink:href="https://nixos.org/manual/nix/stable/release-notes/rl-2.11.html">2.11</link>.
        </para>
      </listitem>
      <listitem>
        <para>
          OpenSSL now defaults to OpenSSL 3, updated from 1.1.1.
        </para>
      </listitem>
      <listitem>
        <para>
          GNOME has been upgraded to version 43. Please see the
          <link xlink:href="https://release.gnome.org/43/">release
          notes</link> for details.
        </para>
      </listitem>
      <listitem>
        <para>
          KDE Plasma has been upgraded from v5.24 to v5.26. Please see
          the release notes for
          <link xlink:href="https://kde.org/announcements/plasma/5/5.25.0/">v5.25</link>
          and
          <link xlink:href="https://kde.org/announcements/plasma/5/5.26.0/">v5.26</link>
          for more details on the included changes.
        </para>
      </listitem>
      <listitem>
        <para>
          Cinnamon has been updated to 5.4, and the Cinnamon module now
          defaults to Blueman as the Bluetooth manager and slick-greeter
          as the LightDM greeter, to match upstream.
        </para>
      </listitem>
      <listitem>
        <para>
          PHP now defaults to PHP 8.1, updated from 8.0.
        </para>
      </listitem>
      <listitem>
        <para>
          Perl has been updated to 5.36, and its core module
          <literal>HTTP::Tiny</literal> was patched to verify SSL/TLS
          certificates by default.
        </para>
      </listitem>
      <listitem>
        <para>
          Python now defaults to 3.10, updated from 3.9.
        </para>
      </listitem>
    </itemizedlist>
  </section>
  <section xml:id="sec-release-22.11-incompatibilities">
    <title>Backward Incompatibilities</title>
    <itemizedlist>
      <listitem>
        <para>
          Nixpkgs now requires Nix 2.3 or newer.
        </para>
      </listitem>
      <listitem>
        <para>
          The <literal>isCompatible</literal> predicate checking CPU
          compatibility is no longer exposed by the platform sets
          generated using <literal>lib.systems.elaborate</literal>. In
          most cases you will want to use the new
          <literal>canExecute</literal> predicate instead which also
          considers the kernel / syscall interface. It is briefly
          described in the release’s
          <link linkend="sec-release-22.11-highlights">highlights
          section</link>.
          <literal>lib.systems.parse.isCompatible</literal> still
          exists, but has changed semantically: Architectures with
          differing endianness modes are <emphasis>no longer considered
          compatible</emphasis>.
        </para>
      </listitem>
      <listitem>
        <para>
          <literal>ngrok</literal> has been upgraded from 2.3.40 to
          3.0.4. Please see
          <link xlink:href="https://ngrok.com/docs/guides/upgrade-v2-v3">the
          upgrade guide</link> and
          <link xlink:href="https://ngrok.com/docs/ngrok-agent/changelog">changelog</link>.
          Notably, breaking changes are that the config file format has
          changed and support for single hyphen arguments was dropped.
        </para>
      </listitem>
      <listitem>
        <para>
          <literal>i18n.supportedLocales</literal> is now only generated
          with the locales set in <literal>i18n.defaultLocale</literal>
          and <literal>i18n.extraLocaleSettings</literal>.
        </para>
        <itemizedlist spacing="compact">
          <listitem>
            <para>
              This reduces the final system closure size by up to 200MB.
            </para>
          </listitem>
          <listitem>
            <para>
              If you require all locales installed, set the option to
              <literal>[ &quot;all&quot; ]</literal>.
            </para>
          </listitem>
        </itemizedlist>
      </listitem>
      <listitem>
        <para>
          Deprecated settings <literal>logrotate.paths</literal> and
          <literal>logrotate.extraConfig</literal> have been removed.
          Please convert any uses to
          <link linkend="opt-services.logrotate.settings">services.logrotate.settings</link>
          instead.
        </para>
      </listitem>
      <listitem>
        <para>
          The <literal>isPowerPC</literal> predicate, found on
          <literal>platform</literal> attrsets
          (<literal>hostPlatform</literal>,
          <literal>buildPlatform</literal>,
          <literal>targetPlatform</literal>, etc) has been removed in
          order to reduce confusion. The predicate was was defined such
          that it matches only the 32-bit big-endian members of the
          POWER/PowerPC family, despite having a name which would imply
          a broader set of systems. If you were using this predicate,
          you can replace <literal>foo.isPowerPC</literal> with
          <literal>(with foo; isPower &amp;&amp; is32bit &amp;&amp; isBigEndian)</literal>.
        </para>
      </listitem>
      <listitem>
        <para>
          The <literal>fetchgit</literal> fetcher now uses
          <link xlink:href="https://www.git-scm.com/docs/git-sparse-checkout/2.37.0#_internalscone_mode_handling">cone
          mode</link> by default for sparse checkouts.
          <link xlink:href="https://www.git-scm.com/docs/git-sparse-checkout/2.37.0#_internalsnon_cone_problems">Non-cone
          mode</link> can be enabled by passing
          <literal>nonConeMode = true</literal>, but note that non-cone
          mode is deprecated and this option may be removed alongside a
          future Git update without notice.
        </para>
      </listitem>
      <listitem>
        <para>
          The <literal>fetchgit</literal> fetcher supports sparse
          checkouts via the <literal>sparseCheckout</literal> option.
          This used to accept a multi-line string with
          directories/patterns to check out, but now requires a list of
          strings.
        </para>
      </listitem>
      <listitem>
        <para>
          <literal>openssh</literal> was updated to version 9.1,
          disabling the generation of DSA keys when using
          <literal>ssh-keygen -A</literal> as they are insecure. Also,
          <literal>SetEnv</literal> directives in
          <literal>ssh_config</literal> and
          <literal>sshd_config</literal> are now first-match-wins.
        </para>
      </listitem>
      <listitem>
        <para>
          <literal>bsp-layout</literal> no longer uses the command
          <literal>cycle</literal> to switch to other window layouts, as
          it got replaced by the commands <literal>previous</literal>
          and <literal>next</literal>.
        </para>
      </listitem>
      <listitem>
        <para>
          The Barco ClickShare driver/client package
          <literal>pkgs.clickshare-csc1</literal> and the option
          <literal>programs.clickshare-csc1.enable</literal> have been
          removed, as it requires <literal>qt4</literal>, which reached
          its end-of-life 2015 and will no longer be supported by
          nixpkgs.
          <link xlink:href="https://www.barco.com/de/support/knowledge-base/4380-can-i-use-linux-os-with-clickshare-base-units">According
          to Barco</link> many of their base unit models can be used
          with Google Chrome and the Google Cast extension.
        </para>
      </listitem>
      <listitem>
        <para>
          <literal>services.hbase</literal> has been renamed to
          <literal>services.hbase-standalone</literal>. For production
          HBase clusters, use <literal>services.hadoop.hbase</literal>
          instead.
        </para>
      </listitem>
      <listitem>
        <para>
          The <literal>p4</literal> package now only includes the
          open-source Perforce Helix Core command-line client and APIs.
          It no longer installs the unfree Helix Core Server binaries
          <literal>p4d</literal>, <literal>p4broker</literal>, and
          <literal>p4p</literal>. To install the Helix Core Server
          binaries, use the <literal>p4d</literal> package instead.
        </para>
      </listitem>
      <listitem>
        <para>
          The OpenSSL extension for the PHP interpreter used by
          Nextcloud is built against OpenSSL 1.1 if
          <xref linkend="opt-system.stateVersion" /> is below
          <literal>22.11</literal>. This is to make sure that people
          using
          <link xlink:href="https://docs.nextcloud.com/server/latest/admin_manual/configuration_files/encryption_configuration.html">server-side
          encryption</link> don’t lose access to their files.
        </para>
        <para>
          In any other case, it’s safe to use OpenSSL 3 for PHP’s
          OpenSSL extension. This can be done by setting
          <xref linkend="opt-services.nextcloud.enableBrokenCiphersForSSE" />
          to <literal>false</literal>.
        </para>
      </listitem>
      <listitem>
        <para>
          The <literal>coq</literal> package and versioned variants
          starting at <literal>coq_8_14</literal> no longer include
          CoqIDE, which is now available through
          <literal>coqPackages.coqide</literal>. It is still possible to
          get CoqIDE as part of the <literal>coq</literal> package by
          overriding the <literal>buildIde</literal> argument of the
          derivation.
        </para>
      </listitem>
      <listitem>
        <para>
          PHP 7.4 is no longer supported due to upstream not supporting
          this version for the entire lifecycle of the 22.11 release.
        </para>
      </listitem>
      <listitem>
        <para>
          The ipfs package and module were renamed to kubo. The kubo
          module now uses an RFC42-style <literal>settings</literal>
          option instead of <literal>extraConfig</literal> and the
          <literal>gatewayAddress</literal>,
          <literal>apiAddress</literal> and
          <literal>swarmAddress</literal> options were renamed. Using
          the old names will print a warning but still work.
        </para>
      </listitem>
      <listitem>
        <para>
          <literal>pkgs.cosign</literal> does not provide the
          <literal>cosigned</literal> binary anymore. The
          <literal>sget</literal> binary has been moved into its own
          package.
        </para>
      </listitem>
      <listitem>
        <para>
          Emacs now uses the Lucid toolkit by default instead of GTK
          because of stability and compatibility issues. Users who still
          wish to remain using GTK can do so by using
          <literal>emacs-gtk</literal>.
        </para>
      </listitem>
      <listitem>
        <para>
          <literal>kanidm</literal> has been updated to 1.1.0-alpha.10
          and now requires a TLS certificate and key. It will always
          start <literal>https</literal> and-–-if enabled-–-an LDAPS
          server and no HTTP and LDAP server anymore.
        </para>
      </listitem>
      <listitem>
        <para>
          riak package removed along with
          <literal>services.riak</literal> module, due to lack of
          maintainer to update the package.
        </para>
      </listitem>
      <listitem>
        <para>
          ppd files in <literal>pkgs.cups-drv-rastertosag-gdi</literal>
          are now gzipped. If you refer to such a ppd file with its path
          (e.g. via
          <link xlink:href="options.html#opt-hardware.printers.ensurePrinters">hardware.printers.ensurePrinters</link>)
          you will need to append <literal>.gz</literal> to the path.
        </para>
      </listitem>
      <listitem>
        <para>
          xow package removed along with the
          <literal>hardware.xow</literal> module, due to the project
          being deprecated in favor of <literal>xone</literal>, which is
          available via the <literal>hardware.xone</literal> module.
        </para>
      </listitem>
      <listitem>
        <para>
          dd-agent package removed along with the
          <literal>services.dd-agent</literal> module, due to the
          project being deprecated in favor of
          <literal>datadog-agent</literal>, which is available via the
          <literal>services.datadog-agent</literal> module.
        </para>
      </listitem>
      <listitem>
        <para>
          <literal>teleport</literal> has been upgraded to major version
          10. Please see upstream
          <link xlink:href="https://goteleport.com/docs/ver/10.0/management/operations/upgrading/">upgrade
          instructions</link> and
          <link xlink:href="https://goteleport.com/docs/ver/10.0/changelog/#1000">release
          notes</link>.
        </para>
      </listitem>
      <listitem>
        <para>
          <literal>lib.closePropagation</literal> now needs that all
          gathered sets have an <literal>outPath</literal> attribute.
        </para>
      </listitem>
      <listitem>
        <para>
          lemmy module option
          <literal>services.lemmy.settings.database.createLocally</literal>
          moved to
          <literal>services.lemmy.database.createLocally</literal>.
        </para>
      </listitem>
      <listitem>
        <para>
          virtlyst package and <literal>services.virtlyst</literal>
          module removed, due to lack of maintainers.
        </para>
      </listitem>
      <listitem>
        <para>
          The <literal>nix.checkConfig</literal> option now fully
          disables the config check. The new
          <literal>nix.checkAllErrors</literal> option behaves like
          <literal>nix.checkConfig</literal> previously did.
        </para>
      </listitem>
      <listitem>
        <para>
          <literal>generateOptparseApplicativeCompletions</literal> and
          <literal>generateOptparseApplicativeCompletion</literal> from
          <literal>haskell.lib.compose</literal> (and
          <literal>haskell.lib</literal>) have been deprecated in favor
          of <literal>generateOptparseApplicativeCompletions</literal>
          (plural!) as provided by the haskell package sets (so
          <literal>haskellPackages.generateOptparseApplicativeCompletions</literal>
          etc.). The latter allows for cross-compilation (by
          automatically disabling generation of completion in the cross
          case). For it to work properly you need to make sure that the
          function comes from the same context as the package you are
          trying to override, i.e. always use the same package set as
          your package is coming from or – even better – use
          <literal>self.generateOptparseApplicativeCompletions</literal>
          if you are overriding a haskell package set. The old functions
          are retained for backwards compatibility, but yield are
          warning.
        </para>
      </listitem>
      <listitem>
        <para>
          The <literal>services.graphite.api</literal> and
          <literal>services.graphite.beacon</literal> NixOS options, and
          the <literal>python3.pkgs.graphite_api</literal>,
          <literal>python3.pkgs.graphite_beacon</literal> and
          <literal>python3.pkgs.influxgraph</literal> packages, have
          been removed due to lack of upstream maintenance.
        </para>
      </listitem>
      <listitem>
        <para>
          The <literal>trace</literal> binary from
          <literal>perf-linux</literal> package has been removed, due to
          being a duplicate of the <literal>perf</literal> binary.
        </para>
      </listitem>
      <listitem>
        <para>
          The <literal>aws</literal> package has been removed due to
          being abandoned by the upstream. It is recommended to use
          <literal>awscli</literal> or <literal>awscli2</literal>
          instead.
        </para>
      </listitem>
      <listitem>
        <para>
          The
          <link xlink:href="https://ce-programming.github.io/CEmu">CEmu
          TI-84 Plus CE emulator</link> package has been renamed to
          <literal>cemu-ti</literal>. The
          <link xlink:href="https://cemu.info">Cemu Wii U
          emulator</link> is now packaged as <literal>cemu</literal>.
        </para>
      </listitem>
      <listitem>
        <para>
          <literal>systemd-networkd</literal> v250 deprecated, renamed,
          and moved some sections and settings which leads to the
          following breaking module changes:
        </para>
        <itemizedlist spacing="compact">
          <listitem>
            <para>
              <literal>systemd.network.networks.&lt;name&gt;.dhcpV6PrefixDelegationConfig</literal>
              is renamed to
              <literal>systemd.network.networks.&lt;name&gt;.dhcpPrefixDelegationConfig</literal>.
            </para>
          </listitem>
          <listitem>
            <para>
              <literal>systemd.network.networks.&lt;name&gt;.dhcpV6Config</literal>
              no longer accepts the
              <literal>ForceDHCPv6PDOtherInformation=</literal> setting.
              Please use the <literal>WithoutRA=</literal> and
              <literal>UseDelegatedPrefix=</literal> settings in your
              <literal>systemd.network.networks.&lt;name&gt;.dhcpV6Config</literal>
              and the <literal>DHCPv6Client=</literal> setting in your
              <literal>systemd.network.networks.&lt;name&gt;.ipv6AcceptRAConfig</literal>
              to control when the DHCPv6 client is started and how the
              delegated prefixes are handled by the DHCPv6 client.
            </para>
          </listitem>
          <listitem>
            <para>
              <literal>systemd.network.networks.&lt;name&gt;.networkConfig</literal>
              no longer accepts the <literal>IPv6Token=</literal>
              setting. Use the <literal>Token=</literal> setting in your
              <literal>systemd.network.networks.&lt;name&gt;.ipv6AcceptRAConfig</literal>
              instead. The
              <literal>systemd.network.networks.&lt;name&gt;.ipv6Prefixes.*.ipv6PrefixConfig</literal>
              now also accepts the <literal>Token=</literal> setting.
            </para>
          </listitem>
        </itemizedlist>
      </listitem>
      <listitem>
        <para>
          <literal>arangodb</literal> versions 3.3, 3.4, and 3.5 have
          been removed because they are at EOL upstream. The default is
          now 3.10.0. Support for aarch64-linux has been removed since
          the target cannot be built reproducibly. By default
          <literal>arangodb</literal> is now built for the
          <literal>haswell</literal> architecture. If you wish to build
          for a different architecture, you may override the
          <literal>targetArchitecture</literal> argument with a value
          from
          <link xlink:href="https://github.com/arangodb/arangodb/blob/207ec6937e41a46e10aea34953879341f0606841/cmake/OptimizeForArchitecture.cmake#L594">this
          list supported upstream</link>. Some architecture specific
          optimizations are also conditionally enabled. You may alter
          this behavior by overriding the
          <literal>asmOptimizations</literal> parameter. You may also
          add additional architecture support by adding more
          <literal>-DHAS_XYZ</literal> flags to
          <literal>cmakeFlags</literal> via
          <literal>overrideAttrs</literal>.
        </para>
      </listitem>
      <listitem>
        <para>
          The <literal>meta.mainProgram</literal> attribute of packages
          in <literal>wineWowPackages</literal> now defaults to
          <literal>&quot;wine64&quot;</literal>.
        </para>
      </listitem>
      <listitem>
        <para>
          The <literal>paperless</literal> module now defaults
          <literal>PAPERLESS_TIME_ZONE</literal> to your configured
          system timezone.
        </para>
      </listitem>
      <listitem>
        <para>
          The top-level <literal>termonad-with-packages</literal> alias
          for <literal>termonad</literal> has been removed.
        </para>
      </listitem>
      <listitem>
        <para>
          Linux 4.9 has been removed because it will reach its end of
          life within the lifespan of 22.11.
        </para>
      </listitem>
      <listitem>
        <para>
          (Neo)Vim can not be configured with
          <literal>configure.pathogen</literal> anymore to reduce
          maintainance burden. Use <literal>configure.packages</literal>
          instead.
        </para>
      </listitem>
      <listitem>
        <para>
          Neovim can not be configured with plug anymore (still works
          for vim).
        </para>
      </listitem>
      <listitem>
        <para>
          The <literal>adguardhome</literal> module no longer uses
          <literal>host</literal> and <literal>port</literal> options,
          use <literal>settings.bind_host</literal> and
          <literal>settings.bind_port</literal> instead.
        </para>
      </listitem>
      <listitem>
        <para>
          The default <literal>kops</literal> version is now 1.25.1 and
          support for 1.22 and older has been dropped.
        </para>
      </listitem>
      <listitem>
        <para>
          The <literal>zrepl</literal> package has been updated from
          0.5.0 to 0.6.0. See the
          <link xlink:href="https://zrepl.github.io/changelog.html">changelog</link>
          for details.
        </para>
      </listitem>
      <listitem>
        <para>
          <literal>k3s</literal> no longer supports Docker as runtime
          due to upstream dropping support.
        </para>
      </listitem>
      <listitem>
        <para>
<<<<<<< HEAD
          <literal>cassandra_2_1</literal> and
          <literal>cassandra_2_2</literal> have been removed. Please
          update to <literal>cassandra_3_11</literal> or
          <literal>cassandra_3_0</literal>. See the
          <link xlink:href="https://github.com/apache/cassandra/blob/cassandra-3.11.14/NEWS.txt">changelog</link>
          for more information about the upgrade process.
=======
          <literal>services.sourcehut.dispatch</literal> and the
          corresponding package
          (<literal>sourcehut.dispatchsrht</literal>) have been removed
          due to
          <link xlink:href="https://sourcehut.org/blog/2022-08-01-dispatch-deprecation-plans/">upstream
          deprecation</link>.
        </para>
      </listitem>
      <listitem>
        <para>
          The <literal>p4</literal> package now only includes the
          open-source Perforce Helix Core command-line client and APIs.
          It no longer installs the unfree Helix Core Server binaries
          <literal>p4d</literal>, <literal>p4broker</literal>, and
          <literal>p4p</literal>. To install the Helix Core Server
          binaries, use the <literal>p4d</literal> package instead.
>>>>>>> 8538873d
        </para>
      </listitem>
      <listitem>
        <para>
          <literal>mysql57</literal> has been removed. Please update to
          <literal>mysql80</literal> or <literal>mariadb</literal>. See
          the
          <link xlink:href="https://mariadb.com/kb/en/upgrading-from-mysql-to-mariadb/">upgrade
          guide</link> for more information.
        </para>
      </listitem>
      <listitem>
        <para>
          Consequently, <literal>cqrlog</literal> and
          <literal>amorok</literal> now use <literal>mariadb</literal>
          instead of <literal>mysql57</literal> for their embedded
          databases. Running <literal>mysql_upgrade</literal> may be
          neccesary.
        </para>
      </listitem>
      <listitem>
        <para>
          <literal>k3s</literal> supports <literal>clusterInit</literal>
          option, and it is enabled by default, for servers.
        </para>
      </listitem>
      <listitem>
        <para>
          <literal>percona-server56</literal> has been removed. Please
          migrate to <literal>mysql</literal> or
          <literal>mariadb</literal> if possible.
        </para>
      </listitem>
      <listitem>
        <para>
          <literal>obs-studio</literal> hase been updated to version 28.
          If you have packaged custom plugins, check if they are
          compatible. <literal>obs-websocket</literal> has been
          integrated into <literal>obs-studio</literal>.
        </para>
      </listitem>
      <listitem>
        <para>
          <literal>signald</literal> has been bumped to
          <literal>0.23.0</literal>. For the upgrade, a migration
          process is necessary. It can be done by running a command like
          this before starting <literal>signald.service</literal>:
        </para>
        <programlisting>
signald -d /var/lib/signald/db \
  --database sqlite:/var/lib/signald/db \
  --migrate-data
</programlisting>
        <para>
          For further information, please read the upstream changelogs.
        </para>
      </listitem>
      <listitem>
        <para>
          <literal>stylua</literal> no longer accepts
          <literal>lua52Support</literal> and
          <literal>luauSupport</literal> overrides. Use
          <literal>features</literal> instead, which defaults to
          <literal>[ &quot;lua54&quot; &quot;luau&quot; ]</literal>.
        </para>
      </listitem>
      <listitem>
        <para>
          <literal>ocamlPackages.ocaml_extlib</literal> has been renamed
          to <literal>ocamlPackages.extlib</literal>.
        </para>
      </listitem>
      <listitem>
        <para>
          <literal>pkgs.fetchNextcloudApp</literal> has been rewritten
          to circumvent impurities in e.g. tarballs from GitHub and to
          make it easier to apply patches. This means that your hashes
          are out-of-date and the (previously required) attributes
          <literal>name</literal> and <literal>version</literal> are no
          longer accepted.
        </para>
      </listitem>
      <listitem>
        <para>
          The Syncthing service now only allows absolute paths—starting
          with <literal>/</literal> or <literal>~/</literal>—for
          <literal>services.syncthing.folders.&lt;name&gt;.path</literal>.
          In a future release other paths will be allowed again and
          interpreted relative to
          <literal>services.syncthing.dataDir</literal>.
        </para>
      </listitem>
      <listitem>
        <para>
          <literal>services.github-runner</literal> and
          <literal>services.github-runners.&lt;name&gt;</literal> gained
          the option <literal>serviceOverrides</literal> which allows
          overriding the systemd <literal>serviceConfig</literal>. If
          you have been overriding the systemd service configuration
          (i.e., by defining
          <literal>systemd.services.github-runner.serviceConfig</literal>),
          you have to use the <literal>serviceOverrides</literal> option
          now. Example:
        </para>
        <programlisting>
services.github-runner.serviceOverrides.SupplementaryGroups = [
  &quot;docker&quot;
];
</programlisting>
      </listitem>
    </itemizedlist>
  </section>
  <section xml:id="sec-release-22.11-notable-changes">
    <title>Other Notable Changes</title>
    <itemizedlist>
      <listitem>
        <para>
          PHP is now built in <literal>NTS</literal> (Non-Thread Safe)
          mode by default.
        </para>
        <itemizedlist spacing="compact">
          <listitem>
            <para>
              For Apache and <literal>mod_php</literal> usage, we enable
              <literal>ZTS</literal> (Zend Thread Safe) mode. This has
              been a common practice for a long time in other
              distributions.
            </para>
          </listitem>
        </itemizedlist>
      </listitem>
      <listitem>
        <para>
          <literal>firefox</literal>, <literal>thunderbird</literal> and
          <literal>librewolf</literal> now come with Wayland support by
          default. The <literal>firefox-wayland</literal>,
          <literal>firefox-esr-wayland</literal>,
          <literal>thunderbird-wayland</literal> and
          <literal>librewolf-wayland</literal> attributes are obsolete
          and have been aliased to their generic attribute.
        </para>
      </listitem>
      <listitem>
        <para>
          The <literal>xplr</literal> package has been updated from
          0.18.0 to 0.19.0, which brings some breaking changes. See the
          <link xlink:href="https://github.com/sayanarijit/xplr/releases/tag/v0.19.0">upstream
          release notes</link> for more details.
        </para>
      </listitem>
      <listitem>
        <para>
          Configuring multiple GitHub runners is now possible through
          <literal>services.github-runners.&lt;name&gt;</literal>. The
          options under <literal>services.github-runner</literal>
          remain, to configure a single runner.
        </para>
      </listitem>
      <listitem>
        <para>
          <literal>github-runner</literal> gained support for ephemeral
          runners and registrations using a personal access token (PAT)
          instead of a registration token. See
          <literal>services.github-runner.ephemeral</literal> and
          <literal>services.github-runner.tokenFile</literal> for
          details.
        </para>
      </listitem>
      <listitem>
        <para>
          A new module was added to provide hardware support for the
          Saleae Logic device family, providing the options
          <literal>hardware.saleae-logic.enable</literal> and
          <literal>hardware.saleae-logic.package</literal>.
        </para>
      </listitem>
      <listitem>
        <para>
          ZFS module will no longer allow hibernation by default.
        </para>
        <itemizedlist spacing="compact">
          <listitem>
            <para>
              This is a safety measure to prevent data loss cases like
              the ones described at
              <link xlink:href="https://github.com/openzfs/zfs/issues/260">OpenZFS/260</link>
              and
              <link xlink:href="https://github.com/openzfs/zfs/issues/12842">OpenZFS/12842</link>.
            </para>
          </listitem>
          <listitem>
            <para>
              Use the <literal>boot.zfs.allowHibernation</literal>
              option to configure this behaviour.
            </para>
          </listitem>
        </itemizedlist>
      </listitem>
      <listitem>
        <para>
          Mastodon now automatically removes remote media attachments
          older than 30 days. This is configurable through
          <literal>services.mastodon.mediaAutoRemove</literal>.
        </para>
      </listitem>
      <listitem>
        <para>
          The Redis module now disables RDB persistence when
          <literal>services.redis.servers.&lt;name&gt;.save = []</literal>
          instead of using the Redis default.
        </para>
      </listitem>
      <listitem>
        <para>
          Neo4j was updated from version 3 to version 4. See upstream’s
          <link xlink:href="https://neo4j.com/docs/upgrade-migration-guide/current/">migration
          guide</link> for information on how to migrate your instance.
        </para>
      </listitem>
      <listitem>
        <para>
          The <literal>networking.wireguard</literal> module now can set
          the mtu on interfaces and tag its packets with an fwmark.
        </para>
      </listitem>
      <listitem>
        <para>
          The option <literal>overrideStrategy</literal> was added to
          the different systemd unit options
          (<literal>systemd.services.&lt;name&gt;</literal>,
          <literal>systemd.sockets.&lt;name&gt;</literal>, …) to allow
          enforcing the creation of a dropin file, rather than the main
          unit file, by setting it to <literal>asDropin</literal>. This
          is useful in cases where the existence of the main unit file
          is not known to Nix at evaluation time, for example when the
          main unit file is provided by adding a package to
          <literal>systemd.packages</literal>. See the fix proposed in
          <link xlink:href="https://github.com/NixOS/nixpkgs/issues/135557#issuecomment-1295392470">NixOS’s
          systemd abstraction doesn’t work with systemd template
          units</link> for an example.
        </para>
      </listitem>
      <listitem>
        <para>
          The <literal>polymc</literal> package has been removed due to
          a rogue maintainer. It has been replaced by
          <literal>prismlauncher</literal>, a fork by the rest of the
          maintainers. For more details, see
          <link xlink:href="https://github.com/NixOS/nixpkgs/pull/196624">the
          PR that made this change</link> and
          <link xlink:href="https://github.com/NixOS/nixpkgs/issues/196460">the
          issue detailing the vulnerability</link>. Users with existing
          installations should rename
          <literal>~/.local/share/polymc</literal> to
          <literal>~/.local/share/PrismLauncher</literal>. The main
          config file’s path has also moved from
          <literal>~/.local/share/polymc/polymc.cfg</literal> to
          <literal>~/.local/share/PrismLauncher/prismlauncher.cfg</literal>.
        </para>
      </listitem>
      <listitem>
        <para>
          The <literal>bloat</literal> package has been updated from
          unstable-2022-03-31 to unstable-2022-10-25, which brings a
          breaking change. See
          <link xlink:href="https://git.freesoftwareextremist.com/bloat/commit/?id=887ed241d64ba5db3fd3d87194fb5595e5ad7d73">this
          upstream commit message</link> for details.
        </para>
      </listitem>
      <listitem>
        <para>
          Synapse’s systemd unit has been hardened.
        </para>
      </listitem>
      <listitem>
        <para>
          The module <literal>services.grafana</literal> was refactored
          to be compliant with
          <link xlink:href="https://github.com/NixOS/rfcs/blob/master/rfcs/0042-config-option.md">RFC
          0042</link>. To be precise, this means that the following
          things have changed:
        </para>
        <itemizedlist>
          <listitem>
            <para>
              The newly introduced option
              <xref linkend="opt-services.grafana.settings" /> is an
              attribute-set that will be converted into Grafana’s INI
              format. This means that the configuration from
              <link xlink:href="https://grafana.com/docs/grafana/latest/setup-grafana/configure-grafana/">Grafana’s
              configuration reference</link> can be directly written as
              attribute-set in Nix within this option.
            </para>
          </listitem>
          <listitem>
            <para>
              The option
              <literal>services.grafana.extraOptions</literal> has been
              removed. This option was an association of environment
              variables for Grafana. If you had an expression like
            </para>
            <programlisting language="bash">
{
  services.grafana.extraOptions.SECURITY_ADMIN_USER = &quot;foobar&quot;;
}
</programlisting>
            <para>
              your Grafana instance was running with
              <literal>GF_SECURITY_ADMIN_USER=foobar</literal> in its
              environment.
            </para>
            <para>
              For the migration, it is recommended to turn it into the
              INI format, i.e. to declare
            </para>
            <programlisting language="bash">
{
  services.grafana.settings.security.admin_user = &quot;foobar&quot;;
}
</programlisting>
            <para>
              instead.
            </para>
            <para>
              The keys in
              <literal>services.grafana.extraOptions</literal> have the
              format
              <literal>&lt;INI section name&gt;_&lt;Key Name&gt;</literal>.
              Further details are outlined in the
              <link xlink:href="https://grafana.com/docs/grafana/latest/setup-grafana/configure-grafana/#override-configuration-with-environment-variables">configuration
              reference</link>.
            </para>
            <para>
              Alternatively you can also set all your values from
              <literal>extraOptions</literal> to
              <literal>systemd.services.grafana.environment</literal>,
              make sure you don’t forget to add the
              <literal>GF_</literal> prefix though!
            </para>
          </listitem>
          <listitem>
            <para>
              Previously, the options
              <xref linkend="opt-services.grafana.provision.datasources" />
              and
              <xref linkend="opt-services.grafana.provision.dashboards" />
              expected lists of datasources or dashboards for the
              <link xlink:href="https://grafana.com/docs/grafana/latest/administration/provisioning/">declarative
              provisioning</link>.
            </para>
            <para>
              To declare lists of
            </para>
            <itemizedlist spacing="compact">
              <listitem>
                <para>
                  <emphasis role="strong">datasources</emphasis>, please
                  rename your declarations to
                  <xref linkend="opt-services.grafana.provision.datasources.settings.datasources" />.
                </para>
              </listitem>
              <listitem>
                <para>
                  <emphasis role="strong">dashboards</emphasis>, please
                  rename your declarations to
                  <xref linkend="opt-services.grafana.provision.dashboards.settings.providers" />.
                </para>
              </listitem>
            </itemizedlist>
            <para>
              This change was made to support more features for that:
            </para>
            <itemizedlist>
              <listitem>
                <para>
                  It’s possible to declare the
                  <literal>apiVersion</literal> of your dashboards and
                  datasources by
                  <xref linkend="opt-services.grafana.provision.datasources.settings.apiVersion" />
                  (or
                  <xref linkend="opt-services.grafana.provision.dashboards.settings.apiVersion" />).
                </para>
              </listitem>
              <listitem>
                <para>
                  Instead of declaring datasources and dashboards in
                  pure Nix, it’s also possible to specify configuration
                  files (or directories) with YAML instead using
                  <xref linkend="opt-services.grafana.provision.datasources.path" />
                  (or
                  <xref linkend="opt-services.grafana.provision.dashboards.path" />.
                  This is useful when having provisioning files from
                  non-NixOS Grafana instances that you also want to
                  deploy to NixOS.
                </para>
                <para>
                  <emphasis role="strong">Note:</emphasis> secrets from
                  these files will be leaked into the store unless you
                  use a
                  <link xlink:href="https://grafana.com/docs/grafana/latest/setup-grafana/configure-grafana/#file-provider"><emphasis role="strong">file</emphasis>-provider
                  or env-var</link> for secrets!
                </para>
              </listitem>
              <listitem>
                <para>
                  <xref linkend="opt-services.grafana.provision.notifiers" />
                  is not affected by this change because this feature is
                  deprecated by Grafana and will probably removed in
                  Grafana 10. It’s recommended to use
                  <literal>services.grafana.provision.alerting.contactPoints</literal>
                  instead.
                </para>
              </listitem>
            </itemizedlist>
          </listitem>
        </itemizedlist>
      </listitem>
      <listitem>
        <para>
          The <literal>services.grafana.provision.alerting</literal>
          option was added. It includes suboptions for every
          alerting-related objects (with the exception of
          <literal>notifiers</literal>), which means it’s now possible
          to configure modern Grafana alerting declaratively.
        </para>
      </listitem>
      <listitem>
        <para>
          Synapse now requires entries in the
          <literal>state_group_edges</literal> table to be unique, in
          order to prevent accidentally introducing duplicate
          information (for example, because a database backup was
          restored multiple times). If your Synapse database already has
          duplicate rows in this table, this could fail with an error
          and require manual remediation.
        </para>
      </listitem>
      <listitem>
        <para>
          The <literal>diamond</literal> package has been update from
          0.8.36 to 2.0.15. See the
          <link xlink:href="https://github.com/bbuchfink/diamond/releases">upstream
          release notes</link> for more details.
        </para>
      </listitem>
      <listitem>
        <para>
          The <literal>guake</literal> package has been updated from
          3.6.3 to 3.9.0, see the
          <link xlink:href="https://github.com/Guake/guake/releases">changelog</link>
          for more details.
        </para>
      </listitem>
      <listitem>
        <para>
          The <literal>netlify-cli</literal> package has been updated
          from 6.13.2 to 12.2.4, see the
          <link xlink:href="https://github.com/netlify/cli/releases">changelog</link>
          for more details.
        </para>
      </listitem>
      <listitem>
        <para>
          <literal>dockerTools.buildImage</literal>’s
          <literal>contents</literal> parameter has been deprecated in
          favor of <literal>copyToRoot</literal>. Use
          <literal>copyToRoot = buildEnv { ... };</literal> or similar
          if you intend to add packages to <literal>/bin</literal>.
        </para>
      </listitem>
      <listitem>
        <para>
          The <literal>proxmox.qemuConf.bios</literal> option was added,
          it corresponds to <literal>Hardware-&gt;BIOS</literal> field
          in Proxmox web interface. Use
          <literal>&quot;ovmf&quot;</literal> value to build UEFI image,
          default value remains <literal>&quot;bios&quot;</literal>. New
          option <literal>proxmox.partitionTableType</literal> defaults
          to either <literal>&quot;legacy&quot;</literal> or
          <literal>&quot;efi&quot;</literal>, depending on the
          <literal>bios</literal> value. Setting
          <literal>partitionTableType</literal> to
          <literal>&quot;hybrid&quot;</literal> results in an image,
          which supports both methods
          (<literal>&quot;bios&quot;</literal> and
          <literal>&quot;ovmf&quot;</literal>), thereby remaining
          bootable after change to Proxmox
          <literal>Hardware-&gt;BIOS</literal> field.
        </para>
      </listitem>
      <listitem>
        <para>
          memtest86+ was updated from 5.00-coreboot-002 to 6.00-beta2.
          It is now the upstream version from https://www.memtest.org/,
          as coreboot’s fork is no longer available.
        </para>
      </listitem>
      <listitem>
        <para>
          Option descriptions, examples, and defaults writting in
          DocBook are now deprecated. Using CommonMark is preferred and
          will become the default in a future release.
        </para>
      </listitem>
      <listitem>
        <para>
          The
          <literal>documentation.nixos.options.allowDocBook</literal>
          option was added to ease the transition to CommonMark option
          documentation. Setting this option to <literal>false</literal>
          causes an error for every option included in the manual that
          uses DocBook documentation; it defaults to
          <literal>true</literal> to preserve the previous behavior and
          will be removed once the transition to CommonMark is complete.
        </para>
      </listitem>
      <listitem>
        <para>
          The Redis module now persists each instance’s configuration
          file in the state directory, in order to support some more
          advanced use cases like Sentinel.
        </para>
      </listitem>
      <listitem>
        <para>
          <literal>protonup</literal> has been aliased to and replaced
          by <literal>protonup-ng</literal> due to upstream not
          maintaining it.
        </para>
      </listitem>
      <listitem>
        <para>
          The udisks2 service, available at
          <literal>services.udisks2.enable</literal>, is now disabled by
          default. It will automatically be enabled through services and
          desktop environments as needed. This also means that polkit
          will now actually be disabled by default. The default for
          <literal>security.polkit.enable</literal> was already flipped
          in the previous release, but udisks2 being enabled by default
          re-enabled it.
        </para>
      </listitem>
      <listitem>
        <para>
          Nextcloud has been updated to version
          <emphasis role="strong">25</emphasis>. Additionally the
          following things have changed for Nextcloud in NixOS:
        </para>
        <itemizedlist spacing="compact">
          <listitem>
            <para>
              For Nextcloud <emphasis role="strong">&gt;=24</emphasis>,
              the default PHP version is 8.1.
            </para>
          </listitem>
          <listitem>
            <para>
              Nextcloud <emphasis role="strong">23</emphasis> has been
              removed since it will reach its
              <link xlink:href="https://github.com/nextcloud/server/wiki/Maintenance-and-Release-Schedule/d76576a12a626d53305d480a6065b57cab705d3d">end
              of life in December 2022</link>.
            </para>
          </listitem>
          <listitem>
            <para>
              If <literal>system.stateVersion</literal> is
              <emphasis role="strong">&gt;=22.11</emphasis>, Nextcloud
              25 will be installed by default. For older versions,
              Nextcloud 24 will be installed.
            </para>
          </listitem>
          <listitem>
            <para>
              Please ensure that you only upgrade one major release at a
              time! Nextcloud doesn’t support upgrades across multiple
              versions, i.e. an upgrade from
              <emphasis role="strong">23</emphasis> to
              <emphasis role="strong">25</emphasis> is only possible
              when upgrading to <emphasis role="strong">24</emphasis>
              first.
            </para>
          </listitem>
        </itemizedlist>
      </listitem>
      <listitem>
        <para>
          systemd-oomd is enabled by default. Depending on which systemd
          units have <literal>ManagedOOMSwap=kill</literal> or
          <literal>ManagedOOMMemoryPressure=kill</literal>, systemd-oomd
          will SIGKILL all the processes under the appropriate
          descendant cgroups when the configured limits are exceeded.
          NixOS does currently not configure cgroups with oomd by
          default, this can be enabled using
          <link xlink:href="options.html#opt-systemd.oomd.enableRootSlice">systemd.oomd.enableRootSlice</link>,
          <link xlink:href="options.html#opt-systemd.oomd.enableSystemSlice">systemd.oomd.enableSystemSlice</link>,
          and
          <link xlink:href="options.html#opt-systemd.oomd.enableUserServices">systemd.oomd.enableUserServices</link>.
        </para>
      </listitem>
      <listitem>
        <para>
          The <literal>tt-rss</literal> service performs two database
          migrations when you first use its web UI after upgrade.
          Consider backing up its database before updating.
        </para>
      </listitem>
      <listitem>
        <para>
          The <literal>pass-secret-service</literal> package now
          includes systemd units from upstream, so adding it to the
          NixOS <literal>services.dbus.packages</literal> option will
          make it start automatically as a systemd user service when an
          application tries to talk to the libsecret D-Bus API.
        </para>
      </listitem>
      <listitem>
        <para>
          The Wordpress module now has support for installing language
          packs through a new option,
          <literal>services.wordpress.sites.&lt;site&gt;.languages</literal>.
        </para>
      </listitem>
      <listitem>
        <para>
          The default package for
          <literal>services.mullvad-vpn.package</literal> was changed to
          <literal>pkgs.mullvad</literal>, allowing cross-platform usage
          of Mullvad. <literal>pkgs.mullvad</literal> only contains the
          Mullvad CLI tool, so users who rely on the Mullvad GUI will
          want to change it back to <literal>pkgs.mullvad-vpn</literal>,
          or add <literal>pkgs.mullvad-vpn</literal> to their
          environment.
        </para>
      </listitem>
      <listitem>
        <para>
          PowerDNS has been updated from v4.6.2 to v4.7.2. Please be
          sure to review the
          <link xlink:href="https://doc.powerdns.com/authoritative/upgrading.html#to-4-7-0-or-master">Upgrade
          Notes</link> provided by upstream before upgrading. Worth
          specifically noting is that the new Catalog Zones feature
          comes with a mandatory schema change for the GSQL database
          backends, which has to be manually applied.
        </para>
      </listitem>
      <listitem>
        <para>
          There is a new module for the <literal>thunar</literal>
          program (the Xfce file manager), which depends on the
          <literal>xfconf</literal> dbus service, and also has a dbus
          service and a systemd unit. The option
          <literal>services.xserver.desktopManager.xfce.thunarPlugins</literal>
          has been renamed to
          <literal>programs.thunar.plugins</literal>, and may be removed
          in a future release.
        </para>
      </listitem>
      <listitem>
        <para>
          There is a new module for <literal>xfconf</literal> (the Xfce
          configuration storage system), which has a dbus service.
        </para>
      </listitem>
      <listitem>
        <para>
          The Mastodon package has been upgraded to v4.0.0. See the
          <link xlink:href="https://github.com/mastodon/mastodon/releases/tag/v4.0.0">v4.0.0
          release notes</link> for a list of changes. On standard
          setups, no manual migration steps are required. Nevertheless,
          a database backup is recommended.
        </para>
      </listitem>
      <listitem>
        <para>
          The <literal>nomad</literal> package now defaults to v1.3,
          which no longer has a downgrade path to v1.2 or older.
        </para>
      </listitem>
      <listitem>
        <para>
          The <literal>nodePackages</literal> package set now defaults
          to the LTS release in the <literal>nodejs</literal> package
          again, instead of being pinned to
          <literal>nodejs-14_x</literal>. Several updates to node2nix
          have been made for compatibility with newer Node.js and npm
          versions and a new <literal>postRebuild</literal> hook has
          been added for packages to perform extra build steps before
          the npm install step prunes dev dependencies.
        </para>
      </listitem>
      <listitem>
        <para>
          <literal>boot.kernel.sysctl</literal> is defined as a
          freeformType and adds a custom merge option for
          <literal>net.core.rmem_max</literal> (taking the highest value
          defined to avoid conflicts between 2 services trying to set
          that value).
        </para>
      </listitem>
      <listitem>
        <para>
          The <literal>mame</literal> package does not ship with its
          tools anymore in the default output. They were moved to a
          separate <literal>tools</literal> output instead. For
          convenience, <literal>mame-tools</literal> package was added
          for those who want to use it.
        </para>
      </listitem>
      <listitem>
        <para>
          A NixOS module for Firefox has been added which allows
          preferences and
          <link xlink:href="https://github.com/mozilla/policy-templates/blob/master/README.md">policies</link>
          to be set. This also allows extensions to be installed via the
          <literal>ExtensionSettings</literal> policy. The new options
          are under <literal>programs.firefox</literal>.
        </para>
      </listitem>
      <listitem>
        <para>
          The option
          <literal>services.picom.experimentalBackends</literal> was
          removed since it is now the default and the option will cause
          <literal>picom</literal> to quit instead.
        </para>
      </listitem>
      <listitem>
        <para>
          <literal>haskellPackages.callHackage</literal> is not always
          invalidated if <literal>all-cabal-hashes</literal> changes,
          leading to less rebuilds of haskell dependencies.
        </para>
      </listitem>
      <listitem>
        <para>
          <literal>haskellPackages.callHackage</literal> and
          <literal>haskellPackages.callCabal2nix</literal> (and related
          functions) no longer keep a reference to the
          <literal>cabal2nix</literal> call used to generate them. As a
          result, they will be garbage collected more often.
        </para>
      </listitem>
    </itemizedlist>
  </section>
  <section xml:id="sec-release-22.11-new-services">
    <title>New Services</title>
    <itemizedlist>
      <listitem>
        <para>
          <link xlink:href="https://git.sr.ht/~migadu/alps">alps</link>,
          a simple and extensible webmail. Available as
          <link linkend="opt-services.alps.enable">services.alps</link>.
        </para>
      </listitem>
      <listitem>
        <para>
          <link xlink:href="https://github.com/jollheef/appvm">appvm</link>,
          Nix based app VMs. Available as
          <link xlink:href="options.html#opt-virtualisation.appvm.enable">virtualisation.appvm</link>.
        </para>
      </listitem>
      <listitem>
        <para>
          <link xlink:href="https://www.ausweisapp.bund.de/">AusweisApp2</link>,
          the authentication software for the German ID card. Available
          as
          <link linkend="opt-programs.ausweisapp.enable">programs.ausweisapp</link>.
        </para>
      </listitem>
      <listitem>
        <para>
          <link xlink:href="https://github.com/maxbrunet/automatic-timezoned">automatic-timezoned</link>.
          a Linux daemon to automatically update the system timezone
          based on location. Available as
          <link linkend="opt-services.automatic-timezoned.enable">services.automatic-timezoned</link>.
        </para>
      </listitem>
      <listitem>
        <para>
          <link xlink:href="https://www.dolibarr.org/">Dolibarr</link>,
          an enterprise resource planning and customer relationship
          manager. Enable using
          <link linkend="opt-services.dolibarr.enable">services.dolibarr</link>.
        </para>
      </listitem>
      <listitem>
        <para>
          <link xlink:href="https://dragonflydb.io/">dragonflydb</link>,
          a modern replacement for Redis and Memcached. Available as
          <link linkend="opt-services.dragonflydb.enable">services.dragonflydb</link>.
        </para>
      </listitem>
      <listitem>
        <para>
          <link xlink:href="https://github.com/shizunge/endlessh-go">endlessh-go</link>,
          an SSH tarpit that exposes Prometheus metrics. Available as
          <link linkend="opt-services.endlessh-go.enable">services.endlessh-go</link>.
        </para>
      </listitem>
      <listitem>
        <para>
          <link xlink:href="https://github.com/skeeto/endlessh">endlessh</link>,
          an SSH tarpit. Available as
          <link linkend="opt-services.endlessh.enable">services.endlessh</link>.
        </para>
      </listitem>
      <listitem>
        <para>
          <link xlink:href="https://evcc.io">EVCC</link> is an EV charge
          controller with PV integration. It supports a multitude of
          chargers, meters, vehicle APIs and more and ties that together
          with a well-tested backend and a lightweight web frontend.
          Available as
          <link linkend="opt-services.evcc.enable">services.evcc</link>.
        </para>
      </listitem>
      <listitem>
        <para>
          <link xlink:href="https://www.expressvpn.com">expressvpn</link>,
          the CLI client for ExpressVPN. Available as
          <link linkend="opt-services.expressvpn.enable">services.expressvpn</link>.
        </para>
      </listitem>
      <listitem>
        <para>
          <link xlink:href="https://freshrss.org/">FreshRSS</link>, a
          free, self-hostable RSS feed aggregator. Available as
          <link linkend="opt-services.freshrss.enable">services.freshrss</link>.
        </para>
      </listitem>
      <listitem>
        <para>
          <link xlink:href="https://garagehq.deuxfleurs.fr/">Garage</link>,
          a simple object storage server for geodistributed deployments,
          alternative to MinIO. Available as
          <link linkend="opt-services.garage.enable">services.garage</link>.
        </para>
      </listitem>
      <listitem>
        <para>
          <link xlink:href="https://github.com/L11R/go-autoconfig">go-autoconfig</link>,
          IMAP/SMTP autodiscover server. Available as
          <link linkend="opt-services.go-autoconfig.enable">services.go-autoconfig</link>.
        </para>
      </listitem>
      <listitem>
        <para>
          <link xlink:href="https://www.grafana.com/oss/tempo/">Grafana
          Tempo</link>, a distributed tracing store. Available as
          <link linkend="opt-services.tempo.enable">services.tempo</link>.
        </para>
      </listitem>
      <listitem>
        <para>
          <link xlink:href="https://hbase.apache.org/">HBase
          cluster</link>, a distributed, scalable, big data store.
          Available as
          <link xlink:href="options.html#opt-services.hadoop.hbase.enable">services.hadoop.hbase</link>.
        </para>
      </listitem>
      <listitem>
        <para>
          <link xlink:href="https://github.com/leetronics/infnoise">infnoise</link>,
          a hardware True Random Number Generator dongle. Available as
          <link xlink:href="options.html#opt-services.infnoise.enable">services.infnoise</link>.
        </para>
      </listitem>
      <listitem>
        <para>
          <link xlink:href="https://github.com/jtroo/kanata">kanata</link>,
          a tool to improve keyboard comfort and usability with advanced
          customization. Available as
          <link xlink:href="options.html#opt-services.kanata.enable">services.kanata</link>.
        </para>
      </listitem>
      <listitem>
        <para>
          <link xlink:href="https://github.com/prymitive/karma">karma</link>,
          an alert dashboard for Prometheus Alertmanager. Available as
          <link xlink:href="options.html#opt-services.karma.enable">services.karma</link>
        </para>
      </listitem>
      <listitem>
        <para>
          <link xlink:href="https://komga.org/">Komga</link>, a free and
          open source comics/mangas media server. Available as
          <link linkend="opt-services.komga.enable">services.komga</link>.
        </para>
      </listitem>
      <listitem>
        <para>
          <link xlink:href="https://github.com/prymitive/kthxbye">kthxbye</link>,
          an alert acknowledgement management daemon for Prometheus
          Alertmanager. Available as
          <link xlink:href="options.html#opt-services.kthxbye.enable">services.kthxbye</link>
        </para>
      </listitem>
      <listitem>
        <para>
          <link xlink:href="https://languagetool.org/">languagetool</link>,
          a multilingual grammar, style, and spell checker. Available as
          <link xlink:href="options.html#opt-services.languagetool.enable">services.languagetool</link>.
        </para>
      </listitem>
      <listitem>
        <para>
          <link xlink:href="https://listmonk.app">Listmonk</link>, a
          self-hosted newsletter manager. Enable using
          <link xlink:href="options.html#opt-services.listmonk.enable">services.listmonk</link>.
        </para>
      </listitem>
      <listitem>
        <para>
          <link xlink:href="https://mepo.milesalan.com">Mepo</link>, a
          fast, simple, hackable OSM map viewer for mobile and desktop
          Linux. Available as
          <link linkend="opt-programs.mepo.enable">programs.mepo.enable</link>.
        </para>
      </listitem>
      <listitem>
        <para>
          <link xlink:href="https://troglobit.com/projects/merecat/">merecat</link>,
          a small and easy HTTP server based on thttpd. Available as
          <link linkend="opt-services.merecat.enable">services.merecat</link>
        </para>
      </listitem>
      <listitem>
        <para>
          <link xlink:href="https://netbird.io">netbird</link>, a zero
          configuration VPN. Available as
          <link xlink:href="options.html#opt-services.netbird.enable">services.netbird</link>.
        </para>
      </listitem>
      <listitem>
        <para>
          <link xlink:href="https://ntfy.sh">ntfy.sh</link>, a push
          notification service. Available as
          <link linkend="opt-services.ntfy-sh.enable">services.ntfy-sh</link>
        </para>
      </listitem>
      <listitem>
        <para>
          <link xlink:href="https://gitlab.com/CalcProgrammer1/OpenRGB/-/tree/master">OpenRGB</link>,
          a FOSS tool for controlling RGB lighting. Available as
          <link xlink:href="options.html#opt-services.hardware.openrgb.enable">services.hardware.openrgb.enable</link>.
        </para>
      </listitem>
      <listitem>
        <para>
          <link xlink:href="https://www.getoutline.com/">Outline</link>,
          a wiki and knowledge base similar to Notion. Available as
          <link linkend="opt-services.outline.enable">services.outline</link>.
        </para>
      </listitem>
      <listitem>
        <para>
          <link xlink:href="https://github.com/zalando/patroni">Patroni</link>,
          a template for PostgreSQL HA with ZooKeeper, etcd or Consul.
          Available as
          <link xlink:href="options.html#opt-services.patroni.enable">services.patroni</link>.
        </para>
      </listitem>
      <listitem>
        <para>
          <link xlink:href="https://github.com/aiberia/persistent-evdev">persistent-evdev</link>,
          a daemon to add virtual proxy devices that mirror a physical
          input device but persist even if the underlying hardware is
          hot-plugged. Available as
          <link linkend="opt-services.persistent-evdev.enable">services.persistent-evdev</link>.
        </para>
      </listitem>
      <listitem>
        <para>
          <link xlink:href="https://github.com/edneville/please">Please</link>,
          a Sudo clone written in Rust. Available as
          <link linkend="opt-security.please.enable">security.please</link>.
        </para>
      </listitem>
      <listitem>
        <para>
          <link xlink:href="https://github.com/prometheus-community/ipmi_exporter">Prometheus
          IPMI exporter</link>, an IPMI exporter for Prometheus.
          Available as
          <link linkend="opt-services.prometheus.exporters.ipmi.enable">services.prometheus.exporters.ipmi</link>.
        </para>
      </listitem>
      <listitem>
        <para>
          <link xlink:href="https://github.com/messagebird/sachet/">Sachet</link>,
          an SMS alerting tool for the Prometheus Alertmanager.
          Available as
          <link linkend="opt-services.prometheus.sachet.enable">services.prometheus.sachet</link>.
        </para>
      </listitem>
      <listitem>
        <para>
          <link xlink:href="https://schleuder.org/">schleuder</link>, a
          mailing list manager with PGP support. Enable using
          <link linkend="opt-services.schleuder.enable">services.schleuder</link>.
        </para>
      </listitem>
      <listitem>
        <para>
          <link xlink:href="https://github.com/mozilla-services/syncstorage-rs">syncstorage-rs</link>,
          a self-hostable sync server for Firefox. Available as
          <link xlink:href="options.html#opt-services.firefox-syncserver.enable">services.firefox-syncserver</link>.
        </para>
      </listitem>
      <listitem>
        <para>
          <link xlink:href="https://tandoor.dev">Tandoor Recipes</link>,
          a self-hosted multi-tenant recipe collection. Available as
          <link xlink:href="options.html#opt-services.tandoor-recipes.enable">services.tandoor-recipes</link>.
        </para>
      </listitem>
      <listitem>
        <para>
          <link xlink:href="https://github.com/tmate-io/tmate-ssh-server">tmate-ssh-server</link>,
          server side part of
          <link xlink:href="https://tmate.io/">tmate</link>. Available
          as
          <link linkend="opt-services.tmate-ssh-server.enable">services.tmate-ssh-server</link>.
        </para>
      </listitem>
      <listitem>
        <para>
          <link xlink:href="https://uptime.kuma.pet/">Uptime
          Kuma</link>, a fancy self-hosted monitoring tool. Available as
          <link linkend="opt-services.uptime-kuma.enable">services.uptime-kuma</link>.
        </para>
      </listitem>
      <listitem>
        <para>
          <link xlink:href="https://writefreely.org">WriteFreely</link>,
          a simple blogging platform with ActivityPub support. Available
          as
          <link xlink:href="options.html#opt-services.writefreely.enable">services.writefreely</link>.
        </para>
      </listitem>
      <listitem>
        <para>
          <link xlink:href="https://github.com/XTLS/Xray-core">xray</link>,
          a fully compatible v2ray-core replacement. Features XTLS,
          which when enabled on server and client, brings UDP FullCone
          NAT to proxy setups. Available as
          <link xlink:href="options.html#opt-services.xray.enable">services.xray</link>.
        </para>
      </listitem>
    </itemizedlist>
  </section>
</section><|MERGE_RESOLUTION|>--- conflicted
+++ resolved
@@ -441,6 +441,16 @@
       </listitem>
       <listitem>
         <para>
+          <literal>services.sourcehut.dispatch</literal> and the
+          corresponding package
+          (<literal>sourcehut.dispatchsrht</literal>) have been removed
+          due to
+          <link xlink:href="https://sourcehut.org/blog/2022-08-01-dispatch-deprecation-plans/">upstream
+          deprecation</link>.
+        </para>
+      </listitem>
+      <listitem>
+        <para>
           The <literal>p4</literal> package now only includes the
           open-source Perforce Helix Core command-line client and APIs.
           It no longer installs the unfree Helix Core Server binaries
@@ -778,31 +788,12 @@
       </listitem>
       <listitem>
         <para>
-<<<<<<< HEAD
           <literal>cassandra_2_1</literal> and
           <literal>cassandra_2_2</literal> have been removed. Please
           update to <literal>cassandra_3_11</literal> or
           <literal>cassandra_3_0</literal>. See the
           <link xlink:href="https://github.com/apache/cassandra/blob/cassandra-3.11.14/NEWS.txt">changelog</link>
           for more information about the upgrade process.
-=======
-          <literal>services.sourcehut.dispatch</literal> and the
-          corresponding package
-          (<literal>sourcehut.dispatchsrht</literal>) have been removed
-          due to
-          <link xlink:href="https://sourcehut.org/blog/2022-08-01-dispatch-deprecation-plans/">upstream
-          deprecation</link>.
-        </para>
-      </listitem>
-      <listitem>
-        <para>
-          The <literal>p4</literal> package now only includes the
-          open-source Perforce Helix Core command-line client and APIs.
-          It no longer installs the unfree Helix Core Server binaries
-          <literal>p4d</literal>, <literal>p4broker</literal>, and
-          <literal>p4p</literal>. To install the Helix Core Server
-          binaries, use the <literal>p4d</literal> package instead.
->>>>>>> 8538873d
         </para>
       </listitem>
       <listitem>
