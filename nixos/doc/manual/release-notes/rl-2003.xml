--- conflicted
+++ resolved
@@ -655,7 +655,6 @@
        now uses the short rather than full version string.
      </para>
    </listitem>
-<<<<<<< HEAD
    <listitem>
     <para>
      The ACME module has switched from simp-le to <link xlink:href="https://github.com/go-acme/lego">lego</link>
@@ -667,15 +666,14 @@
      As well as this, the options <literal>security.acme.acceptTerms</literal> and either
      <literal>security.acme.email</literal> or <literal>security.acme.certs.&lt;name&gt;.email</literal>
      must be set in order to use the ACME module.
-     Certificates will be regenerated from new on the next renewal date. The credentials for simp-le are
+     Certificates will be regenerated anew on the next renewal date. The credentials for simp-le are
      preserved and thus it is possible to roll back to previous versions without breaking certificate
      generation.
-=======
+   </listitem>
     <listitem>
     <para>
     It is now possible to unlock LUKS-Encrypted file systems using a FIDO2 token
     via <option>boot.initrd.luks.fido2Support</option>.
->>>>>>> a8f3903b
     </para>
    </listitem>
   </itemizedlist>
