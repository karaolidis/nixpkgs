# Release 24.11 (“Vicuña”, 2024.11/??) {#sec-release-24.11}

<!-- To avoid merge conflicts, consider adding your item at an arbitrary place in the list instead. -->

## Highlights {#sec-release-24.11-highlights}

- Convenience options for `amdgpu`, open source driver for Radeon cards, is now available under `hardware.amdgpu`.

- [AMDVLK](https://github.com/GPUOpen-Drivers/AMDVLK), AMD's open source Vulkan driver, is now available to be configured as `hardware.amdgpu.amdvlk` option.
  This also allows configuring runtime settings of AMDVLK and enabling experimental features.
- The `moonlight-qt` package ([Moonlight game streaming](https://moonlight-stream.org/)) now has HDR support on Linux systems.

- `authelia` has been upgraded to version 4.38. This version brings several features and improvements which are detailed in the [release blog post](https://www.authelia.com/blog/4.38-release-notes/).
  This release also deprecates some configuration keys, which are likely to be removed in future version 5.0, but they are still supported and expected to be working in the current version.

- `hardware.display` is a new module implementing workarounds for misbehaving monitors
  through setting up custom EDID files and forcing kernel/framebuffer modes.

- NixOS now has support for *automatic boot assessment* (see [here](https://systemd.io/AUTOMATIC_BOOT_ASSESSMENT/)) for detailed description of the feature) for `systemd-boot` users. Available as [boot.loader.systemd-boot.bootCounting](#opt-boot.loader.systemd-boot.bootCounting.enable).

## New Services {#sec-release-24.11-new-services}

- [FlareSolverr](https://github.com/FlareSolverr/FlareSolverr), proxy server to bypass Cloudflare protection. Available as [services.flaresolverr](#opt-services.flaresolverr.enable) service.

- [Goatcounter](https://www.goatcounter.com/), Easy web analytics. No tracking of personal data. Available as [services.goatcounter](options.html#opt-services.goatcocunter.enable).

- [Open-WebUI](https://github.com/open-webui/open-webui), a user-friendly WebUI
  for LLMs. Available as [services.open-webui](#opt-services.open-webui.enable)
  service.

- [Quickwit](https://quickwit.io), sub-second search & analytics engine on cloud storage. Available as [services.quickwit](options.html#opt-services.quickwit).

- [Flood](https://flood.js.org/), a beautiful WebUI for various torrent clients. Available as [services.flood](options.html#opt-services.flood).

- [QGroundControl], a ground station support and configuration manager for the PX4 and APM Flight Stacks. Available as [programs.qgroundcontrol](options.html#opt-programs.qgroundcontrol.enable).

- [Eintopf](https://eintopf.info), community event and calendar web application. Available as [services.eintopf](options.html#opt-services.eintopf).

- [Radicle](https://radicle.xyz), an open source, peer-to-peer code collaboration stack built on Git. Available as [services.radicle](#opt-services.radicle.enable).

- [ddns-updater](https://github.com/qdm12/ddns-updater), a service to update DNS records periodically with WebUI for many DNS providers. Available as [services.ddns-updater](#opt-services.ddns-updater.enable).

- [Renovate](https://github.com/renovatebot/renovate), a dependency updating tool for various git forges and language ecosystems. Available as [services.renovate](#opt-services.renovate.enable).

- [Music Assistant](https://music-assistant.io/), a music library manager for your offline and online music sources which can easily stream your favourite music to a wide range of supported players. Available as [services.music-assistant](#opt-services.music-assistant.enable).

- [zeronsd](https://github.com/zerotier/zeronsd), a DNS server for ZeroTier users. Available with [services.zeronsd.servedNetworks](#opt-services.zeronsd.servedNetworks).

- [wg-access-server](https://github.com/freifunkMUC/wg-access-server/), an all-in-one WireGuard VPN solution with a web ui for connecting devices. Available at [services.wg-access-server](#opt-services.wg-access-server.enable).

- [Envision](https://gitlab.com/gabmus/envision), a UI for building, configuring and running Monado, the open source OpenXR runtime. Available as [programs.envision](#opt-programs.envision.enable).

- [Localsend](https://localsend.org/), an open source cross-platform alternative to AirDrop. Available as [programs.localsend](#opt-programs.localsend.enable).

- [cryptpad](https://cryptpad.org/), a privacy-oriented collaborative platform (docs/drive/etc), has been added back. Available as [services.cryptpad](#opt-services.cryptpad.enable).

- [realm](https://github.com/zhboner/realm), a simple, high performance relay server written in rust. Available as [services.realm.enable](#opt-services.realm.enable).

- [Gotenberg](https://gotenberg.dev), an API server for converting files to PDFs that can be used alongside Paperless-ngx. Available as [services.gotenberg](options.html#opt-services.gotenberg).

- [Playerctld](https://github.com/altdesktop/playerctl), a daemon to track media player activity. Available as [services.playerctld](option.html#opt-services.playerctld).

- [Glance](https://github.com/glanceapp/glance), a self-hosted dashboard that puts all your feeds in one place. Available as [services.glance](option.html#opt-services.glance).

- [Apache Tika](https://github.com/apache/tika), a toolkit that detects and extracts metadata and text from over a thousand different file types. Available as [services.tika](option.html#opt-services.tika).

- [Improved File Manager](https://github.com/misterunknown/ifm), or IFM, a single-file web-based file manager.

- [OpenGFW](https://github.com/apernet/OpenGFW), an implementation of the Great Firewall on Linux. Available as [services.opengfw](#opt-services.opengfw.enable).

## Backward Incompatibilities {#sec-release-24.11-incompatibilities}

- `transmission` package has been aliased with a `trace` warning to `transmission_3`. Since [Transmission 4 has been released last year](https://github.com/transmission/transmission/releases/tag/4.0.0), and Transmission 3 will eventually go away, it was decided perform this warning alias to make people aware of the new version. The `services.transmission.package` defaults to `transmission_3` as well because the upgrade can cause data loss in certain specific usage patterns (examples: [#5153](https://github.com/transmission/transmission/issues/5153), [#6796](https://github.com/transmission/transmission/issues/6796)). Please make sure to back up to your data directory per your usage:
  - `transmission-gtk`: `~/.config/transmission`
  - `transmission-daemon` using NixOS module: `${config.services.transmission.home}/.config/transmission-daemon` (defaults to `/var/lib/transmission/.config/transmission-daemon`)

- `androidenv.androidPkgs_9_0` has been removed, and replaced with `androidenv.androidPkgs` for a more complete Android SDK including support for Android 9 and later.

- `grafana` has been updated to version 11.1. This version doesn't support setting `http_addr` to a hostname anymore, an IP address is expected.

- `wstunnel` has had a major version upgrade that entailed rewriting the program in Rust.
  The module was updated to accommodate for breaking changes.
  Breaking changes to the module API were minimised as much as possible,
  but some were nonetheless inevitable due to changes in the upstream CLI.
  Certain options were moved from separate CLI arguments into the forward specifications,
  and those options were also removed from the module's API,
  please consult the wstunnel man page for more detail.
  Also be aware that if you have set additional options in `services.wstunnel.{clients,servers}.<name>.extraArgs`,
  that those might have been removed or modified upstream.

- `clang-tools_<version>` packages have been moved into `llvmPackages_<version>` (i.e. `clang-tools_18` is now `llvmPackages_18.clang-tools`).
  - For convenience, the top-level `clang-tools` attribute remains and is now bound to `llvmPackages.clang-tools`.
  - Top-level `clang_tools_<version>` attributes are now aliases; these will be removed in a future release.

- `buildbot` was updated to 4.0, the AngularJS frontend has been replaced by a React frontend, see the [upstream release notes](https://docs.buildbot.net/current/manual/upgrading/4.0-upgrade.html).

- `nginx` package no longer includes `gd` and `geoip` dependencies. For enabling it, override `nginx` package with the optionals `withImageFilter` and `withGeoIP`.

- `openssh` and `openssh_hpn` are now compiled without Kerberos 5 / GSSAPI support in an effort to reduce the attack surface of the components for the majority of users. Users needing this support can
  use the new `opensshWithKerberos` and `openssh_hpnWithKerberos` flavors (e.g. `programs.ssh.package = pkgs.openssh_gssapi`).

- `security.ipa.ipaHostname` now defaults to the value of `networking.fqdn` if
  it is set, instead of the previous hardcoded default of
  `${networking.hostName}.${security.ipa.domain}`.

- The fcgiwrap module now allows multiple instances running as distinct users.
  The option `services.fgciwrap` now takes an attribute set of the
  configuration of each individual instance.
  This requires migrating any previous configuration keys from
  `services.fcgiwrap.*` to `services.fcgiwrap.some-instance.*`.
  The ownership and mode of the UNIX sockets created by this service are now
  configurable and private by default.
  Processes also now run as a dynamically allocated user by default instead of
  root.

- The `budgie` and `budgiePlugins` scope have been removed and their packages
  moved into the top level scope (i.e., `budgie.budgie-desktop` is now
  `budgie-desktop`)

- All Cinnamon and XApp packages have been moved to top-level (i.e., `cinnamon.nemo` is now `nemo`).

- `services.cgit` now runs as the cgit user by default instead of root.
  This change requires granting access to the repositories to this user or
  setting the appropriate one through `services.cgit.some-instance.user`.

- `nvimpager` was updated to version 0.13.0, which changes the order of user and
  nvimpager settings: user commands in `-c` and `--cmd` now override the
  respective default settings because they are executed later.

- `pkgs.nextcloud27` has been removed since it's EOL.

- `services.forgejo.mailerPasswordFile` has been deprecated by the drop-in replacement `services.forgejo.secrets.mailer.PASSWD`,
  which is part of the new free-form `services.forgejo.secrets` option.
  `services.forgejo.secrets` is a small wrapper over systemd's `LoadCredential=`. It has the same structure (sections/keys) as
  `services.forgejo.settings` but takes file paths that will be read before service startup instead of some plaintext value.

- `services.ddclient.use` has been deprecated: `ddclient` now supports separate IPv4 and IPv6 configuration. Use `services.ddclient.usev4` and `services.ddclient.usev6` instead.

- `teleport` has been upgraded from major version 15 to major version 16.
  Refer to upstream [upgrade instructions](https://goteleport.com/docs/management/operations/upgrading/)
  and [release notes for v16](https://goteleport.com/docs/changelog/#1600-061324).

- `tests.overriding` has its `passthru.tests` restructured as an attribute set instead of a list, making individual tests accessible by their names.

- `vaultwarden` lost the capability to bind to privileged ports. If you rely on
   this behavior, override the systemd unit to allow `CAP_NET_BIND_SERVICE` in
   your local configuration.

- The Invoiceplane module now only accepts the structured `settings` option.
  `extraConfig` is now removed.

- The `ollama` services replaces its `sandbox` toggle with options to configure
  a static `user` and `group`. The `writablePaths` option has been removed and
  the models directory is now always exempt from sandboxing.

- Legacy package `stalwart-mail_0_6` was dropped, please note the
  [manual upgrade process](https://github.com/stalwartlabs/mail-server/blob/main/UPGRADING.md)
  before changing the package to `pkgs.stalwart-mail` in
  [`services.stalwart-mail.package`](#opt-services.stalwart-mail.package).

- The `nomad_1_5` package was dropped, as [it has reached end-of-life upstream](https://support.hashicorp.com/hc/en-us/articles/360021185113-Support-Period-and-End-of-Life-EOL-Policy). Evaluating it will throw an error.

- `androidndkPkgs` has been updated to `androidndkPkgs_26`.

- Android NDK version 26 and SDK version 33 are now the default versions used for cross compilation to android.

- `nodePackages.vscode-css-languageserver-bin`, `nodePackages.vscode-html-languageserver-bin`,
  and `nodePackages.vscode-json-languageserver-bin` were dropped due to an unmaintained upstream.
  The `vscode-langservers-extracted` package is a maintained drop-in replacement.

- `haskell.lib.compose.justStaticExecutables` now disallows references to GHC in the
  output by default, to alert users to closure size issues caused by
  [#164630](https://github.com/NixOS/nixpkgs/issues/164630). See ["Packaging
  Helpers" in the Haskell section of the Nixpkgs
  manual](https://nixos.org/manual/nixpkgs/unstable/#haskell-packaging-helpers)
  for information on working around `output '...' is not allowed to refer to
  the following paths` errors caused by this change.

- The `stalwart-mail` service now runs under the `stalwart-mail` system user
  instead of a dynamically created one via `DynamicUser`, to avoid automatic
  ownership changes on its large file store each time the service was started.
  This change requires to manually move the state directory from
  `/var/lib/private/stalwart-mail` to `/var/lib/stalwart-mail` and to
  change the ownership of the directory and its content to `stalwart-mail`.

- The `stalwart-mail` module now uses RocksDB as the default storage backend
  for `stateVersion` ≥ 24.11. (It was previously using SQLite for structured
  data and the filesystem for blobs).

- The `shiori` service now requires an HTTP secret value `SHIORI_HTTP_SECRET_KEY` to be provided via environment variable. The nixos module therefore, now provides an environmentFile option:

  ```
  # This is how a environment file can be generated:
  # $ printf "SHIORI_HTTP_SECRET_KEY=%s\n" "$(openssl rand -hex 16)" > /path/to/env-file
  services.shiori.environmentFile = "/path/to/env-file";
  ```

- `/share/nano` is now only linked when `programs.nano.enable` is enabled.

- `libe57format` has been updated to `>= 3.0.0`, which contains some backward-incompatible API changes. See the [release note](https://github.com/asmaloney/libE57Format/releases/tag/v3.0.0) for more details.

- `gitlab` deprecated support for *runner registration tokens* in GitLab 16.0, disabled their support in GitLab 17.0 and will
  ultimately remove it in GitLab 18.0, as outlined in the
  [documentation](https://docs.gitlab.com/17.0/ee/ci/runners/new_creation_workflow.html#estimated-time-frame-for-planned-changes).
  After upgrading to GitLab >= 17.0, it is possible to re-enable support for registration tokens in the UI until GitLab 18.0.
  Refer to the manual on [using registration tokens after GitLab 17.0](https://docs.gitlab.com/17.0/ee/ci/runners/new_creation_workflow.html#using-registration-tokens-after-gitlab-170).
  GitLab administrators should migrate to the [new runner registration workflow](https://docs.gitlab.com/17.0/ee/ci/runners/new_creation_workflow.html#using-registration-tokens-after-gitlab-170)
  with *runner authentication tokens* until the release of GitLab 18.0.

- `gitlab` has been updated from 16.x to 17.x and requires at least `postgresql` 14.9, as stated in the [documentation](https://docs.gitlab.com/17.1/ee/install/requirements.html#postgresql-requirements). Check the [upgrade guide](#module-services-postgres-upgrading) in the NixOS manual on how to upgrade your PostgreSQL installation.

- `gitaly` (part of `gitlab`) is now using the bundled `git` package instead of `pkgs.git` to maintain compatibility with GitLab.

- `nixos/gitlab` no longer adds `pkgs.git` to `environment.systemPackages` by default.

- The `replay-sorcery` package and module was removed as it unmaintained upstream. Consider using `gpu-screen-recorder` or `obs-studio` instead.

- `zx` was updated to v8, which introduces several breaking changes.
  See the [v8 changelog](https://github.com/google/zx/releases/tag/8.0.0) for more information.

- The `portunus` package and service do not support weak password hashes anymore.
  If you installed Portunus on NixOS 23.11 or earlier, upgrade to NixOS 24.05 first to get support for strong password hashing.
  Then, follow the instructions on the [upstream release notes](https://github.com/majewsky/portunus/releases/tag/v2.0.0) to upgrade all existing user accounts to strong password hashes.
  If you need to upgrade to 24.11 without having completed the migration, consider the security implications of weak password hashes on your user accounts, and add the following to your configuration:
  ```nix
  services.portunus.package      = pkgs.portunus.override { libxcrypt = pkgs.libxcrypt-legacy; };
  services.portunus.ldap.package = pkgs.openldap.override { libxcrypt = pkgs.libxcrypt-legacy; };
  ```

- The default value of `services.kubernetes.kubelet.hostname` is now lowercased.
  Explicitly set `kubelet.hostname` to `networking.fqdnOrHostName` to get back
  the old default behavior.

- Docker now defaults to 27.x, because version 24.x stopped receiving security updates and bug fixes after [February 1, 2024](https://github.com/moby/moby/pull/46772#discussion_r1686464084).

- `keycloak` was updated to version 25, which introduces new hostname related options.
  See [Upgrading Guide](https://www.keycloak.org/docs/25.0.1/upgrading/#migrating-to-25-0-0) for instructions.

- `programs.vim.defaultEditor` now only works if `programs.vim.enable` is enabled.

- `/share/vim-plugins` now only gets linked if `programs.vim.enable` is enabled

- The `tracy` package no longer works on X11, since it's moved to Wayland
  support, which is the intended default behavior by Tracy maintainers.
  X11 users have to switch to the new package `tracy-x11`.

- The `services.prometheus.exporters.minio` option has been removed, as it's upstream implementation was broken and unmaintained.
  Minio now has built-in [Prometheus metrics exposure](https://min.io/docs/minio/linux/operations/monitoring/collect-minio-metrics-using-prometheus.html), which can be used instead.

- The `services.patroni.raft` option has been removed, as Raft has been [deprecated by upstream since 3.0.0](https://github.com/patroni/patroni/blob/master/docs/releases.rst#version-300)

- `services.roundcube.maxAttachmentSize` will multiply the value set with `1.37` to offset overhead introduced by the base64 encoding applied to attachments.

- The `sound` options have been removed or renamed, as they had a lot of unintended side effects. See [below](#sec-release-24.11-migration-sound) for details.

- The `services.mxisd` module has been removed as both [mxisd](https://github.com/kamax-matrix/mxisd) and [ma1sd](https://github.com/ma1uta/ma1sd) are not maintained any longer.
  Consequently the package `pkgs.ma1sd` has also been removed.

- `ffmpeg_5` has been removed. Please use the unversioned `ffmpeg`,
  pin a newer version, or if necessary pin `ffmpeg_4` for compatibility.

## Other Notable Changes {#sec-release-24.11-notable-changes}

<!-- To avoid merge conflicts, consider adding your item at an arbitrary place in the list instead. -->

- The `zerocallusedregs` hardening flag is enabled by default on compilers that support it.

- The `stackclashprotection` hardening flag has been added, though disabled by default.

- The `pacret` hardening flag has been added, though disabled by default.

- `cargoSha256` in `rustPlatform.buildRustPackage` has been deprecated in favor
  of `cargoHash` which supports SRI hashes. See
  [buildRustPackage: Compiling Rust applications with Cargo](https://nixos.org/manual/nixpkgs/unstable/#compiling-rust-applications-with-cargo)
  for more information.

- `hareHook` has been added as the language framework for Hare. From now on, it,
  not the `hare` package, should be added to `nativeBuildInputs` when building
  Hare programs.

- [`lib.options.mkPackageOptionMD`](https://nixos.org/manual/nixpkgs/unstable#function-library-lib.options.mkPackageOptionMD) is now obsolete; use the identical [`lib.options.mkPackageOption`](https://nixos.org/manual/nixpkgs/unstable#function-library-lib.options.mkPackageOption) instead.

- `lib.misc.mapAttrsFlatten` is now formally deprecated and will be removed in future releases; use the identical [`lib.attrsets.mapAttrsToList`](https://nixos.org/manual/nixpkgs/unstable#function-library-lib.attrsets.mapAttrsToList) instead.

- `nixosTests` now provide a working IPv6 setup for VLAN 1 by default.

- To facilitate dependency injection, the `imgui` package now builds a static archive using vcpkg' CMake rules.
  The derivation now installs "impl" headers selectively instead of by a wildcard.
  Use `imgui.src` if you just want to access the unpacked sources.

- Unprivileged access to the kernel syslog via `dmesg` is now restricted by default. Users wanting to keep an
  unrestricted access to it can set `boot.kernel.sysctl."kernel.dmesg_restrict" = false`.

- The `i18n.inputMethod` module introduces two new properties:
  `enable` and `type`, for declaring whether to enable an alternative input method and defining which input method respectfully. The options available in `type` are the same as the existing `enabled` option. `enabled` is now deprecated, and will be removed in a future release.

- `security.pam.u2f` now follows RFC42.
  All module options are now settable through the freeform `.settings`.

- The hooks `yarnConfigHook` and `yarnBuildHook` were added. These should replace `yarn2nix.mkYarnPackage` and other `yarn2nix` related tools. The motivation to get rid of `yarn2nix` tools is the fact that they are too complex and hard to maintain, and they rely upon too much Nix evaluation which is problematic if import-from-derivation is not allowed (see more details at [#296856](https://github.com/NixOS/nixpkgs/issues/296856). The transition from `mkYarnPackage` to `yarn{Config,Build}Hook` is tracked at [#324246](https://github.com/NixOS/nixpkgs/issues/324246).

- Cinnamon has been updated to 6.2.
  - Following Mint 22 defaults, the Cinnamon module no longer ships geary and hexchat by default.
  - Nemo is now built with gtk-layer-shell support, note that for now it will be expected to see nemo-desktop
    listed as a regular entry in Cinnamon Wayland session's window list applet.

<<<<<<< HEAD
- The `shadowstack` hardening flag has been added, though disabled by default.
=======
- `restic` module now has an option for inhibiting system sleep while backups are running, defaulting to off (not inhibiting sleep), available as [`services.restic.backups.<name>.inhibitsSleep`](#opt-services.restic.backups._name_.inhibitsSleep).
>>>>>>> 1d8103b2

- Support for *runner registration tokens* has been [deprecated](https://gitlab.com/gitlab-org/gitlab/-/issues/380872)
  in `gitlab-runner` 15.6 and is expected to be removed in `gitlab-runner` 18.0. Configuration of existing runners
  should be changed to using *runner authentication tokens* by configuring
  {option}`services.gitlab-runner.services.<name>.authenticationTokenConfigFile` instead of the former
  {option}`services.gitlab-runner.services.<name>.registrationConfigFile` option.

- `iproute2` now has libbpf support.

- `nix.channel.enable = false` no longer implies `nix.settings.nix-path = []`.
  Since Nix 2.13, a `nix-path` set in `nix.conf` cannot be overriden by the `NIX_PATH` configuration variable.

## Detailed migration information {#sec-release-24.11-migration}

### `sound` options removal {#sec-release-24.11-migration-sound}

The `sound` options have been largely removed, as they are unnecessary for most modern setups, and cause issues when enabled.

If you set `sound.enable` in your configuration:
  - If you are using Pulseaudio or PipeWire, simply remove that option
  - If you are not using an external sound server, and want volumes to be persisted across shutdowns, set `hardware.alsa.enablePersistence = true` instead

If you set `sound.enableOSSEmulation` in your configuration:
  - Make sure it is still necessary, as very few applications actually use OSS
  - If necessary, set `boot.kernelModules = [ "snd_pcm_oss" ]`

If you set `sound.extraConfig` in your configuration:
  - If you are using another sound server, like Pulseaudio, JACK or PipeWire, migrate your configuration to that
  - If you are not using an external sound server, set `environment.etc."asound.conf".text = yourExtraConfig` instead

If you set `sound.mediaKeys` in your configuration:
  - Preferably switch to handling media keys in your desktop environment/compositor
  - If you want to maintain the exact behavior of the option, use the following snippet

```nix
services.actkbd = let
  volumeStep = "1%";
in {
  enable = true;
  bindings = [
    # "Mute" media key
    { keys = [ 113 ]; events = [ "key" ];       command = "${alsa-utils}/bin/amixer -q set Master toggle"; }

    # "Lower Volume" media key
    { keys = [ 114 ]; events = [ "key" "rep" ]; command = "${alsa-utils}/bin/amixer -q set Master ${volumeStep}- unmute"; }

    # "Raise Volume" media key
    { keys = [ 115 ]; events = [ "key" "rep" ]; command = "${alsa-utils}/bin/amixer -q set Master ${volumeStep}+ unmute"; }

    # "Mic Mute" media key
    { keys = [ 190 ]; events = [ "key" ];       command = "${alsa-utils}/bin/amixer -q set Capture toggle"; }
  ];
};
```<|MERGE_RESOLUTION|>--- conflicted
+++ resolved
@@ -304,11 +304,9 @@
   - Nemo is now built with gtk-layer-shell support, note that for now it will be expected to see nemo-desktop
     listed as a regular entry in Cinnamon Wayland session's window list applet.
 
-<<<<<<< HEAD
 - The `shadowstack` hardening flag has been added, though disabled by default.
-=======
+
 - `restic` module now has an option for inhibiting system sleep while backups are running, defaulting to off (not inhibiting sleep), available as [`services.restic.backups.<name>.inhibitsSleep`](#opt-services.restic.backups._name_.inhibitsSleep).
->>>>>>> 1d8103b2
 
 - Support for *runner registration tokens* has been [deprecated](https://gitlab.com/gitlab-org/gitlab/-/issues/380872)
   in `gitlab-runner` 15.6 and is expected to be removed in `gitlab-runner` 18.0. Configuration of existing runners
