{ config, lib, pkgs, ... }:

with lib;

let

  cfg = config.services.networkd-dispatcher;

in {

  options = {
    services.networkd-dispatcher = {

      enable = mkEnableOption ''
        Networkd-dispatcher service for systemd-networkd connection status
<<<<<<< HEAD
        change. See [upstream instructions](https://gitlab.com/craftyguy/networkd-dispatcher)
        for usage.
=======
        change. See [https://gitlab.com/craftyguy/networkd-dispatcher](upstream instructions)
        for usage
>>>>>>> 9f7e4817
      '';

      rules = mkOption {
        default = {};
        example = lib.literalExpression ''
          { "restart-tor" = {
              onState = ["routable" "off"];
              script = '''
                #!''${pkgs.runtimeShell}
                if [[ $IFACE == "wlan0" && $AdministrativeState == "configured" ]]; then
                  echo "Restarting Tor ..."
                  systemctl restart tor
                fi
                exit 0
              ''';
            };
          };
        '';
        description = ''
          Declarative configuration of networkd-dispatcher rules. See
          [upstream instructions](https://gitlab.com/craftyguy/networkd-dispatcher)
          for an introduction and example scripts.
        '';
        type = types.attrsOf (types.submodule {
          options = {
            onState = mkOption {
              type = types.listOf (types.enum [
                "routable" "dormant" "no-carrier" "off" "carrier" "degraded"
                "configuring" "configured"
              ]);
              default = null;
              description = ''
                List of names of the systemd-networkd operational states which
                should trigger the script. See <https://www.freedesktop.org/software/systemd/man/networkctl.html>
                for a description of the specific state type.
              '';
            };
            script = mkOption {
              type = types.lines;
              description = ''
                Shell commands executed on specified operational states.
              '';
            };
          };
        });
      };

    };
  };

  config = mkIf cfg.enable {

    systemd = {
      packages = [ pkgs.networkd-dispatcher ];
      services.networkd-dispatcher = {
        wantedBy = [ "multi-user.target" ];
        # Override existing ExecStart definition
        serviceConfig.ExecStart = let
          scriptDir = pkgs.symlinkJoin {
            name = "networkd-dispatcher-script-dir";
            paths = lib.mapAttrsToList (name: cfg:
              (map(state:
                pkgs.writeTextFile {
                  inherit name;
                  text = cfg.script;
                  destination = "/${state}.d/${name}";
                  executable = true;
                }
              ) cfg.onState)
            ) cfg.rules;
          };
        in [
          ""
          "${pkgs.networkd-dispatcher}/bin/networkd-dispatcher -v --script-dir ${scriptDir} $networkd_dispatcher_args"
        ];
      };
    };

  };
}
<|MERGE_RESOLUTION|>--- conflicted
+++ resolved
@@ -13,13 +13,8 @@
 
       enable = mkEnableOption ''
         Networkd-dispatcher service for systemd-networkd connection status
-<<<<<<< HEAD
         change. See [upstream instructions](https://gitlab.com/craftyguy/networkd-dispatcher)
-        for usage.
-=======
-        change. See [https://gitlab.com/craftyguy/networkd-dispatcher](upstream instructions)
         for usage
->>>>>>> 9f7e4817
       '';
 
       rules = mkOption {
