{
  config,
  lib,
  pkgs,
  utils,
  ...
}:

with utils;
with systemdUtils.unitOptions;
with lib;

let

  cfg = config.systemd;

  inherit (systemdUtils.lib)
    generateUnits
    targetToUnit
    serviceToUnit
    socketToUnit
    timerToUnit
    pathToUnit
    mountToUnit
    automountToUnit
    sliceToUnit
    ;

  upstreamSystemUnits =
    [
      # Targets.
      "basic.target"
      "sysinit.target"
      "sockets.target"
      "exit.target"
      "graphical.target"
      "multi-user.target"
      "network.target"
      "network-pre.target"
      "network-online.target"
      "nss-lookup.target"
      "nss-user-lookup.target"
      "time-sync.target"
      "first-boot-complete.target"
    ]
    ++ optionals cfg.package.withCryptsetup [
      "cryptsetup.target"
      "cryptsetup-pre.target"
      "remote-cryptsetup.target"
    ]
    ++ [
      "sigpwr.target"
      "timers.target"
      "paths.target"
      "rpcbind.target"

      # Rescue mode.
      "rescue.target"
      "rescue.service"

      # systemd-debug-generator
      "debug-shell.service"

      # Udev.
      "systemd-udevd-control.socket"
      "systemd-udevd-kernel.socket"
      "systemd-udevd.service"
      "systemd-udev-settle.service"
    ]
    ++ (optional (!config.boot.isContainer) "systemd-udev-trigger.service")
    ++ [
      # hwdb.bin is managed by NixOS
      # "systemd-hwdb-update.service"

      # Hardware (started by udev when a relevant device is plugged in).
      "sound.target"
      "bluetooth.target"
      "printer.target"
      "smartcard.target"

      # Kernel module loading.
      "systemd-modules-load.service"
      "kmod-static-nodes.service"
      "modprobe@.service"

      # Filesystems.
      "systemd-fsck@.service"
      "systemd-fsck-root.service"
      "systemd-growfs@.service"
      "systemd-growfs-root.service"
      "systemd-remount-fs.service"
      "systemd-pstore.service"
      "local-fs.target"
      "local-fs-pre.target"
      "remote-fs.target"
      "remote-fs-pre.target"
      "swap.target"
      "dev-hugepages.mount"
      "dev-mqueue.mount"
      "sys-fs-fuse-connections.mount"
    ]
    ++ (optional (!config.boot.isContainer) "sys-kernel-config.mount")
    ++ [
      "sys-kernel-debug.mount"
      "sys-kernel-tracing.mount"

      # Maintaining state across reboots.
      "systemd-random-seed.service"
    ]
    ++ (optional cfg.package.withBootloader "systemd-boot-random-seed.service")
    ++ [
      "systemd-backlight@.service"
      "systemd-rfkill.service"
      "systemd-rfkill.socket"

      # Hibernate / suspend.
      "hibernate.target"
      "suspend.target"
      "suspend-then-hibernate.target"
      "sleep.target"
      "hybrid-sleep.target"
      "systemd-hibernate.service"
    ]
    ++ (lib.optional cfg.package.withEfi "systemd-hibernate-clear.service")
    ++ [
      "systemd-hybrid-sleep.service"
      "systemd-suspend.service"
      "systemd-suspend-then-hibernate.service"

      # Reboot stuff.
      "reboot.target"
      "systemd-reboot.service"
      "poweroff.target"
      "systemd-poweroff.service"
      "halt.target"
      "systemd-halt.service"
      "shutdown.target"
      "umount.target"
      "final.target"
      "kexec.target"
      "systemd-kexec.service"
    ]
    ++ lib.optional cfg.package.withUtmp "systemd-update-utmp.service"
    ++ [

      # Password entry.
      "systemd-ask-password-console.path"
      "systemd-ask-password-console.service"
      "systemd-ask-password-wall.path"
      "systemd-ask-password-wall.service"

      # Varlink APIs
    ]
    ++ lib.optionals cfg.package.withBootloader [
      "systemd-bootctl@.service"
      "systemd-bootctl.socket"
    ]
    ++ [
      "systemd-creds@.service"
      "systemd-creds.socket"
    ]
    ++ lib.optional cfg.package.withTpm2Units [
      "systemd-pcrlock@.service"
      "systemd-pcrlock.socket"
    ]
    ++ [

      # Slices / containers.
      "slices.target"
    ]
    ++ optionals cfg.package.withImportd [
      "systemd-importd.service"
    ]
    ++ optionals cfg.package.withMachined [
      "machine.slice"
      "machines.target"
      "systemd-machined.service"
    ]
    ++ [
      "systemd-nspawn@.service"

      # Misc.
      "systemd-sysctl.service"
      "systemd-machine-id-commit.service"
    ]
    ++ optionals cfg.package.withTimedated [
      "dbus-org.freedesktop.timedate1.service"
      "systemd-timedated.service"
    ]
    ++ optionals cfg.package.withLocaled [
      "dbus-org.freedesktop.locale1.service"
      "systemd-localed.service"
    ]
    ++ optionals cfg.package.withHostnamed [
      "dbus-org.freedesktop.hostname1.service"
      "systemd-hostnamed.service"
      "systemd-hostnamed.socket"
    ]
    ++ optionals cfg.package.withPortabled [
      "dbus-org.freedesktop.portable1.service"
      "systemd-portabled.service"
    ]
    ++ [
      "systemd-exit.service"
      "systemd-update-done.service"
    ]
    ++ cfg.additionalUpstreamSystemUnits;

  upstreamSystemWants = [
    "sysinit.target.wants"
    "sockets.target.wants"
    "local-fs.target.wants"
    "multi-user.target.wants"
    "timers.target.wants"
  ];

  proxy_env = config.networking.proxy.envVars;

in

{
  ###### interface

  options.systemd = {

    package = mkPackageOption pkgs "systemd" { };

    enableStrictShellChecks = mkEnableOption "" // {
      description = "Whether to run shellcheck on the generated scripts for systemd units.";
    };

    units = mkOption {
      description = "Definition of systemd units; see {manpage}`systemd.unit(5)`.";
      default = { };
      type = systemdUtils.types.units;
    };

    packages = mkOption {
      default = [ ];
      type = types.listOf types.package;
      example = literalExpression "[ pkgs.systemd-cryptsetup-generator ]";
      description = "Packages providing systemd units and hooks.";
    };

    targets = mkOption {
      default = { };
      type = systemdUtils.types.targets;
      description = "Definition of systemd target units; see {manpage}`systemd.target(5)`";
    };

    services = mkOption {
      default = { };
      type = systemdUtils.types.services;
      description = "Definition of systemd service units; see {manpage}`systemd.service(5)`.";
    };

    sockets = mkOption {
      default = { };
      type = systemdUtils.types.sockets;
      description = "Definition of systemd socket units; see {manpage}`systemd.socket(5)`.";
    };

    timers = mkOption {
      default = { };
      type = systemdUtils.types.timers;
      description = "Definition of systemd timer units; see {manpage}`systemd.timer(5)`.";
    };

    paths = mkOption {
      default = { };
      type = systemdUtils.types.paths;
      description = "Definition of systemd path units; see {manpage}`systemd.path(5)`.";
    };

    mounts = mkOption {
      default = [ ];
      type = systemdUtils.types.mounts;
      description = ''
        Definition of systemd mount units; see {manpage}`systemd.mount(5)`.

        This is a list instead of an attrSet, because systemd mandates
        the names to be derived from the `where` attribute.
      '';
    };

    automounts = mkOption {
      default = [ ];
      type = systemdUtils.types.automounts;
      description = ''
        Definition of systemd automount units; see {manpage}`systemd.automount(5)`.

        This is a list instead of an attrSet, because systemd mandates
        the names to be derived from the `where` attribute.
      '';
    };

    slices = mkOption {
      default = { };
      type = systemdUtils.types.slices;
      description = "Definition of slice configurations; see {manpage}`systemd.slice(5)`.";
    };

    generators = mkOption {
      type = types.attrsOf types.path;
      default = { };
      example = {
        systemd-gpt-auto-generator = "/dev/null";
      };
      description = ''
        Definition of systemd generators; see {manpage}`systemd.generator(5)`.

        For each `NAME = VALUE` pair of the attrSet, a link is generated from
        `/etc/systemd/system-generators/NAME` to `VALUE`.
      '';
    };

    shutdown = mkOption {
      type = types.attrsOf types.path;
      default = { };
      description = ''
        Definition of systemd shutdown executables.
        For each `NAME = VALUE` pair of the attrSet, a link is generated from
        `/etc/systemd/system-shutdown/NAME` to `VALUE`.
      '';
    };

    defaultUnit = mkOption {
      default = "multi-user.target";
      type = types.str;
      description = ''
        Default unit started when the system boots; see {manpage}`systemd.special(7)`.
      '';
    };

    ctrlAltDelUnit = mkOption {
      default = "reboot.target";
      type = types.str;
      example = "poweroff.target";
      description = ''
        Target that should be started when Ctrl-Alt-Delete is pressed;
        see {manpage}`systemd.special(7)`.
      '';
    };

    globalEnvironment = mkOption {
      type =
        with types;
        attrsOf (
          nullOr (oneOf [
            str
            path
            package
          ])
        );
      default = { };
      example = {
        TZ = "CET";
      };
      description = ''
        Environment variables passed to *all* systemd units.
      '';
    };

    managerEnvironment = mkOption {
      type =
        with types;
        attrsOf (
          nullOr (oneOf [
            str
            path
            package
          ])
        );
      default = { };
      example = {
        SYSTEMD_LOG_LEVEL = "debug";
      };
      description = ''
        Environment variables of PID 1. These variables are
        *not* passed to started units.
      '';
    };

    enableCgroupAccounting = mkOption {
      default = true;
      type = types.bool;
      description = ''
        Whether to enable cgroup accounting; see {manpage}`cgroups(7)`.
      '';
    };

    extraConfig = mkOption {
      default = "";
      type = types.lines;
      example = "DefaultLimitCORE=infinity";
      description = ''
        Extra config options for systemd. See {manpage}`systemd-system.conf(5)` man page
        for available options.
      '';
    };

    sleep.extraConfig = mkOption {
      default = "";
      type = types.lines;
      example = "HibernateDelaySec=1h";
      description = ''
        Extra config options for systemd sleep state logic.
        See {manpage}`sleep.conf.d(5)` man page for available options.
      '';
    };

    additionalUpstreamSystemUnits = mkOption {
      default = [ ];
      type = types.listOf types.str;
      example = [
        "debug-shell.service"
        "systemd-quotacheck.service"
      ];
      description = ''
        Additional units shipped with systemd that shall be enabled.
      '';
    };

    suppressedSystemUnits = mkOption {
      default = [ ];
      type = types.listOf types.str;
      example = [ "systemd-backlight@.service" ];
      description = ''
        A list of units to skip when generating system systemd configuration directory. This has
        priority over upstream units, {option}`systemd.units`, and
        {option}`systemd.additionalUpstreamSystemUnits`. The main purpose of this is to
        prevent a upstream systemd unit from being added to the initrd with any modifications made to it
        by other NixOS modules.
      '';
    };

    watchdog.device = mkOption {
      type = types.nullOr types.path;
      default = null;
      example = "/dev/watchdog";
      description = ''
        The path to a hardware watchdog device which will be managed by systemd.
        If not specified, systemd will default to `/dev/watchdog`.
      '';
    };

    watchdog.runtimeTime = mkOption {
      type = types.nullOr types.str;
      default = null;
      example = "30s";
      description = ''
        The amount of time which can elapse before a watchdog hardware device
        will automatically reboot the system.

        Valid time units include "ms", "s", "min", "h", "d", and "w";
        see {manpage}`systemd.time(7)`.
      '';
    };

    watchdog.rebootTime = mkOption {
      type = types.nullOr types.str;
      default = null;
      example = "10m";
      description = ''
        The amount of time which can elapse after a reboot has been triggered
        before a watchdog hardware device will automatically reboot the system.
        If left `null`, systemd will use its default of 10 minutes;
        see {manpage}`systemd-system.conf(5)`.

        Valid time units include "ms", "s", "min", "h", "d", and "w";
        see also {manpage}`systemd.time(7)`.
      '';
    };

    watchdog.kexecTime = mkOption {
      type = types.nullOr types.str;
      default = null;
      example = "10m";
      description = ''
        The amount of time which can elapse when `kexec` is being executed before
        a watchdog hardware device will automatically reboot the system. This
        option should only be enabled if `reloadTime` is also enabled;
        see {manpage}`kexec(8)`.

        Valid time units include "ms", "s", "min", "h", "d", and "w";
        see also {manpage}`systemd.time(7)`.
      '';
    };
  };

  ###### implementation

  config = {

    warnings =
      let
        mkOneNetOnlineWarn =
          typeStr: name: def:
          lib.optional (
            lib.elem "network-online.target" def.after
            && !(lib.elem "network-online.target" (def.wants ++ def.requires ++ def.bindsTo))
          ) "${name}.${typeStr} is ordered after 'network-online.target' but doesn't depend on it";
        mkNetOnlineWarns =
          typeStr: defs: lib.concatLists (lib.mapAttrsToList (mkOneNetOnlineWarn typeStr) defs);
        mkMountNetOnlineWarns =
          typeStr: defs: lib.concatLists (map (m: mkOneNetOnlineWarn typeStr m.what m) defs);
      in
      concatLists (
        mapAttrsToList (
          name: service:
          let
            type = service.serviceConfig.Type or "";
            restart = service.serviceConfig.Restart or "no";
            hasDeprecated = builtins.hasAttr "StartLimitInterval" service.serviceConfig;
          in
          concatLists [
            (optional (type == "oneshot" && (restart == "always" || restart == "on-success"))
              "Service '${name}.service' with 'Type=oneshot' cannot have 'Restart=always' or 'Restart=on-success'"
            )
            (optional hasDeprecated "Service '${name}.service' uses the attribute 'StartLimitInterval' in the Service section, which is deprecated. See https://github.com/NixOS/nixpkgs/issues/45786.")
            (optional (service.reloadIfChanged && service.reloadTriggers != [ ])
              "Service '${name}.service' has both 'reloadIfChanged' and 'reloadTriggers' set. This is probably not what you want, because 'reloadTriggers' behave the same whay as 'restartTriggers' if 'reloadIfChanged' is set."
            )
          ]
        ) cfg.services
      )
      ++ (mkNetOnlineWarns "target" cfg.targets)
      ++ (mkNetOnlineWarns "service" cfg.services)
      ++ (mkNetOnlineWarns "socket" cfg.sockets)
      ++ (mkNetOnlineWarns "timer" cfg.timers)
      ++ (mkNetOnlineWarns "path" cfg.paths)
      ++ (mkMountNetOnlineWarns "mount" cfg.mounts)
      ++ (mkMountNetOnlineWarns "automount" cfg.automounts)
      ++ (mkNetOnlineWarns "slice" cfg.slices);

    assertions = concatLists (
      mapAttrsToList (
        name: service:
        map
          (message: {
            assertion = false;
            inherit message;
          })
          (concatLists [
            (optional
              (
                (builtins.elem "network-interfaces.target" service.after)
                || (builtins.elem "network-interfaces.target" service.wants)
              )
              "Service '${name}.service' is using the deprecated target network-interfaces.target, which no longer exists. Using network.target is recommended instead."
            )
          ])
      ) cfg.services
    );

    system.build.units = cfg.units;

    system.nssModules = [ cfg.package.out ];
    system.nssDatabases = {
      hosts = (
        mkMerge [
          (mkOrder 400 [ "mymachines" ]) # 400 to ensure it comes before resolve (which is 501)
          (mkOrder 999 [ "myhostname" ]) # after files (which is 998), but before regular nss modules
        ]
      );
      passwd = (
        mkMerge [
          (mkAfter [ "systemd" ])
        ]
      );
      group = (
        mkMerge [
          (mkAfter [ "[success=merge] systemd" ]) # need merge so that NSS won't stop at file-based groups
        ]
      );
    };

    environment.systemPackages = [ cfg.package ];

    environment.etc =
      let
        # generate contents for /etc/systemd/${dir} from attrset of links and packages
        hooks =
          dir: links:
          pkgs.runCommand "${dir}"
            {
              preferLocalBuild = true;
              packages = cfg.packages;
            }
            ''
              set -e
              mkdir -p $out
              for package in $packages
              do
                for hook in $package/lib/systemd/${dir}/*
                do
                  ln -s $hook $out/
                done
              done
              ${concatStrings (mapAttrsToList (exec: target: "ln -s ${target} $out/${exec};\n") links)}
            '';

        enabledUpstreamSystemUnits = filter (n: !elem n cfg.suppressedSystemUnits) upstreamSystemUnits;
        enabledUnits = filterAttrs (n: v: !elem n cfg.suppressedSystemUnits) cfg.units;

      in
      ({
        "systemd/system".source = generateUnits {
          type = "system";
          units = enabledUnits;
          upstreamUnits = enabledUpstreamSystemUnits;
          upstreamWants = upstreamSystemWants;
        };

        "systemd/system.conf".text = ''
          [Manager]
          ManagerEnvironment=${
            lib.concatStringsSep " " (
              lib.mapAttrsToList (n: v: "${n}=${lib.escapeShellArg v}") cfg.managerEnvironment
            )
          }
          ${optionalString cfg.enableCgroupAccounting ''
            DefaultCPUAccounting=yes
            DefaultIOAccounting=yes
            DefaultBlockIOAccounting=yes
            DefaultIPAccounting=yes
          ''}
          DefaultLimitCORE=infinity
          ${optionalString (cfg.watchdog.device != null) ''
            WatchdogDevice=${cfg.watchdog.device}
          ''}
          ${optionalString (cfg.watchdog.runtimeTime != null) ''
            RuntimeWatchdogSec=${cfg.watchdog.runtimeTime}
          ''}
          ${optionalString (cfg.watchdog.rebootTime != null) ''
            RebootWatchdogSec=${cfg.watchdog.rebootTime}
          ''}
          ${optionalString (cfg.watchdog.kexecTime != null) ''
            KExecWatchdogSec=${cfg.watchdog.kexecTime}
          ''}

          ${cfg.extraConfig}
        '';

        "systemd/sleep.conf".text = ''
          [Sleep]
          ${cfg.sleep.extraConfig}
        '';

        "systemd/user-generators" = {
          source = hooks "user-generators" cfg.user.generators;
        };
        "systemd/system-generators" = {
          source = hooks "system-generators" cfg.generators;
        };
        "systemd/system-shutdown" = {
          source = hooks "system-shutdown" cfg.shutdown;
        };

        # Ignore all other preset files so systemd doesn't try to enable/disable
        # units during runtime.
        "systemd/system-preset/00-nixos.preset".text = ''
          ignore *
        '';
        "systemd/user-preset/00-nixos.preset".text = ''
          ignore *
        '';
      });

    services.dbus.enable = true;

    users.users.systemd-network = {
      uid = config.ids.uids.systemd-network;
      group = "systemd-network";
    };
    users.groups.systemd-network.gid = config.ids.gids.systemd-network;
    users.users.systemd-resolve = {
      uid = config.ids.uids.systemd-resolve;
      group = "systemd-resolve";
    };
    users.groups.systemd-resolve.gid = config.ids.gids.systemd-resolve;

    # Target for ‘charon send-keys’ to hook into.
    users.groups.keys.gid = config.ids.gids.keys;

    systemd.targets.keys = {
      description = "Security Keys";
      unitConfig.X-StopOnReconfiguration = true;
    };

    # This target only exists so that services ordered before sysinit.target
    # are restarted in the correct order, notably BEFORE the other services,
    # when switching configurations.
    systemd.targets.sysinit-reactivation = {
      description = "Reactivate sysinit units";
    };

    systemd.units =
      let
        withName = cfgToUnit: cfg: lib.nameValuePair cfg.name (cfgToUnit cfg);
      in
      mapAttrs' (_: withName pathToUnit) cfg.paths
      // mapAttrs' (_: withName serviceToUnit) cfg.services
      // mapAttrs' (_: withName sliceToUnit) cfg.slices
      // mapAttrs' (_: withName socketToUnit) cfg.sockets
      // mapAttrs' (_: withName targetToUnit) cfg.targets
      // mapAttrs' (_: withName timerToUnit) cfg.timers
      // listToAttrs (map (withName mountToUnit) cfg.mounts)
      // listToAttrs (map (withName automountToUnit) cfg.automounts);

<<<<<<< HEAD
      # Environment of PID 1
      systemd.managerEnvironment = {
        # Doesn't contain systemd itself - everything works so it seems to use the compiled-in value for its tools
        # util-linux is needed for the main fsck utility wrapping the fs-specific ones
        PATH = lib.makeBinPath (
          config.system.fsPackages
          ++ [cfg.package.util-linux]
          # systemd-ssh-generator needs sshd in PATH
          ++ lib.optional config.services.openssh.enable config.services.openssh.package
        );
        LOCALE_ARCHIVE = "/run/current-system/sw/lib/locale/locale-archive";
        TZDIR = "/etc/zoneinfo";
        # If SYSTEMD_UNIT_PATH ends with an empty component (":"), the usual unit load path will be appended to the contents of the variable
        SYSTEMD_UNIT_PATH = lib.mkIf (config.boot.extraSystemdUnitPaths != []) "${builtins.concatStringsSep ":" config.boot.extraSystemdUnitPaths}:";
      };


    system.requiredKernelConfig = map config.lib.kernelConfig.isEnabled
      [ "DEVTMPFS" "CGROUPS" "INOTIFY_USER" "SIGNALFD" "TIMERFD" "EPOLL" "NET"
        "SYSFS" "PROC_FS" "FHANDLE" "CRYPTO_USER_API_HASH" "CRYPTO_HMAC"
        "CRYPTO_SHA256" "DMIID" "AUTOFS_FS" "TMPFS_POSIX_ACL"
        "TMPFS_XATTR" "SECCOMP"
      ];
=======
    # Environment of PID 1
    systemd.managerEnvironment = {
      # Doesn't contain systemd itself - everything works so it seems to use the compiled-in value for its tools
      # util-linux is needed for the main fsck utility wrapping the fs-specific ones
      PATH = lib.makeBinPath (config.system.fsPackages ++ [ cfg.package.util-linux ]);
      LOCALE_ARCHIVE = "/run/current-system/sw/lib/locale/locale-archive";
      TZDIR = "/etc/zoneinfo";
      # If SYSTEMD_UNIT_PATH ends with an empty component (":"), the usual unit load path will be appended to the contents of the variable
      SYSTEMD_UNIT_PATH = lib.mkIf (
        config.boot.extraSystemdUnitPaths != [ ]
      ) "${builtins.concatStringsSep ":" config.boot.extraSystemdUnitPaths}:";
    };

    system.requiredKernelConfig = map config.lib.kernelConfig.isEnabled [
      "DEVTMPFS"
      "CGROUPS"
      "INOTIFY_USER"
      "SIGNALFD"
      "TIMERFD"
      "EPOLL"
      "NET"
      "SYSFS"
      "PROC_FS"
      "FHANDLE"
      "CRYPTO_USER_API_HASH"
      "CRYPTO_HMAC"
      "CRYPTO_SHA256"
      "DMIID"
      "AUTOFS_FS"
      "TMPFS_POSIX_ACL"
      "TMPFS_XATTR"
      "SECCOMP"
    ];
>>>>>>> a02c6ca8

    # Generate timer units for all services that have a ‘startAt’ value.
    systemd.timers = mapAttrs (name: service: {
      wantedBy = [ "timers.target" ];
      timerConfig.OnCalendar = service.startAt;
    }) (filterAttrs (name: service: service.enable && service.startAt != [ ]) cfg.services);

    # Some overrides to upstream units.
    systemd.services."systemd-backlight@".restartIfChanged = false;
    systemd.services."systemd-fsck@".restartIfChanged = false;
    systemd.services."systemd-fsck@".path = [ pkgs.util-linux ] ++ config.system.fsPackages;
    systemd.services."systemd-makefs@" = {
      restartIfChanged = false;
      path = [ pkgs.util-linux ] ++ config.system.fsPackages;
      # Since there is no /etc/systemd/system/systemd-makefs@.service
      # file, the units generated in /run/systemd/generator would
      # override anything we put here. But by forcing the use of a
      # drop-in in /etc, it does apply.
      overrideStrategy = "asDropin";
    };
    systemd.services."systemd-mkswap@" = {
      restartIfChanged = false;
      path = [ pkgs.util-linux ];
      overrideStrategy = "asDropin";
    };
    systemd.services.systemd-random-seed.restartIfChanged = false;
    systemd.services.systemd-remount-fs.restartIfChanged = false;
    systemd.services.systemd-update-utmp.restartIfChanged = false;
    systemd.services.systemd-udev-settle.restartIfChanged = false; # Causes long delays in nixos-rebuild
    systemd.targets.local-fs.unitConfig.X-StopOnReconfiguration = true;
    systemd.targets.remote-fs.unitConfig.X-StopOnReconfiguration = true;
    systemd.services.systemd-importd.environment = proxy_env;
    systemd.services.systemd-pstore.wantedBy = [ "sysinit.target" ]; # see #81138

    # NixOS has kernel modules in a different location, so override that here.
    systemd.services.kmod-static-nodes.unitConfig.ConditionFileNotEmpty = [
      "" # required to unset the previous value!
      "/run/booted-system/kernel-modules/lib/modules/%v/modules.devname"
    ];

    # Don't bother with certain units in containers.
    systemd.services.systemd-remount-fs.unitConfig.ConditionVirtualization = "!container";

    # Increase numeric PID range (set directly instead of copying a one-line file from systemd)
    # https://github.com/systemd/systemd/pull/12226
    boot.kernel.sysctl."kernel.pid_max" = mkIf pkgs.stdenv.hostPlatform.is64bit (lib.mkDefault 4194304);

    services.logrotate.settings = {
      "/var/log/btmp" = mapAttrs (_: mkDefault) {
        frequency = "monthly";
        rotate = 1;
        create = "0660 root ${config.users.groups.utmp.name}";
        minsize = "1M";
      };
      "/var/log/wtmp" = mapAttrs (_: mkDefault) {
        frequency = "monthly";
        rotate = 1;
        create = "0664 root ${config.users.groups.utmp.name}";
        minsize = "1M";
      };
    };
  };

  # FIXME: Remove these eventually.
  imports = [
    (mkRenamedOptionModule [ "boot" "systemd" "sockets" ] [ "systemd" "sockets" ])
    (mkRenamedOptionModule [ "boot" "systemd" "targets" ] [ "systemd" "targets" ])
    (mkRenamedOptionModule [ "boot" "systemd" "services" ] [ "systemd" "services" ])
    (mkRenamedOptionModule [ "jobs" ] [ "systemd" "services" ])
    (mkRemovedOptionModule [ "systemd" "generator-packages" ] "Use systemd.packages instead.")
    (mkRemovedOptionModule [ "systemd" "enableUnifiedCgroupHierarchy" ] ''
      In 256 support for cgroup v1 ('legacy' and 'hybrid' hierarchies) is now considered obsolete and systemd by default will refuse to boot under it.
      To forcibly reenable cgroup v1 support, you can set boot.kernelParams = [ "systemd.unified_cgroup_hierarchy=0" "SYSTEMD_CGROUP_ENABLE_LEGACY_FORCE=1" ].
      NixOS does not officially support this configuration and might cause your system to be unbootable in future versions. You are on your own.
    '')
  ];
}<|MERGE_RESOLUTION|>--- conflicted
+++ resolved
@@ -708,36 +708,16 @@
       // listToAttrs (map (withName mountToUnit) cfg.mounts)
       // listToAttrs (map (withName automountToUnit) cfg.automounts);
 
-<<<<<<< HEAD
-      # Environment of PID 1
-      systemd.managerEnvironment = {
-        # Doesn't contain systemd itself - everything works so it seems to use the compiled-in value for its tools
-        # util-linux is needed for the main fsck utility wrapping the fs-specific ones
-        PATH = lib.makeBinPath (
-          config.system.fsPackages
-          ++ [cfg.package.util-linux]
-          # systemd-ssh-generator needs sshd in PATH
-          ++ lib.optional config.services.openssh.enable config.services.openssh.package
-        );
-        LOCALE_ARCHIVE = "/run/current-system/sw/lib/locale/locale-archive";
-        TZDIR = "/etc/zoneinfo";
-        # If SYSTEMD_UNIT_PATH ends with an empty component (":"), the usual unit load path will be appended to the contents of the variable
-        SYSTEMD_UNIT_PATH = lib.mkIf (config.boot.extraSystemdUnitPaths != []) "${builtins.concatStringsSep ":" config.boot.extraSystemdUnitPaths}:";
-      };
-
-
-    system.requiredKernelConfig = map config.lib.kernelConfig.isEnabled
-      [ "DEVTMPFS" "CGROUPS" "INOTIFY_USER" "SIGNALFD" "TIMERFD" "EPOLL" "NET"
-        "SYSFS" "PROC_FS" "FHANDLE" "CRYPTO_USER_API_HASH" "CRYPTO_HMAC"
-        "CRYPTO_SHA256" "DMIID" "AUTOFS_FS" "TMPFS_POSIX_ACL"
-        "TMPFS_XATTR" "SECCOMP"
-      ];
-=======
     # Environment of PID 1
     systemd.managerEnvironment = {
       # Doesn't contain systemd itself - everything works so it seems to use the compiled-in value for its tools
       # util-linux is needed for the main fsck utility wrapping the fs-specific ones
-      PATH = lib.makeBinPath (config.system.fsPackages ++ [ cfg.package.util-linux ]);
+      PATH = lib.makeBinPath (
+        config.system.fsPackages
+        ++ [ cfg.package.util-linux ]
+        # systemd-ssh-generator needs sshd in PATH
+        ++ lib.optional config.services.openssh.enable config.services.openssh.package
+      );
       LOCALE_ARCHIVE = "/run/current-system/sw/lib/locale/locale-archive";
       TZDIR = "/etc/zoneinfo";
       # If SYSTEMD_UNIT_PATH ends with an empty component (":"), the usual unit load path will be appended to the contents of the variable
@@ -766,7 +746,6 @@
       "TMPFS_XATTR"
       "SECCOMP"
     ];
->>>>>>> a02c6ca8
 
     # Generate timer units for all services that have a ‘startAt’ value.
     systemd.timers = mapAttrs (name: service: {
