{ config, lib, pkgs, ... }:

with lib;

let

  cfg = config.virtualisation.libvirtd;
  vswitch = config.virtualisation.vswitch;
  configFile = pkgs.writeText "libvirtd.conf" ''
    auth_unix_ro = "polkit"
    auth_unix_rw = "polkit"
    ${cfg.extraConfig}
  '';
  ovmfFilePrefix = if pkgs.stdenv.isAarch64 then "AAVMF" else "OVMF";
  qemuConfigFile = pkgs.writeText "qemu.conf" ''
    ${optionalString cfg.qemu.ovmf.enable ''
      nvram = [ "/run/libvirt/nix-ovmf/${ovmfFilePrefix}_CODE.fd:/run/libvirt/nix-ovmf/${ovmfFilePrefix}_VARS.fd" ]
    ''}
    ${optionalString (!cfg.qemu.runAsRoot) ''
      user = "qemu-libvirtd"
      group = "qemu-libvirtd"
    ''}
    ${cfg.qemu.verbatimConfig}
  '';
  dirName = "libvirt";
  subDirs = list: [ dirName ] ++ map (e: "${dirName}/${e}") list;

  ovmfModule = types.submodule {
    options = {
      enable = mkOption {
        type = types.bool;
        default = true;
        description = ''
          Allows libvirtd to take advantage of OVMF when creating new
          QEMU VMs with UEFI boot.
        '';
      };

      package = mkOption {
        type = types.package;
        default = pkgs.OVMF;
        defaultText = literalExpression "pkgs.OVMF";
        example = literalExpression "pkgs.OVMFFull";
        description = ''
          OVMF package to use.
        '';
      };
    };
  };

  swtpmModule = types.submodule {
    options = {
      enable = mkOption {
        type = types.bool;
        default = false;
        description = ''
          Allows libvirtd to use swtpm to create an emulated TPM.
        '';
      };

      package = mkOption {
        type = types.package;
        default = pkgs.swtpm;
        defaultText = literalExpression "pkgs.swtpm";
        description = ''
          swtpm package to use.
        '';
      };
    };
  };

  qemuModule = types.submodule {
    options = {
      package = mkOption {
        type = types.package;
        default = pkgs.qemu;
        defaultText = literalExpression "pkgs.qemu";
        description = ''
          Qemu package to use with libvirt.
          `pkgs.qemu` can emulate alien architectures (e.g. aarch64 on x86)
          `pkgs.qemu_kvm` saves disk space allowing to emulate only host architectures.
        '';
      };

      runAsRoot = mkOption {
        type = types.bool;
        default = true;
        description = ''
          If true,  libvirtd runs qemu as root.
          If false, libvirtd runs qemu as unprivileged user qemu-libvirtd.
          Changing this option to false may cause file permission issues
          for existing guests. To fix these, manually change ownership
          of affected files in /var/lib/libvirt/qemu to qemu-libvirtd.
        '';
      };

      verbatimConfig = mkOption {
        type = types.lines;
        default = ''
          namespaces = []
        '';
        description = ''
          Contents written to the qemu configuration file, qemu.conf.
          Make sure to include a proper namespace configuration when
          supplying custom configuration.
        '';
      };

      ovmf = mkOption {
        type = ovmfModule;
        default = { };
        description = ''
          QEMU's OVMF options.
        '';
      };

      swtpm = mkOption {
        type = swtpmModule;
        default = { };
        description = ''
          QEMU's swtpm options.
        '';
      };
    };
  };
in
{

  imports = [
    (mkRemovedOptionModule [ "virtualisation" "libvirtd" "enableKVM" ]
      "Set the option `virtualisation.libvirtd.qemu.package' instead.")
    (mkRenamedOptionModule
      [ "virtualisation" "libvirtd" "qemuPackage" ]
      [ "virtualisation" "libvirtd" "qemu" "package" ])
    (mkRenamedOptionModule
      [ "virtualisation" "libvirtd" "qemuRunAsRoot" ]
      [ "virtualisation" "libvirtd" "qemu" "runAsRoot" ])
    (mkRenamedOptionModule
      [ "virtualisation" "libvirtd" "qemuVerbatimConfig" ]
      [ "virtualisation" "libvirtd" "qemu" "verbatimConfig" ])
    (mkRenamedOptionModule
      [ "virtualisation" "libvirtd" "qemuOvmf" ]
      [ "virtualisation" "libvirtd" "qemu" "ovmf" "enable" ])
    (mkRenamedOptionModule
      [ "virtualisation" "libvirtd" "qemuOvmfPackage" ]
      [ "virtualisation" "libvirtd" "qemu" "ovmf" "package" ])
    (mkRenamedOptionModule
      [ "virtualisation" "libvirtd" "qemuSwtpm" ]
      [ "virtualisation" "libvirtd" "qemu" "swtpm" "enable" ])
  ];

  ###### interface

  options.virtualisation.libvirtd = {

    enable = mkOption {
      type = types.bool;
      default = false;
      description = ''
        This option enables libvirtd, a daemon that manages
        virtual machines. Users in the "libvirtd" group can interact with
        the daemon (e.g. to start or stop VMs) using the
        <command>virsh</command> command line tool, among others.
      '';
    };

    package = mkOption {
      type = types.package;
      default = pkgs.libvirt;
      defaultText = literalExpression "pkgs.libvirt";
      description = ''
        libvirt package to use.
      '';
    };

    extraConfig = mkOption {
      type = types.lines;
      default = "";
      description = ''
        Extra contents appended to the libvirtd configuration file,
        libvirtd.conf.
      '';
    };

    extraOptions = mkOption {
      type = types.listOf types.str;
      default = [ ];
      example = [ "--verbose" ];
      description = ''
        Extra command line arguments passed to libvirtd on startup.
      '';
    };

    onBoot = mkOption {
      type = types.enum [ "start" "ignore" ];
      default = "start";
      description = ''
        Specifies the action to be done to / on the guests when the host boots.
        The "start" option starts all guests that were running prior to shutdown
        regardless of their autostart settings. The "ignore" option will not
        start the formerly running guest on boot. However, any guest marked as
        autostart will still be automatically started by libvirtd.
      '';
    };

    onShutdown = mkOption {
      type = types.enum [ "shutdown" "suspend" ];
      default = "suspend";
      description = ''
        When shutting down / restarting the host what method should
        be used to gracefully halt the guests. Setting to "shutdown"
        will cause an ACPI shutdown of each guest. "suspend" will
        attempt to save the state of the guests ready to restore on boot.
      '';
    };

    allowedBridges = mkOption {
      type = types.listOf types.str;
      default = [ "virbr0" ];
      description = ''
        List of bridge devices that can be used by qemu:///session
      '';
    };

    qemu = mkOption {
      type = qemuModule;
      default = { };
      description = ''
        QEMU related options.
      '';
    };
  };


  ###### implementation

  config = mkIf cfg.enable {

    assertions = [
      {
        assertion = config.security.polkit.enable;
        message = "The libvirtd module currently requires Polkit to be enabled ('security.polkit.enable = true').";
      }
      {
        assertion = builtins.elem "fd" cfg.qemu.ovmf.package.outputs;
        message = "The option 'virtualisation.libvirtd.qemuOvmfPackage' needs a package that has an 'fd' output.";
      }
    ];

    environment = {
      # this file is expected in /etc/qemu and not sysconfdir (/var/lib)
<<<<<<< HEAD
      etc."qemu/bridge.conf".text = lib.concatMapStringsSep "\n" (e:
        "allow ${e}") cfg.allowedBridges;
      systemPackages = with pkgs; [ libressl.nc iptables cfg.package cfg.qemuPackage ];
      etc.ethertypes.source = "${pkgs.iptables}/etc/ethertypes";
=======
      etc."qemu/bridge.conf".text = lib.concatMapStringsSep "\n"
        (e:
          "allow ${e}")
        cfg.allowedBridges;
      systemPackages = with pkgs; [ libressl.nc iptables cfg.package cfg.qemu.package ];
      etc.ethertypes.source = "${pkgs.ebtables}/etc/ethertypes";
>>>>>>> ef64a9a4
    };

    boot.kernelModules = [ "tun" ];

    users.groups.libvirtd.gid = config.ids.gids.libvirtd;

    # libvirtd runs qemu as this user and group by default
    users.extraGroups.qemu-libvirtd.gid = config.ids.gids.qemu-libvirtd;
    users.extraUsers.qemu-libvirtd = {
      uid = config.ids.uids.qemu-libvirtd;
      isNormalUser = false;
      group = "qemu-libvirtd";
    };

    security.wrappers.qemu-bridge-helper = {
      setuid = true;
      owner = "root";
      group = "root";
      source = "/run/${dirName}/nix-helpers/qemu-bridge-helper";
    };

    systemd.packages = [ cfg.package ];

    systemd.services.libvirtd-config = {
      description = "Libvirt Virtual Machine Management Daemon - configuration";
      script = ''
        # Copy default libvirt network config .xml files to /var/lib
        # Files modified by the user will not be overwritten
        for i in $(cd ${cfg.package}/var/lib && echo \
            libvirt/qemu/networks/*.xml libvirt/qemu/networks/autostart/*.xml \
            libvirt/nwfilter/*.xml );
        do
            mkdir -p /var/lib/$(dirname $i) -m 755
            cp -npd ${cfg.package}/var/lib/$i /var/lib/$i
        done

        # Copy generated qemu config to libvirt directory
        cp -f ${qemuConfigFile} /var/lib/${dirName}/qemu.conf

        # stable (not GC'able as in /nix/store) paths for using in <emulator> section of xml configs
        for emulator in ${cfg.package}/libexec/libvirt_lxc ${cfg.qemu.package}/bin/qemu-kvm ${cfg.qemu.package}/bin/qemu-system-*; do
          ln -s --force "$emulator" /run/${dirName}/nix-emulators/
        done

        for helper in libexec/qemu-bridge-helper bin/qemu-pr-helper; do
          ln -s --force ${cfg.qemu.package}/$helper /run/${dirName}/nix-helpers/
        done

        ${optionalString cfg.qemu.ovmf.enable ''
          ln -s --force ${cfg.qemu.ovmf.package.fd}/FV/${ovmfFilePrefix}_CODE.fd /run/${dirName}/nix-ovmf/
          ln -s --force ${cfg.qemu.ovmf.package.fd}/FV/${ovmfFilePrefix}_VARS.fd /run/${dirName}/nix-ovmf/
        ''}
      '';

      serviceConfig = {
        Type = "oneshot";
        RuntimeDirectoryPreserve = "yes";
        LogsDirectory = subDirs [ "qemu" ];
        RuntimeDirectory = subDirs [ "nix-emulators" "nix-helpers" "nix-ovmf" ];
        StateDirectory = subDirs [ "dnsmasq" ];
      };
    };

    systemd.services.libvirtd = {
      requires = [ "libvirtd-config.service" ];
      after = [ "libvirtd-config.service" ]
        ++ optional vswitch.enable "ovs-vswitchd.service";

      environment.LIBVIRTD_ARGS = escapeShellArgs (
        [
          "--config"
          configFile
          "--timeout"
          "120" # from ${libvirt}/var/lib/sysconfig/libvirtd
        ] ++ cfg.extraOptions
      );

      path = [ cfg.qemu.package ] # libvirtd requires qemu-img to manage disk images
        ++ optional vswitch.enable vswitch.package
        ++ optional cfg.qemu.swtpm.enable cfg.qemu.swtpm.package;

      serviceConfig = {
        Type = "notify";
        KillMode = "process"; # when stopping, leave the VMs alone
        Restart = "no";
      };
      restartIfChanged = false;
    };

    systemd.services.libvirt-guests = {
      wantedBy = [ "multi-user.target" ];
      path = with pkgs; [ coreutils gawk cfg.package ];
      restartIfChanged = false;

      environment.ON_BOOT = "${cfg.onBoot}";
      environment.ON_SHUTDOWN = "${cfg.onShutdown}";
    };

    systemd.sockets.virtlogd = {
      description = "Virtual machine log manager socket";
      wantedBy = [ "sockets.target" ];
      listenStreams = [ "/run/${dirName}/virtlogd-sock" ];
    };

    systemd.services.virtlogd = {
      description = "Virtual machine log manager";
      serviceConfig.ExecStart = "@${cfg.package}/sbin/virtlogd virtlogd";
      restartIfChanged = false;
    };

    systemd.sockets.virtlockd = {
      description = "Virtual machine lock manager socket";
      wantedBy = [ "sockets.target" ];
      listenStreams = [ "/run/${dirName}/virtlockd-sock" ];
    };

    systemd.services.virtlockd = {
      description = "Virtual machine lock manager";
      serviceConfig.ExecStart = "@${cfg.package}/sbin/virtlockd virtlockd";
      restartIfChanged = false;
    };

    # https://libvirt.org/daemons.html#monolithic-systemd-integration
    systemd.sockets.libvirtd.wantedBy = [ "sockets.target" ];

    security.polkit.extraConfig = ''
      polkit.addRule(function(action, subject) {
        if (action.id == "org.libvirt.unix.manage" &&
          subject.isInGroup("libvirtd")) {
          return polkit.Result.YES;
        }
      });
    '';
  };
}<|MERGE_RESOLUTION|>--- conflicted
+++ resolved
@@ -249,19 +249,12 @@
 
     environment = {
       # this file is expected in /etc/qemu and not sysconfdir (/var/lib)
-<<<<<<< HEAD
-      etc."qemu/bridge.conf".text = lib.concatMapStringsSep "\n" (e:
-        "allow ${e}") cfg.allowedBridges;
-      systemPackages = with pkgs; [ libressl.nc iptables cfg.package cfg.qemuPackage ];
-      etc.ethertypes.source = "${pkgs.iptables}/etc/ethertypes";
-=======
       etc."qemu/bridge.conf".text = lib.concatMapStringsSep "\n"
         (e:
           "allow ${e}")
         cfg.allowedBridges;
       systemPackages = with pkgs; [ libressl.nc iptables cfg.package cfg.qemu.package ];
       etc.ethertypes.source = "${pkgs.ebtables}/etc/ethertypes";
->>>>>>> ef64a9a4
     };
 
     boot.kernelModules = [ "tun" ];
