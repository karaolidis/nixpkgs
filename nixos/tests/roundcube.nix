--- conflicted
+++ resolved
@@ -21,19 +21,11 @@
   };
 
   testScript = ''
-<<<<<<< HEAD
     $roundcube->start;
     $roundcube->waitForUnit("postgresql.service");
     $roundcube->waitForUnit("roundcube-setup.service");
     $roundcube->waitForUnit("phpfpm-roundcube.service");
     $roundcube->waitForUnit("nginx.service");
     $roundcube->succeed("curl -sSfL http://roundcube/ | grep 'Keep me logged in'");
-=======
-    roundcube.start
-    roundcube.wait_for_unit("postgresql.service")
-    roundcube.wait_for_unit("phpfpm-roundcube.service")
-    roundcube.wait_for_unit("nginx.service")
-    roundcube.succeed("curl -sSL http://roundcube/ | grep 'Keep me logged in'")
->>>>>>> 943508a7
   '';
 })