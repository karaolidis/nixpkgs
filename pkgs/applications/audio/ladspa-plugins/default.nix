--- conflicted
+++ resolved
@@ -3,6 +3,7 @@
   stdenv,
   fetchFromGitHub,
   autoreconfHook,
+  automake,
   fftw,
   ladspaH,
   libxml2,
@@ -45,15 +46,8 @@
   ];
 
   postPatch = ''
-<<<<<<< HEAD
-    patchShebangs .
-    substituteInPlace util/Makefile.am --replace-fail "ranlib" "$RANLIB"
-    substituteInPlace gsm/Makefile.am --replace-fail "ranlib" "$RANLIB"
-    substituteInPlace gverb/Makefile.am --replace-fail "ranlib" "$RANLIB"
-=======
     patchShebangs --build . ./metadata/ makestub.pl
     cp ${automake}/share/automake-*/mkinstalldirs .
->>>>>>> e0734a60
   '';
 
   meta = with lib; {
