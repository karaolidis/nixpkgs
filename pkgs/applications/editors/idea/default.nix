--- conflicted
+++ resolved
@@ -7,75 +7,6 @@
 
 let
 
-<<<<<<< HEAD
-  mkIdeaProduct = with stdenv.lib;
-  { name, product, version, build, src, meta }:
-
-  let loName = toLower product;
-      hiName = toUpper product;
-      execName = concatStringsSep "-" (init (splitString "-" name));
-  in
-
-  with stdenv; lib.makeOverridable mkDerivation rec {
-    inherit name build src meta;
-    desktopItem = makeDesktopItem {
-      name = execName;
-      exec = execName;
-      comment = lib.replaceChars ["\n"] [" "] meta.longDescription;
-      desktopName = product;
-      genericName = meta.description;
-      categories = "Application;Development;";
-      icon = execName;
-    };
-
-    buildInputs = [ makeWrapper patchelf p7zip unzip ];
-
-    patchPhase = ''
-        get_file_size() {
-          local fname="$1"
-          echo $(ls -l $fname | cut -d ' ' -f5)
-        }
-
-        munge_size_hack() {
-          local fname="$1"
-          local size="$2"
-          strip $fname
-          truncate --size=$size $fname
-        }
-
-        interpreter=$(echo ${stdenv.glibc.out}/lib/ld-linux*.so.2)
-        if [ "${stdenv.system}" == "x86_64-linux" ]; then
-          target_size=$(get_file_size bin/fsnotifier64)
-          patchelf --set-interpreter "$interpreter" bin/fsnotifier64
-          munge_size_hack bin/fsnotifier64 $target_size
-        else
-          target_size=$(get_file_size bin/fsnotifier)
-          patchelf --set-interpreter "$interpreter" bin/fsnotifier
-          munge_size_hack bin/fsnotifier $target_size
-        fi
-    '';
-
-    installPhase = ''
-      mkdir -p $out/{bin,$name,share/pixmaps,libexec/${name}}
-      cp -a . $out/$name
-      ln -s $out/$name/bin/${loName}.png $out/share/pixmaps/${execName}.png
-      mv bin/fsnotifier* $out/libexec/${name}/.
-
-      jdk=${jdk.home}
-      item=${desktopItem}
-
-      makeWrapper "$out/$name/bin/${loName}.sh" "$out/bin/${execName}" \
-        --prefix PATH : "$out/libexec/${name}:${jdk}/bin:${coreutils}/bin:${gnugrep}/bin:${which}/bin:${git}/bin" \
-        --set JDK_HOME "$jdk" \
-        --set ${hiName}_JDK "$jdk" \
-        --set ANDROID_JAVA_HOME "$jdk" \
-        --set JAVA_HOME "$jdk"
-
-      ln -s "$item/share/applications" $out/share
-    '';
-
-  };
-=======
   bnumber = with stdenv.lib; build: last (splitString "-" build);
   mkIdeaProduct' = callPackage ./common.nix { };
   mkIdeaProduct = attrs: mkIdeaProduct' ({
@@ -83,7 +14,6 @@
       # https://youtrack.jetbrains.com/issue/IDEA-147272
       jdk = if (bnumber attrs.build) < "143" then jdk else oraclejdk8;
   } // attrs);
->>>>>>> 53b38932
 
   buildAndroidStudio = { name, version, build, src, license, description }:
     let drv = (mkIdeaProduct rec {
