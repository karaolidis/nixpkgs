{
  lib,
  fetchFromGitHub,
  nix-update-script,
  rustPlatform,
  vimPlugins,
  vimUtils,
}:
let
  version = "0-unstable-2025-01-13";
  src = fetchFromGitHub {
    owner = "nvim-pack";
    repo = "nvim-spectre";
    rev = "ddd7383e856a7c939cb4f5143278fe041bbb8cb9";
    sha256 = "sha256-pZ7AH1U95IWMmhk/uBO0Lsxx78H5H9ygPxk/HIqFFlY=";
  };

  spectre_oxi = rustPlatform.buildRustPackage {
    pname = "spectre_oxi";
    inherit version src;
    sourceRoot = "${src.name}/spectre_oxi";

<<<<<<< HEAD
    useFetchCargoVendor = true;
    cargoHash = "sha256-0szVL45QRo3AuBMf+WQ0QF0CS1B9HWPxfF6l6TJtv6Q=";
=======
    cargoHash = "sha256-UieSVIITsk6iqd68JKFYYBTSDm4kPs+a9V+Y0gB9kFU=";
>>>>>>> 28b95d78

    preCheck = ''
      mkdir tests/tmp/
    '';

    checkFlags = [
      # Flaky test (https://github.com/nvim-pack/nvim-spectre/issues/244)
      "--skip=tests::test_replace_simple"
    ];
  };
in
vimUtils.buildVimPlugin {
  pname = "nvim-spectre";
  inherit version src;

  dependencies = [ vimPlugins.plenary-nvim ];

  postInstall = ''
    ln -s ${spectre_oxi}/lib/libspectre_oxi.* $out/lua/spectre_oxi.so
  '';

  passthru = {
    updateScript = nix-update-script {
      extraArgs = [ "--version=branch" ];
      attrPath = "vimPlugins.nvim-spectre.spectre_oxi";
    };

    # needed for the update script
    inherit spectre_oxi;
  };

  meta = {
    homepage = "https://github.com/nvim-pack/nvim-spectre/";
    license = lib.licenses.mit;
  };
}<|MERGE_RESOLUTION|>--- conflicted
+++ resolved
@@ -20,12 +20,8 @@
     inherit version src;
     sourceRoot = "${src.name}/spectre_oxi";
 
-<<<<<<< HEAD
     useFetchCargoVendor = true;
     cargoHash = "sha256-0szVL45QRo3AuBMf+WQ0QF0CS1B9HWPxfF6l6TJtv6Q=";
-=======
-    cargoHash = "sha256-UieSVIITsk6iqd68JKFYYBTSDm4kPs+a9V+Y0gB9kFU=";
->>>>>>> 28b95d78
 
     preCheck = ''
       mkdir tests/tmp/
