--- conflicted
+++ resolved
@@ -25,12 +25,8 @@
     hash = "sha256-ueE1NKbCMBUBrrdsHkwZ5Yv6LD3tQL3ZAk2O4xoYOcw=";
   };
 
-<<<<<<< HEAD
   useFetchCargoVendor = true;
-  cargoHash = "sha256-9Ev/D58MU0aMleM6NFG7MsXqGlhi0eAujqYaLDuPjIY=";
-=======
-  cargoHash = "sha256-pszuGAaml4ITNWG/BoYaT697hEly3IK9o4duGJplPk0=";
->>>>>>> fbdd6840
+  cargoHash = "sha256-jSUqpryUgOL0qo0gbbH4s24krrPsLOSNc6FQUEUeeUQ=";
 
   nativeBuildInputs =
     [
