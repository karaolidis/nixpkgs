--- conflicted
+++ resolved
@@ -34,12 +34,8 @@
   libbgcode,
   heatshrink,
   catch2,
-<<<<<<< HEAD
   webkitgtk_4_1,
-=======
-  webkitgtk_4_0,
   ctestCheckHook,
->>>>>>> cad590f3
   withSystemd ? lib.meta.availableOn stdenv.hostPlatform systemd,
   systemd,
   wxGTK-override ? null,
