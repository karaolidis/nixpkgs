{
  stdenv,
  lib,
  binutils,
  fetchFromGitHub,
  cmake,
  pkg-config,
  wrapGAppsHook3,
  boost186,
  cereal,
  cgal,
  curl,
  dbus,
  eigen,
  expat,
  glew,
  glib,
  glib-networking,
  gmp,
  gtk3,
  hicolor-icon-theme,
  ilmbase,
  libpng,
  mpfr,
  nanosvg,
  nlopt,
  opencascade-occt_7_6_1,
  openvdb,
  qhull,
  tbb_2021_11,
  wxGTK32,
  xorg,
  libbgcode,
  heatshrink,
  catch2_3,
  webkitgtk_4_1,
  ctestCheckHook,
  withSystemd ? lib.meta.availableOn stdenv.hostPlatform systemd,
  systemd,
<<<<<<< HEAD
  udevCheckHook,
=======
  z3,
>>>>>>> bd1fe9d0
  wxGTK-override ? null,
  opencascade-override ? null,
}:
let
  nanosvg-fltk = nanosvg.overrideAttrs (old: {
    pname = "nanosvg-fltk";
    version = "unstable-2022-12-22";

    src = fetchFromGitHub {
      owner = "fltk";
      repo = "nanosvg";
      rev = "abcd277ea45e9098bed752cf9c6875b533c0892f";
      hash = "sha256-WNdAYu66ggpSYJ8Kt57yEA4mSTv+Rvzj9Rm1q765HpY=";
    };
  });
  openvdb_tbb_2021_8 = openvdb.override { tbb = tbb_2021_11; };
  wxGTK-override' = if wxGTK-override == null then wxGTK32 else wxGTK-override;
  opencascade-override' =
    if opencascade-override == null then opencascade-occt_7_6_1 else opencascade-override;
in
stdenv.mkDerivation (finalAttrs: {
  pname = "prusa-slicer";
  version = "2.9.2";

  src = fetchFromGitHub {
    owner = "prusa3d";
    repo = "PrusaSlicer";
    hash = "sha256-j/fdEgcFq0nWBLpyapwZIbBIXCnqEWV6Tk+6sTHk/Bc=";
    rev = "version_${finalAttrs.version}";
  };

  # (not applicable to super-slicer fork)
  postPatch = lib.optionalString (finalAttrs.pname == "prusa-slicer") (
    # Patch required for GCC 14, but breaks on clang
    lib.optionalString stdenv.cc.isGNU ''
      substituteInPlace src/slic3r-arrange/include/arrange/DataStoreTraits.hpp \
        --replace-fail \
        "WritableDataStoreTraits<ArrItem>::template set" \
        "WritableDataStoreTraits<ArrItem>::set"
    ''
    # Make Gcode viewer open newer bgcode files.
    + ''
      substituteInPlace src/platform/unix/PrusaGcodeviewer.desktop \
        --replace-fail 'MimeType=text/x.gcode;' 'MimeType=application/x-bgcode;text/x.gcode;'
    ''
  );

  nativeBuildInputs = [
    cmake
    pkg-config
    wrapGAppsHook3
    wxGTK-override'
    udevCheckHook
  ];

  buildInputs =
    [
      binutils
      boost186 # does not build with 1.87, see https://github.com/prusa3d/PrusaSlicer/issues/13799
      cereal
      cgal
      curl
      dbus
      eigen
      expat
      glew
      glib
      glib-networking
      gmp
      gtk3
      hicolor-icon-theme
      ilmbase
      libpng
      mpfr
      nanosvg-fltk
      nlopt
      opencascade-override'
      openvdb_tbb_2021_8
      qhull
      tbb_2021_11
      wxGTK-override'
      xorg.libX11
      libbgcode
      heatshrink
      catch2_3
      webkitgtk_4_1
      z3
    ]
    ++ lib.optionals withSystemd [
      systemd
    ];

  strictDeps = true;

  separateDebugInfo = true;

  doInstallCheck = true;

  # The build system uses custom logic - defined in
  # cmake/modules/FindNLopt.cmake in the package source - for finding the nlopt
  # library, which doesn't pick up the package in the nix store.  We
  # additionally need to set the path via the NLOPT environment variable.
  NLOPT = nlopt;

  # prusa-slicer uses dlopen on `libudev.so` at runtime
  NIX_LDFLAGS = lib.optionalString withSystemd "-ludev";

  prePatch = ''
    # Since version 2.5.0 of nlopt we need to link to libnlopt, as libnlopt_cxx
    # now seems to be integrated into the main lib.
    sed -i 's|nlopt_cxx|nlopt|g' cmake/modules/FindNLopt.cmake

    # Disable slic3r_jobs_tests.cpp as the test fails sometimes
    sed -i 's|slic3r_jobs_tests.cpp||g' tests/slic3rutils/CMakeLists.txt

    # prusa-slicer expects the OCCTWrapper shared library in the same folder as
    # the executable when loading STEP files. We force the loader to find it in
    # the usual locations (i.e. LD_LIBRARY_PATH) instead. See the manpage
    # dlopen(3) for context.
    if [ -f "src/libslic3r/Format/STEP.cpp" ]; then
      substituteInPlace src/libslic3r/Format/STEP.cpp \
        --replace-fail 'libpath /= "OCCTWrapper.so";' 'libpath = "OCCTWrapper.so";'
    fi
    # https://github.com/prusa3d/PrusaSlicer/issues/9581
    if [ -f "cmake/modules/FindEXPAT.cmake" ]; then
      rm cmake/modules/FindEXPAT.cmake
    fi

    # Fix resources folder location on macOS
    substituteInPlace src/${
      if finalAttrs.pname == "prusa-slicer" then "CLI/Setup.cpp" else "PrusaSlicer.cpp"
    } \
      --replace-fail "#ifdef __APPLE__" "#if 0"
  '';

  cmakeFlags = [
    "-DSLIC3R_STATIC=0"
    "-DSLIC3R_FHS=1"
    "-DSLIC3R_GTK=3"
    "-DCMAKE_CXX_FLAGS=-DBOOST_LOG_DYN_LINK"
  ];

  postInstall = ''
    ln -s "$out/bin/prusa-slicer" "$out/bin/prusa-gcodeviewer"

    mkdir -p "$out/lib"
    mv -v $out/bin/*.* $out/lib/

    mkdir -p "$out/share/pixmaps/"
    ln -s "$out/share/PrusaSlicer/icons/PrusaSlicer.png" "$out/share/pixmaps/PrusaSlicer.png"
    ln -s "$out/share/PrusaSlicer/icons/PrusaSlicer-gcodeviewer_192px.png" "$out/share/pixmaps/PrusaSlicer-gcodeviewer.png"

    mkdir -p "$out"/share/mime/packages
    cat << EOF > "$out"/share/mime/packages/prusa-gcode-viewer.xml
    <?xml version="1.0" encoding="UTF-8"?>
    <mime-info xmlns="http://www.freedesktop.org/standards/shared-mime-info">
      <mime-type type="application/x-bgcode">
        <comment xml:lang="en">Binary G-code file</comment>
        <glob pattern="*.bgcode"/>
      </mime-type>
    </mime-info>
    EOF
  '';

  preFixup = ''
    gappsWrapperArgs+=(
      --prefix LD_LIBRARY_PATH : "$out/lib"
    )
  '';

  doCheck = true;
  nativeCheckInputs = [ ctestCheckHook ];
  checkFlags = [
    "--force-new-ctest-process"
    "-E"
    "libslic3r_tests|sla_print_tests"
  ];

  meta =
    with lib;
    {
      description = "G-code generator for 3D printer";
      homepage = "https://github.com/prusa3d/PrusaSlicer";
      license = licenses.agpl3Plus;
      maintainers = with maintainers; [
        tweber
        tmarkus
        fliegendewurst
      ];
      platforms = platforms.unix;
    }
    // lib.optionalAttrs (stdenv.hostPlatform.isDarwin) {
      mainProgram = "PrusaSlicer";
    };
})<|MERGE_RESOLUTION|>--- conflicted
+++ resolved
@@ -37,11 +37,8 @@
   ctestCheckHook,
   withSystemd ? lib.meta.availableOn stdenv.hostPlatform systemd,
   systemd,
-<<<<<<< HEAD
   udevCheckHook,
-=======
   z3,
->>>>>>> bd1fe9d0
   wxGTK-override ? null,
   opencascade-override ? null,
 }:
