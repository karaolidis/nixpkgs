--- conflicted
+++ resolved
@@ -1,13 +1,8 @@
 { fetchurl, stdenv, lib, zlib, glib, alsaLib, dbus, gtk2, atk, pango, freetype, fontconfig
-<<<<<<< HEAD
-, libgnome-keyring3, gdk_pixbuf, gvfs, cairo, cups, expat, libgpgerror, nspr
+, libgnome-keyring3, gdk_pixbuf, cairo, cups, expat, libgpgerror, nspr
 , nss, xorg, libcap, systemd, libnotify ,libXScrnSaver, gnome2 }:
-=======
-, libgnome-keyring3, gdk_pixbuf, cairo, cups, expat, libgpgerror, nspr
-, nss, xorg, libcap, systemd, libnotify ,libXScrnSaver, gnome3 }:
->>>>>>> cc218fc9
 
- stdenv.mkDerivation rec {
+stdenv.mkDerivation rec {
 
   name = "simplenote-${pkgver}";
   pkgver = "1.1.3";
