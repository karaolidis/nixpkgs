--- conflicted
+++ resolved
@@ -7,13 +7,8 @@
   pname = "frostwire";
 
   src = fetchurl {
-<<<<<<< HEAD
     url = "https://dl.frostwire.com/frostwire/${version}/frostwire-${version}.amd64.tar.gz";
     sha256 = "144qmvpnfmlq1xrkbhsjh4ib79gchdcr9pcasmdy1n9hqbk6y4bq";
-=======
-    url = "https://dl.frostwire.com/frostwire/${version}/frostwire-${version}.noarch.tar.gz";
-    sha256 = "03vxg0qas4mz5ggrmi396nkz44x1kgq8bfbhbr9mnal9ay9qmi8m";
->>>>>>> 6928b5c1
   };
 
   nativeBuildInputs = [ makeWrapper ];
