<<<<<<< HEAD
{ fetchurl, lib, stdenv, buildPackages
, curl, openssl, zlib-ng, expat, perlPackages, python3, gettext
, gnugrep, gnused, gawk, coreutils # needed at runtime by git-filter-branch etc
, openssh, pcre2, bash
, asciidoc, texinfo, xmlto, docbook2x, docbook_xsl, docbook_xml_dtd_45
, libxslt, tcl, tk, makeWrapper, libiconv, libiconvReal
, svnSupport ? false, subversionClient, perlLibs, smtpPerlLibs
, perlSupport ? stdenv.buildPlatform == stdenv.hostPlatform
, nlsSupport ? true
, osxkeychainSupport ? stdenv.hostPlatform.isDarwin
, guiSupport ? false
, withManual ? true
, pythonSupport ? true
, withpcre2 ? true
, sendEmailSupport ? perlSupport
, Security, CoreServices
, nixosTests
, withLibsecret ? false
, pkg-config, glib, libsecret
, gzip # needed at runtime by gitweb.cgi
, withSsh ? false
, sysctl
, deterministic-host-uname # trick Makefile into targeting the host platform when cross-compiling
, doInstallCheck ? !stdenv.hostPlatform.isDarwin  # extremely slow on darwin
, tests
=======
{
  fetchurl,
  lib,
  stdenv,
  buildPackages,
  curl,
  openssl,
  zlib,
  expat,
  perlPackages,
  python3,
  gettext,
  cpio,
  gnugrep,
  gnused,
  gawk,
  coreutils, # needed at runtime by git-filter-branch etc
  openssh,
  pcre2,
  bash,
  asciidoc,
  texinfo,
  xmlto,
  docbook2x,
  docbook_xsl,
  docbook_xml_dtd_45,
  libxslt,
  tcl,
  tk,
  makeWrapper,
  libiconv,
  libiconvReal,
  svnSupport ? false,
  subversionClient,
  perlLibs,
  smtpPerlLibs,
  perlSupport ? stdenv.buildPlatform == stdenv.hostPlatform,
  nlsSupport ? true,
  osxkeychainSupport ? stdenv.hostPlatform.isDarwin,
  guiSupport ? false,
  withManual ? true,
  pythonSupport ? true,
  withpcre2 ? true,
  sendEmailSupport ? perlSupport,
  Security,
  CoreServices,
  nixosTests,
  withLibsecret ? false,
  pkg-config,
  glib,
  libsecret,
  gzip, # needed at runtime by gitweb.cgi
  withSsh ? false,
  sysctl,
  deterministic-host-uname, # trick Makefile into targeting the host platform when cross-compiling
  doInstallCheck ? !stdenv.hostPlatform.isDarwin, # extremely slow on darwin
  tests,
>>>>>>> a02c6ca8
}:

assert osxkeychainSupport -> stdenv.hostPlatform.isDarwin;
assert sendEmailSupport -> perlSupport;
assert svnSupport -> perlSupport;

let
  version = "2.49.0";
  svn = subversionClient.override { perlBindings = perlSupport; };
  gitwebPerlLibs = with perlPackages; [
    CGI
    HTMLParser
    CGIFast
    FCGI
    FCGIProcManager
    HTMLTagCloud
  ];
in

stdenv.mkDerivation (finalAttrs: {
  pname =
    "git"
    + lib.optionalString svnSupport "-with-svn"
    + lib.optionalString (
      !svnSupport && !guiSupport && !sendEmailSupport && !withManual && !pythonSupport && !withpcre2
    ) "-minimal";
  inherit version;

  src = fetchurl {
    url =
      if lib.strings.hasInfix "-rc" version
      then "https://www.kernel.org/pub/software/scm/git/testing/git-${builtins.replaceStrings ["-"] ["."] version}.tar.xz"
      else "https://www.kernel.org/pub/software/scm/git/git-${version}.tar.xz";
    hash = "sha256-YYGQz1kLfp9sEfkfI7HSZ82Yw6szuFBBbYdY+LWoVig=";
  };

  outputs = [ "out" ] ++ lib.optional withManual "doc";
  separateDebugInfo = true;

  hardeningDisable = [ "format" ];

  enableParallelBuilding = true;
  enableParallelInstalling = true;

  patches =
    [
      ./docbook2texi.patch
      ./git-sh-i18n.patch
      ./git-send-email-honor-PATH.patch
      ./installCheck-path.patch
    ]
    ++ lib.optionals withSsh [
      ./ssh-path.patch
    ];

  postPatch =
    ''
      # Fix references to gettext introduced by ./git-sh-i18n.patch
      substituteInPlace git-sh-i18n.sh \
          --subst-var-by gettext ${gettext}

      # ensure we are using the correct shell when executing the test scripts
      patchShebangs t/*.sh
    ''
    + lib.optionalString withSsh ''
      for x in connect.c git-gui/lib/remote_add.tcl ; do
        substituteInPlace "$x" \
          --subst-var-by ssh "${openssh}/bin/ssh"
      done
    '';

<<<<<<< HEAD
  nativeBuildInputs = [ deterministic-host-uname gettext perlPackages.perl makeWrapper pkg-config ]
    ++ lib.optionals withManual [ asciidoc texinfo xmlto docbook2x
         docbook_xsl docbook_xml_dtd_45 libxslt ];
  buildInputs = [ curl openssl zlib-ng expat (if stdenv.hostPlatform.isFreeBSD then libiconvReal else libiconv) bash ]
=======
  nativeBuildInputs =
    [
      deterministic-host-uname
      gettext
      perlPackages.perl
      makeWrapper
      pkg-config
    ]
    ++ lib.optionals withManual [
      asciidoc
      texinfo
      xmlto
      docbook2x
      docbook_xsl
      docbook_xml_dtd_45
      libxslt
    ];
  buildInputs =
    [
      curl
      openssl
      zlib
      expat
      cpio
      (if stdenv.hostPlatform.isFreeBSD then libiconvReal else libiconv)
      bash
    ]
>>>>>>> a02c6ca8
    ++ lib.optionals perlSupport [ perlPackages.perl ]
    ++ lib.optionals guiSupport [
      tcl
      tk
    ]
    ++ lib.optionals withpcre2 [ pcre2 ]
    ++ lib.optionals stdenv.hostPlatform.isDarwin [
      Security
      CoreServices
    ]
    ++ lib.optionals withLibsecret [
      glib
      libsecret
    ];

  # required to support pthread_cancel()
  NIX_LDFLAGS =
    lib.optionalString (stdenv.cc.isGNU && stdenv.hostPlatform.libc == "glibc") "-lgcc_s"
    + lib.optionalString (stdenv.hostPlatform.isFreeBSD) "-lthr";

  configureFlags =
    [
      "ac_cv_prog_CURL_CONFIG=${lib.getDev curl}/bin/curl-config"
    ]
    ++ lib.optionals (stdenv.buildPlatform != stdenv.hostPlatform) [
      "ac_cv_fread_reads_directories=yes"
      "ac_cv_snprintf_returns_bogus=no"
      "ac_cv_iconv_omits_bom=no"
    ];

  preBuild = ''
    makeFlagsArray+=( perllibdir=$out/$(perl -MConfig -wle 'print substr $Config{installsitelib}, 1 + length $Config{siteprefixexp}') )
  '';

<<<<<<< HEAD
  makeFlags = [
    "prefix=\${out}"
    "ZLIB_NG=1"
  ]
  # Git does not allow setting a shell separately for building and run-time.
  # Therefore lets leave it at the default /bin/sh when cross-compiling
  ++ lib.optional (stdenv.buildPlatform == stdenv.hostPlatform) "SHELL_PATH=${stdenv.shell}"
  ++ (if perlSupport then ["PERL_PATH=${perlPackages.perl}/bin/perl"] else ["NO_PERL=1"])
  ++ (if pythonSupport then ["PYTHON_PATH=${python3}/bin/python"] else ["NO_PYTHON=1"])
  ++ lib.optionals stdenv.hostPlatform.isSunOS ["INSTALL=install" "NO_INET_NTOP=" "NO_INET_PTON="]
  ++ (if stdenv.hostPlatform.isDarwin then ["NO_APPLE_COMMON_CRYPTO=1"] else ["sysconfdir=/etc"])
  ++ lib.optionals stdenv.hostPlatform.isMusl ["NO_SYS_POLL_H=1" "NO_GETTEXT=YesPlease"]
  ++ lib.optional withpcre2 "USE_LIBPCRE2=1"
  ++ lib.optional (!nlsSupport) "NO_GETTEXT=1"
  # git-gui refuses to start with the version of tk distributed with
  # macOS Catalina. We can prevent git from building the .app bundle
  # by specifying an invalid tk framework. The postInstall step will
  # then ensure that git-gui uses tcl/tk from nixpkgs, which is an
  # acceptable version.
  #
  # See https://github.com/Homebrew/homebrew-core/commit/dfa3ccf1e7d3901e371b5140b935839ba9d8b706
  ++ lib.optional stdenv.hostPlatform.isDarwin "TKFRAMEWORK=/nonexistent";
=======
  makeFlags =
    [
      "prefix=\${out}"
    ]
    # Git does not allow setting a shell separately for building and run-time.
    # Therefore lets leave it at the default /bin/sh when cross-compiling
    ++ lib.optional (stdenv.buildPlatform == stdenv.hostPlatform) "SHELL_PATH=${stdenv.shell}"
    ++ (if perlSupport then [ "PERL_PATH=${perlPackages.perl}/bin/perl" ] else [ "NO_PERL=1" ])
    ++ (if pythonSupport then [ "PYTHON_PATH=${python3}/bin/python" ] else [ "NO_PYTHON=1" ])
    ++ lib.optionals stdenv.hostPlatform.isSunOS [
      "INSTALL=install"
      "NO_INET_NTOP="
      "NO_INET_PTON="
    ]
    ++ (if stdenv.hostPlatform.isDarwin then [ "NO_APPLE_COMMON_CRYPTO=1" ] else [ "sysconfdir=/etc" ])
    ++ lib.optionals stdenv.hostPlatform.isMusl [
      "NO_SYS_POLL_H=1"
      "NO_GETTEXT=YesPlease"
    ]
    ++ lib.optional withpcre2 "USE_LIBPCRE2=1"
    ++ lib.optional (!nlsSupport) "NO_GETTEXT=1"
    # git-gui refuses to start with the version of tk distributed with
    # macOS Catalina. We can prevent git from building the .app bundle
    # by specifying an invalid tk framework. The postInstall step will
    # then ensure that git-gui uses tcl/tk from nixpkgs, which is an
    # acceptable version.
    #
    # See https://github.com/Homebrew/homebrew-core/commit/dfa3ccf1e7d3901e371b5140b935839ba9d8b706
    ++ lib.optional stdenv.hostPlatform.isDarwin "TKFRAMEWORK=/nonexistent";
>>>>>>> a02c6ca8

  disallowedReferences = lib.optionals (stdenv.buildPlatform != stdenv.hostPlatform) [
    stdenv.shellPackage
  ];

<<<<<<< HEAD

  postBuild = ''
    # Set up the flags array for make in the same way as for the main build
    # phase from stdenv.
    local flagsArray=(
        ''${enableParallelBuilding:+-j''${NIX_BUILD_CORES}}
        SHELL="$SHELL"
    )
    concatTo flagsArray makeFlags makeFlagsArray buildFlags buildFlagsArray
    echoCmd 'build flags' "''${flagsArray[@]}"
  '' + lib.optionalString withManual ''
    # Need to build the main Git documentation before building the
    # contrib/subtree documentation, as the latter depends on the
    # asciidoc.conf file created by the former.
    make -C Documentation "''${flagsArray[@]}"
  '' + ''
    make -C contrib/subtree "''${flagsArray[@]}" all ${lib.optionalString withManual "doc"}
  '' + lib.optionalString perlSupport ''
    make -C contrib/diff-highlight "''${flagsArray[@]}"
  '' + lib.optionalString osxkeychainSupport ''
    make -C contrib/credential/osxkeychain "''${flagsArray[@]}"
  '' + lib.optionalString withLibsecret ''
    make -C contrib/credential/libsecret "''${flagsArray[@]}"
  '' + ''
    unset flagsArray
  '';

=======
  postBuild =
    lib.optionalString withManual ''
      # Need to build the main Git documentation before building the
      # contrib/subtree documentation, as the latter depends on the
      # asciidoc.conf file created by the former.
      make -C Documentation
    ''
    + ''
      make -C contrib/subtree all ${lib.optionalString withManual "doc"}
    ''
    + lib.optionalString perlSupport ''
      make -C contrib/diff-highlight
    ''
    + lib.optionalString osxkeychainSupport ''
      make -C contrib/credential/osxkeychain
    ''
    + lib.optionalString withLibsecret ''
      make -C contrib/credential/libsecret
    '';
>>>>>>> a02c6ca8

  ## Install

  # WARNING: Do not `rm` or `mv` files from the source tree; use `cp` instead.
  #          We need many of these files during the installCheckPhase.

  installFlags = [ "NO_INSTALL_HARDLINKS=1" ];

  preInstall =
    lib.optionalString osxkeychainSupport ''
      mkdir -p $out/bin
      ln -s $out/share/git/contrib/credential/osxkeychain/git-credential-osxkeychain $out/bin/
      rm -f $PWD/contrib/credential/osxkeychain/git-credential-osxkeychain.o
    ''
    + lib.optionalString withLibsecret ''
      mkdir -p $out/bin
      ln -s $out/share/git/contrib/credential/libsecret/git-credential-libsecret $out/bin/
      rm -f $PWD/contrib/credential/libsecret/git-credential-libsecret.o
    '';

  postInstall =
    ''
      notSupported() {
        unlink $1 || true
      }

      # Set up the flags array for make in the same way as for the main install
      # phase from stdenv.
      local flagsArray=(
          ''${enableParallelInstalling:+-j''${NIX_BUILD_CORES}}
          SHELL="$SHELL"
      )
      concatTo flagsArray makeFlags makeFlagsArray installFlags installFlagsArray
      echoCmd 'install flags' "''${flagsArray[@]}"

      # Install git-subtree.
      make -C contrib/subtree "''${flagsArray[@]}" install ${lib.optionalString withManual "install-doc"}
      rm -rf contrib/subtree

      # Install contrib stuff.
      mkdir -p $out/share/git
      cp -a contrib $out/share/git/
      mkdir -p $out/share/bash-completion/completions
      ln -s $out/share/git/contrib/completion/git-completion.bash $out/share/bash-completion/completions/git
      ln -s $out/share/git/contrib/completion/git-prompt.sh $out/share/bash-completion/completions/
      # only readme, developed in another repo
      rm -r contrib/hooks/multimail
      mkdir -p $out/share/git-core/contrib
      cp -a contrib/hooks/ $out/share/git-core/contrib/
      substituteInPlace $out/share/git-core/contrib/hooks/pre-auto-gc-battery \
        --replace ' grep' ' ${gnugrep}/bin/grep' \

      # grep is a runtime dependency, need to patch so that it's found
      substituteInPlace $out/libexec/git-core/git-sh-setup \
          --replace ' grep' ' ${gnugrep}/bin/grep' \
          --replace ' egrep' ' ${gnugrep}/bin/egrep'

      # Fix references to the perl, sed, awk and various coreutil binaries used by
      # shell scripts that git calls (e.g. filter-branch)
      SCRIPT="$(cat <<'EOS'
        BEGIN{
          @a=(
            '${gnugrep}/bin/grep', '${gnused}/bin/sed', '${gawk}/bin/awk',
            '${coreutils}/bin/cut', '${coreutils}/bin/basename', '${coreutils}/bin/dirname',
            '${coreutils}/bin/wc', '${coreutils}/bin/tr'
            ${lib.optionalString perlSupport ", '${perlPackages.perl}/bin/perl'"}
          );
        }
        foreach $c (@a) {
          $n=(split("/", $c))[-1];
          s|(?<=[^#][^/.-])\b''${n}(?=\s)|''${c}|g
        }
      EOS
      )"
      perl -0777 -i -pe "$SCRIPT" \
        $out/libexec/git-core/git-{sh-setup,filter-branch,merge-octopus,mergetool,quiltimport,request-pull,submodule,subtree,web--browse}


      # Also put git-http-backend into $PATH, so that we can use smart
      # HTTP(s) transports for pushing
      ln -s $out/libexec/git-core/git-http-backend $out/bin/git-http-backend
      ln -s $out/share/git/contrib/git-jump/git-jump $out/bin/git-jump
    ''
    + lib.optionalString perlSupport ''
      # wrap perl commands
      makeWrapper "$out/share/git/contrib/credential/netrc/git-credential-netrc.perl" $out/bin/git-credential-netrc \
                  --set PERL5LIB   "$out/${perlPackages.perl.libPrefix}:${perlPackages.makePerlPath perlLibs}"
      wrapProgram $out/libexec/git-core/git-cvsimport \
                  --set GITPERLLIB "$out/${perlPackages.perl.libPrefix}:${perlPackages.makePerlPath perlLibs}"
      wrapProgram $out/libexec/git-core/git-archimport \
                  --set GITPERLLIB "$out/${perlPackages.perl.libPrefix}:${perlPackages.makePerlPath perlLibs}"
      wrapProgram $out/libexec/git-core/git-instaweb \
                  --set GITPERLLIB "$out/${perlPackages.perl.libPrefix}:${perlPackages.makePerlPath perlLibs}"
      wrapProgram $out/libexec/git-core/git-cvsexportcommit \
                  --set GITPERLLIB "$out/${perlPackages.perl.libPrefix}:${perlPackages.makePerlPath perlLibs}"

      # gzip (and optionally bzip2, xz, zip) are runtime dependencies for
      # gitweb.cgi, need to patch so that it's found
      sed -i -e "s|'compressor' => \['gzip'|'compressor' => ['${gzip}/bin/gzip'|" \
          $out/share/gitweb/gitweb.cgi
      # Give access to CGI.pm and friends (was removed from perl core in 5.22)
      for p in ${lib.concatStringsSep " " gitwebPerlLibs}; do
          sed -i -e "/use CGI /i use lib \"$p/${perlPackages.perl.libPrefix}\";" \
              "$out/share/gitweb/gitweb.cgi"
      done
    ''

<<<<<<< HEAD
   + (if svnSupport then ''
        # wrap git-svn
        wrapProgram $out/libexec/git-core/git-svn \
          --set GITPERLLIB "$out/${perlPackages.perl.libPrefix}:${perlPackages.makePerlPath (perlLibs ++ [svn.out])}" \
          --prefix PATH : "${svn.out}/bin"
      '' else ''
        # replace git-svn by notification script
        notSupported $out/libexec/git-core/git-svn
     '')

   + (if sendEmailSupport then ''
        # wrap git-send-email
        wrapProgram $out/libexec/git-core/git-send-email \
                     --set GITPERLLIB "$out/${perlPackages.perl.libPrefix}:${perlPackages.makePerlPath smtpPerlLibs}"
      '' else ''
        # replace git-send-email by notification script
        notSupported $out/libexec/git-core/git-send-email
      '')

   + lib.optionalString withManual ''
       # Install man pages
       make "''${flagsArray[@]}" cmd-list.made install install-html \
         -C Documentation
     ''

   + (if guiSupport then ''
       # Wrap Tcl/Tk programs
       for prog in bin/gitk libexec/git-core/{git-gui,git-citool,git-gui--askpass}; do
         sed -i -e "s|exec 'wish'|exec '${tk}/bin/wish'|g" \
                -e "s|exec wish|exec '${tk}/bin/wish'|g" \
                "$out/$prog"
       done
       ln -s $out/share/git/contrib/completion/git-completion.bash $out/share/bash-completion/completions/gitk
     '' else ''
       # Don't wrap Tcl/Tk, replace them by notification scripts
       for prog in bin/gitk libexec/git-core/git-gui; do
         notSupported "$out/$prog"
       done
     '')
   + lib.optionalString osxkeychainSupport ''
    ln -s $out/share/git/contrib/credential/osxkeychain/git-credential-osxkeychain $out/libexec/git-core/
    # enable git-credential-osxkeychain on darwin if desired (default)
    mkdir -p $out/etc
    cat > $out/etc/gitconfig << EOF
    [credential]
      helper = osxkeychain
    EOF
  '' + ''
    unset flagsArray
  '';
=======
    + (
      if svnSupport then
        ''
          # wrap git-svn
          wrapProgram $out/libexec/git-core/git-svn \
            --set GITPERLLIB "$out/${perlPackages.perl.libPrefix}:${
              perlPackages.makePerlPath (perlLibs ++ [ svn.out ])
            }" \
            --prefix PATH : "${svn.out}/bin"
        ''
      else
        ''
          # replace git-svn by notification script
          notSupported $out/libexec/git-core/git-svn
        ''
    )

    + (
      if sendEmailSupport then
        ''
          # wrap git-send-email
          wrapProgram $out/libexec/git-core/git-send-email \
                       --set GITPERLLIB "$out/${perlPackages.perl.libPrefix}:${perlPackages.makePerlPath smtpPerlLibs}"
        ''
      else
        ''
          # replace git-send-email by notification script
          notSupported $out/libexec/git-core/git-send-email
        ''
    )
>>>>>>> a02c6ca8

    + lib.optionalString withManual ''
      # Install man pages
      make -j $NIX_BUILD_CORES PERL_PATH="${buildPackages.perl}/bin/perl" cmd-list.made install install-html \
        -C Documentation
    ''

    + (
      if guiSupport then
        ''
          # Wrap Tcl/Tk programs
          for prog in bin/gitk libexec/git-core/{git-gui,git-citool,git-gui--askpass}; do
            sed -i -e "s|exec 'wish'|exec '${tk}/bin/wish'|g" \
                   -e "s|exec wish|exec '${tk}/bin/wish'|g" \
                   "$out/$prog"
          done
          ln -s $out/share/git/contrib/completion/git-completion.bash $out/share/bash-completion/completions/gitk
        ''
      else
        ''
          # Don't wrap Tcl/Tk, replace them by notification scripts
          for prog in bin/gitk libexec/git-core/git-gui; do
            notSupported "$out/$prog"
          done
        ''
    )
    + lib.optionalString osxkeychainSupport ''
      ln -s $out/share/git/contrib/credential/osxkeychain/git-credential-osxkeychain $out/libexec/git-core/
      # enable git-credential-osxkeychain on darwin if desired (default)
      mkdir -p $out/etc
      cat > $out/etc/gitconfig << EOF
      [credential]
        helper = osxkeychain
      EOF
    '';

  ## InstallCheck

  doCheck = false;
  inherit doInstallCheck;

  installCheckTarget = "test";

  # see also installCheckFlagsArray
  installCheckFlags = [
    "DEFAULT_TEST_TARGET=prove"
    "PERL_PATH=${buildPackages.perl}/bin/perl"
  ];

  nativeInstallCheckInputs = lib.optional (
    stdenv.hostPlatform.isDarwin || stdenv.hostPlatform.isFreeBSD
  ) sysctl;

  preInstallCheck =
    ''
      installCheckFlagsArray+=(
        GIT_PROVE_OPTS="--jobs $NIX_BUILD_CORES --failures --state=failed,save"
        GIT_TEST_INSTALLED=$out/bin
        ${lib.optionalString (!svnSupport) "NO_SVN_TESTS=y"}
      )

      function disable_test {
        local test=$1 pattern=$2
        if [ $# -eq 1 ]; then
          mv t/{,skip-}$test.sh || true
        else
          sed -i t/$test.sh \
            -e "/^\s*test_expect_.*$pattern/,/^\s*' *\$/{s/^/: #/}"
        fi
      }

      # Shared permissions are forbidden in sandbox builds:
      substituteInPlace t/test-lib.sh \
        --replace "test_set_prereq POSIXPERM" ""
      # TODO: Investigate while these still fail (without POSIXPERM):
      # Tested to fail: 2.46.0
      disable_test t0001-init 'shared overrides system'
      # Tested to fail: 2.46.0
      disable_test t0001-init 'init honors global core.sharedRepository'
      # Tested to fail: 2.46.0
      disable_test t1301-shared-repo
      # /build/git-2.44.0/contrib/completion/git-completion.bash: line 452: compgen: command not found
      disable_test t9902-completion

      # Our patched gettext never fallbacks
      disable_test t0201-gettext-fallbacks
    ''
    + lib.optionalString (!sendEmailSupport) ''
      # Disable sendmail tests
      disable_test t9001-send-email
    ''
    + ''
      # Flaky tests:
      disable_test t6421-merge-partial-clone

      # Fails reproducibly on ZFS on Linux with formD normalization
      disable_test t0021-conversion
      disable_test t3910-mac-os-precompose
    ''
    + lib.optionalString stdenv.hostPlatform.isDarwin ''
      # XXX: Some tests added in 2.24.0 fail.
      # Please try to re-enable on the next release.
      disable_test t7816-grep-binary-pattern
      # fail (as of 2.33.0)
      #===(   18623;1208  8/?  224/?  2/? )= =fatal: Not a valid object name refs/tags/signed-empty
      disable_test t6300-for-each-ref
      # not ok 1 - populate workdir (with 2.33.1 on x86_64-darwin)
      disable_test t5003-archive-zip
    ''
    + lib.optionalString (stdenv.hostPlatform.isDarwin && stdenv.hostPlatform.isAarch64) ''
      disable_test t7527-builtin-fsmonitor
    ''
    + lib.optionalString stdenv.hostPlatform.isMusl ''
      # Test fails (as of 2.17.0, musl 1.1.19)
      disable_test t3900-i18n-commit
      # Fails largely due to assumptions about BOM
      # Tested to fail: 2.18.0
      disable_test t0028-working-tree-encoding
    '';

  stripDebugList = [
    "lib"
    "libexec"
    "bin"
    "share/git/contrib/credential/libsecret"
  ];

  passthru = {
    shellPath = "/bin/git-shell";
    tests = {
      withInstallCheck = finalAttrs.finalPackage.overrideAttrs (_: {
        doInstallCheck = true;
      });
      buildbot-integration = nixosTests.buildbot;
    } // tests.fetchgit;
    updateScript = ./update.sh;
  };

  meta = {
    homepage = "https://git-scm.com/";
    description = "Distributed version control system";
    license = lib.licenses.gpl2;
    changelog = "https://github.com/git/git/blob/v${version}/Documentation/RelNotes/${version}.txt";

    longDescription = ''
      Git, a popular distributed version control system designed to
      handle very large projects with speed and efficiency.
    '';

    platforms = lib.platforms.all;
    maintainers = with lib.maintainers; [
      primeos
      wmertens
      globin
      kashw2
    ];
    mainProgram = "git";
  };
})<|MERGE_RESOLUTION|>--- conflicted
+++ resolved
@@ -1,30 +1,3 @@
-<<<<<<< HEAD
-{ fetchurl, lib, stdenv, buildPackages
-, curl, openssl, zlib-ng, expat, perlPackages, python3, gettext
-, gnugrep, gnused, gawk, coreutils # needed at runtime by git-filter-branch etc
-, openssh, pcre2, bash
-, asciidoc, texinfo, xmlto, docbook2x, docbook_xsl, docbook_xml_dtd_45
-, libxslt, tcl, tk, makeWrapper, libiconv, libiconvReal
-, svnSupport ? false, subversionClient, perlLibs, smtpPerlLibs
-, perlSupport ? stdenv.buildPlatform == stdenv.hostPlatform
-, nlsSupport ? true
-, osxkeychainSupport ? stdenv.hostPlatform.isDarwin
-, guiSupport ? false
-, withManual ? true
-, pythonSupport ? true
-, withpcre2 ? true
-, sendEmailSupport ? perlSupport
-, Security, CoreServices
-, nixosTests
-, withLibsecret ? false
-, pkg-config, glib, libsecret
-, gzip # needed at runtime by gitweb.cgi
-, withSsh ? false
-, sysctl
-, deterministic-host-uname # trick Makefile into targeting the host platform when cross-compiling
-, doInstallCheck ? !stdenv.hostPlatform.isDarwin  # extremely slow on darwin
-, tests
-=======
 {
   fetchurl,
   lib,
@@ -32,12 +5,11 @@
   buildPackages,
   curl,
   openssl,
-  zlib,
+  zlib-ng,
   expat,
   perlPackages,
   python3,
   gettext,
-  cpio,
   gnugrep,
   gnused,
   gawk,
@@ -82,7 +54,6 @@
   deterministic-host-uname, # trick Makefile into targeting the host platform when cross-compiling
   doInstallCheck ? !stdenv.hostPlatform.isDarwin, # extremely slow on darwin
   tests,
->>>>>>> a02c6ca8
 }:
 
 assert osxkeychainSupport -> stdenv.hostPlatform.isDarwin;
@@ -113,9 +84,12 @@
 
   src = fetchurl {
     url =
-      if lib.strings.hasInfix "-rc" version
-      then "https://www.kernel.org/pub/software/scm/git/testing/git-${builtins.replaceStrings ["-"] ["."] version}.tar.xz"
-      else "https://www.kernel.org/pub/software/scm/git/git-${version}.tar.xz";
+      if lib.strings.hasInfix "-rc" version then
+        "https://www.kernel.org/pub/software/scm/git/testing/git-${
+          builtins.replaceStrings [ "-" ] [ "." ] version
+        }.tar.xz"
+      else
+        "https://www.kernel.org/pub/software/scm/git/git-${version}.tar.xz";
     hash = "sha256-YYGQz1kLfp9sEfkfI7HSZ82Yw6szuFBBbYdY+LWoVig=";
   };
 
@@ -154,12 +128,6 @@
       done
     '';
 
-<<<<<<< HEAD
-  nativeBuildInputs = [ deterministic-host-uname gettext perlPackages.perl makeWrapper pkg-config ]
-    ++ lib.optionals withManual [ asciidoc texinfo xmlto docbook2x
-         docbook_xsl docbook_xml_dtd_45 libxslt ];
-  buildInputs = [ curl openssl zlib-ng expat (if stdenv.hostPlatform.isFreeBSD then libiconvReal else libiconv) bash ]
-=======
   nativeBuildInputs =
     [
       deterministic-host-uname
@@ -181,13 +149,11 @@
     [
       curl
       openssl
-      zlib
+      zlib-ng
       expat
-      cpio
       (if stdenv.hostPlatform.isFreeBSD then libiconvReal else libiconv)
       bash
     ]
->>>>>>> a02c6ca8
     ++ lib.optionals perlSupport [ perlPackages.perl ]
     ++ lib.optionals guiSupport [
       tcl
@@ -222,33 +188,10 @@
     makeFlagsArray+=( perllibdir=$out/$(perl -MConfig -wle 'print substr $Config{installsitelib}, 1 + length $Config{siteprefixexp}') )
   '';
 
-<<<<<<< HEAD
-  makeFlags = [
-    "prefix=\${out}"
-    "ZLIB_NG=1"
-  ]
-  # Git does not allow setting a shell separately for building and run-time.
-  # Therefore lets leave it at the default /bin/sh when cross-compiling
-  ++ lib.optional (stdenv.buildPlatform == stdenv.hostPlatform) "SHELL_PATH=${stdenv.shell}"
-  ++ (if perlSupport then ["PERL_PATH=${perlPackages.perl}/bin/perl"] else ["NO_PERL=1"])
-  ++ (if pythonSupport then ["PYTHON_PATH=${python3}/bin/python"] else ["NO_PYTHON=1"])
-  ++ lib.optionals stdenv.hostPlatform.isSunOS ["INSTALL=install" "NO_INET_NTOP=" "NO_INET_PTON="]
-  ++ (if stdenv.hostPlatform.isDarwin then ["NO_APPLE_COMMON_CRYPTO=1"] else ["sysconfdir=/etc"])
-  ++ lib.optionals stdenv.hostPlatform.isMusl ["NO_SYS_POLL_H=1" "NO_GETTEXT=YesPlease"]
-  ++ lib.optional withpcre2 "USE_LIBPCRE2=1"
-  ++ lib.optional (!nlsSupport) "NO_GETTEXT=1"
-  # git-gui refuses to start with the version of tk distributed with
-  # macOS Catalina. We can prevent git from building the .app bundle
-  # by specifying an invalid tk framework. The postInstall step will
-  # then ensure that git-gui uses tcl/tk from nixpkgs, which is an
-  # acceptable version.
-  #
-  # See https://github.com/Homebrew/homebrew-core/commit/dfa3ccf1e7d3901e371b5140b935839ba9d8b706
-  ++ lib.optional stdenv.hostPlatform.isDarwin "TKFRAMEWORK=/nonexistent";
-=======
   makeFlags =
     [
       "prefix=\${out}"
+      "ZLIB_NG=1"
     ]
     # Git does not allow setting a shell separately for building and run-time.
     # Therefore lets leave it at the default /bin/sh when cross-compiling
@@ -275,61 +218,43 @@
     #
     # See https://github.com/Homebrew/homebrew-core/commit/dfa3ccf1e7d3901e371b5140b935839ba9d8b706
     ++ lib.optional stdenv.hostPlatform.isDarwin "TKFRAMEWORK=/nonexistent";
->>>>>>> a02c6ca8
 
   disallowedReferences = lib.optionals (stdenv.buildPlatform != stdenv.hostPlatform) [
     stdenv.shellPackage
   ];
 
-<<<<<<< HEAD
-
-  postBuild = ''
-    # Set up the flags array for make in the same way as for the main build
-    # phase from stdenv.
-    local flagsArray=(
-        ''${enableParallelBuilding:+-j''${NIX_BUILD_CORES}}
-        SHELL="$SHELL"
-    )
-    concatTo flagsArray makeFlags makeFlagsArray buildFlags buildFlagsArray
-    echoCmd 'build flags' "''${flagsArray[@]}"
-  '' + lib.optionalString withManual ''
-    # Need to build the main Git documentation before building the
-    # contrib/subtree documentation, as the latter depends on the
-    # asciidoc.conf file created by the former.
-    make -C Documentation "''${flagsArray[@]}"
-  '' + ''
-    make -C contrib/subtree "''${flagsArray[@]}" all ${lib.optionalString withManual "doc"}
-  '' + lib.optionalString perlSupport ''
-    make -C contrib/diff-highlight "''${flagsArray[@]}"
-  '' + lib.optionalString osxkeychainSupport ''
-    make -C contrib/credential/osxkeychain "''${flagsArray[@]}"
-  '' + lib.optionalString withLibsecret ''
-    make -C contrib/credential/libsecret "''${flagsArray[@]}"
-  '' + ''
-    unset flagsArray
-  '';
-
-=======
   postBuild =
-    lib.optionalString withManual ''
+    ''
+      # Set up the flags array for make in the same way as for the main build
+      # phase from stdenv.
+      local flagsArray=(
+          ''${enableParallelBuilding:+-j''${NIX_BUILD_CORES}}
+          SHELL="$SHELL"
+      )
+      concatTo flagsArray makeFlags makeFlagsArray buildFlags buildFlagsArray
+      echoCmd 'build flags' "''${flagsArray[@]}"
+    ''
+    + lib.optionalString withManual ''
       # Need to build the main Git documentation before building the
       # contrib/subtree documentation, as the latter depends on the
       # asciidoc.conf file created by the former.
-      make -C Documentation
+      make -C Documentation "''${flagsArray[@]}"
     ''
     + ''
-      make -C contrib/subtree all ${lib.optionalString withManual "doc"}
+      make -C contrib/subtree "''${flagsArray[@]}" all ${lib.optionalString withManual "doc"}
     ''
     + lib.optionalString perlSupport ''
-      make -C contrib/diff-highlight
+      make -C contrib/diff-highlight "''${flagsArray[@]}"
     ''
     + lib.optionalString osxkeychainSupport ''
-      make -C contrib/credential/osxkeychain
+      make -C contrib/credential/osxkeychain "''${flagsArray[@]}"
     ''
     + lib.optionalString withLibsecret ''
-      make -C contrib/credential/libsecret
+      make -C contrib/credential/libsecret "''${flagsArray[@]}"
+    ''
+    + ''
+      unset flagsArray
     '';
->>>>>>> a02c6ca8
 
   ## Install
 
@@ -437,58 +362,6 @@
       done
     ''
 
-<<<<<<< HEAD
-   + (if svnSupport then ''
-        # wrap git-svn
-        wrapProgram $out/libexec/git-core/git-svn \
-          --set GITPERLLIB "$out/${perlPackages.perl.libPrefix}:${perlPackages.makePerlPath (perlLibs ++ [svn.out])}" \
-          --prefix PATH : "${svn.out}/bin"
-      '' else ''
-        # replace git-svn by notification script
-        notSupported $out/libexec/git-core/git-svn
-     '')
-
-   + (if sendEmailSupport then ''
-        # wrap git-send-email
-        wrapProgram $out/libexec/git-core/git-send-email \
-                     --set GITPERLLIB "$out/${perlPackages.perl.libPrefix}:${perlPackages.makePerlPath smtpPerlLibs}"
-      '' else ''
-        # replace git-send-email by notification script
-        notSupported $out/libexec/git-core/git-send-email
-      '')
-
-   + lib.optionalString withManual ''
-       # Install man pages
-       make "''${flagsArray[@]}" cmd-list.made install install-html \
-         -C Documentation
-     ''
-
-   + (if guiSupport then ''
-       # Wrap Tcl/Tk programs
-       for prog in bin/gitk libexec/git-core/{git-gui,git-citool,git-gui--askpass}; do
-         sed -i -e "s|exec 'wish'|exec '${tk}/bin/wish'|g" \
-                -e "s|exec wish|exec '${tk}/bin/wish'|g" \
-                "$out/$prog"
-       done
-       ln -s $out/share/git/contrib/completion/git-completion.bash $out/share/bash-completion/completions/gitk
-     '' else ''
-       # Don't wrap Tcl/Tk, replace them by notification scripts
-       for prog in bin/gitk libexec/git-core/git-gui; do
-         notSupported "$out/$prog"
-       done
-     '')
-   + lib.optionalString osxkeychainSupport ''
-    ln -s $out/share/git/contrib/credential/osxkeychain/git-credential-osxkeychain $out/libexec/git-core/
-    # enable git-credential-osxkeychain on darwin if desired (default)
-    mkdir -p $out/etc
-    cat > $out/etc/gitconfig << EOF
-    [credential]
-      helper = osxkeychain
-    EOF
-  '' + ''
-    unset flagsArray
-  '';
-=======
     + (
       if svnSupport then
         ''
@@ -519,11 +392,10 @@
           notSupported $out/libexec/git-core/git-send-email
         ''
     )
->>>>>>> a02c6ca8
 
     + lib.optionalString withManual ''
       # Install man pages
-      make -j $NIX_BUILD_CORES PERL_PATH="${buildPackages.perl}/bin/perl" cmd-list.made install install-html \
+      make "''${flagsArray[@]}" cmd-list.made install install-html \
         -C Documentation
     ''
 
@@ -554,6 +426,9 @@
       [credential]
         helper = osxkeychain
       EOF
+    ''
+    + ''
+      unset flagsArray
     '';
 
   ## InstallCheck
