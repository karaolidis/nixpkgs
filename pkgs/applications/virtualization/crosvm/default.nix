--- conflicted
+++ resolved
@@ -32,12 +32,8 @@
 
   separateDebugInfo = true;
 
-<<<<<<< HEAD
   useFetchCargoVendor = true;
-  cargoHash = "sha256-/0HXHCfaNixT+lKkGlB90bokNrCFQANHSkSKII2pHuU=";
-=======
-  cargoHash = "sha256-JJ9Qu1yPfyApbwe7ImWxfMb23uNVocy/zMkUYL/zy5s=";
->>>>>>> fbdd6840
+  cargoHash = "sha256-ZXJQust+NOWU70HUNIze6W1xKG+aCig0keK5HXv1D7w=";
 
   nativeBuildInputs = [
     pkg-config
