--- conflicted
+++ resolved
@@ -26,13 +26,9 @@
     ];
   };
 
-<<<<<<< HEAD
-  extract = args@{ name ? "${args.pname}-${args.version}", postExtract ? "", src, ... }: pkgs.runCommand "${name}-extracted" {
-=======
   extract = args@{ pname, version, name ? null, postExtract ? "", src, ... }:
     assert lib.assertMsg (name == null) "The `name` argument is deprecated. Use `pname` and `version` instead to construct the name.";
     pkgs.runCommand "${pname}-${version}-extracted" {
->>>>>>> 32128d87
       nativeBuildInputs = [ appimage-exec ];
       strictDeps = true;
     } ''
