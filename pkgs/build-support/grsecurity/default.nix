{ grsecOptions, lib, pkgs }:

with lib;

let
  cfg = {
    kernelPatch = grsecOptions.kernelPatch;
    config = {
      mode = "auto";
      sysctl = false;
      denyChrootChmod = false;
      denyUSB = false;
      restrictProc = false;
      restrictProcWithGroup = true;
      unrestrictProcGid = 121; # Ugh, an awful hack. See grsecurity NixOS gid
      disableRBAC = false;
      verboseVersion = false;
      kernelExtraConfig = "";
    } // grsecOptions.config;
  };

  vals = rec {

    mkKernel = patch:
        {
          inherit patch;
          inherit (patch) kernel patches grversion revision;
        };

    grKernel = mkKernel cfg.kernelPatch;

    ## -- grsecurity configuration ---------------------------------------------

    grsecPrioCfg =
      if cfg.config.priority == "security" then
        "GRKERNSEC_CONFIG_PRIORITY_SECURITY y"
      else
        "GRKERNSEC_CONFIG_PRIORITY_PERF y";

    grsecSystemCfg =
      if cfg.config.system == "desktop" then
        "GRKERNSEC_CONFIG_DESKTOP y"
      else
        "GRKERNSEC_CONFIG_SERVER y";

    grsecVirtCfg =
      if cfg.config.virtualisationConfig == null then
        "GRKERNSEC_CONFIG_VIRT_NONE y"
      else if cfg.config.virtualisationConfig == "host" then
        "GRKERNSEC_CONFIG_VIRT_HOST y"
      else
        "GRKERNSEC_CONFIG_VIRT_GUEST y";

    grsecHwvirtCfg = if cfg.config.virtualisationConfig == null then "" else
      if cfg.config.hardwareVirtualisation == true then
        "GRKERNSEC_CONFIG_VIRT_EPT y"
      else
        "GRKERNSEC_CONFIG_VIRT_SOFT y";

    grsecVirtswCfg =
      let virtCfg = opt: "GRKERNSEC_CONFIG_VIRT_"+opt+" y";
      in
        if cfg.config.virtualisationConfig == null then ""
        else if cfg.config.virtualisationSoftware == "xen"    then virtCfg "XEN"
        else if cfg.config.virtualisationSoftware == "kvm"    then virtCfg "KVM"
        else if cfg.config.virtualisationSoftware == "vmware" then virtCfg "VMWARE"
        else                                                       virtCfg "VIRTUALBOX";

    grsecMainConfig = if cfg.config.mode == "custom" then "" else ''
      GRKERNSEC_CONFIG_AUTO y
      ${grsecPrioCfg}
      ${grsecSystemCfg}
      ${grsecVirtCfg}
      ${grsecHwvirtCfg}
      ${grsecVirtswCfg}
    '';

    grsecConfig =
      let boolToKernOpt = b: if b then "y" else "n";
          # Disable RANDSTRUCT under virtualbox, as it has some kind of
          # breakage with the vbox guest drivers
          #randstruct = optionalString config.virtualisation.virtualbox.guest.enable
          #  "GRKERNSEC_RANDSTRUCT n";

          # Disable restricting links under the testing kernel, as something
          # has changed causing it to fail miserably during boot.
          #restrictLinks = optionalString cfg.testing
          #  "GRKERNSEC_LINK n";
      in ''
        GRKERNSEC y
        ${grsecMainConfig}

        ${if cfg.config.restrictProc then
            "GRKERNSEC_PROC_USER y"
          else
            optionalString cfg.config.restrictProcWithGroup ''
              GRKERNSEC_PROC_USERGROUP y
              GRKERNSEC_PROC_GID ${toString cfg.config.unrestrictProcGid}
            ''
        }

        GRKERNSEC_SYSCTL ${boolToKernOpt cfg.config.sysctl}
        GRKERNSEC_CHROOT_CHMOD ${boolToKernOpt cfg.config.denyChrootChmod}
        GRKERNSEC_DENYUSB ${boolToKernOpt cfg.config.denyUSB}
        GRKERNSEC_NO_RBAC ${boolToKernOpt cfg.config.disableRBAC}

        ${cfg.config.kernelExtraConfig}
      '';

    ## -- grsecurity kernel packages -------------------------------------------

    localver = grkern:
      "-grsec" + optionalString cfg.config.verboseVersion
         "-${grkern.grversion}-${grkern.revision}";

    grsecurityOverrider = args: grkern: {
      # Apparently as of gcc 4.6, gcc-plugin headers (which are needed by PaX plugins)
      # include libgmp headers, so we need these extra tweaks
      # As of gcc5 we also need libmpc
      buildInputs = args.buildInputs ++ [ pkgs.gmp pkgs.libmpc pkgs.mpfr ];
      preConfigure = ''
        extraIncludes="-I${pkgs.gmp}/include -I${pkgs.libmpc}/include -I${pkgs.mpfr}/include"
        ${args.preConfigure or ""}
<<<<<<< HEAD
        sed -i 's|-I|-I${pkgs.gmp.dev}/include -I|' scripts/gcc-plugin.sh
        sed -i 's|HOST_EXTRACFLAGS +=|HOST_EXTRACFLAGS += -I${pkgs.gmp.dev}/include|' tools/gcc/Makefile
        sed -i 's|HOST_EXTRACXXFLAGS +=|HOST_EXTRACXXFLAGS += -I${pkgs.gmp.dev}/include|' tools/gcc/Makefile
=======
        sed -i "s|-I|$extraIncludes -I|" scripts/gcc-plugin.sh
        sed -i "s|HOST_EXTRACFLAGS +=|HOST_EXTRACFLAGS += $extraIncludes|" tools/gcc/Makefile
        sed -i "s|HOST_EXTRACXXFLAGS +=|HOST_EXTRACXXFLAGS += $extraIncludes|" tools/gcc/Makefile
>>>>>>> a26357ee
        rm localversion-grsec
        echo ${localver grkern} > localversion-grsec
      '';
    };

    mkGrsecKern = grkern:
      lowPrio (overrideDerivation (grkern.kernel.override (args: {
        kernelPatches = args.kernelPatches ++ [ grkern.patch  ] ++ grkern.patches;
        argsOverride = {
          modDirVersion = "${grkern.kernel.modDirVersion}${localver grkern}";
        };
        extraConfig = grsecConfig;
        features.grsecurity = true;
        ignoreConfigErrors = true; # Too lazy to model the config options that work with grsecurity and don't for now
      })) (args: grsecurityOverrider args grkern));

    mkGrsecPkg = grkern: pkgs.linuxPackagesFor grkern (mkGrsecPkg grkern);

    ## -- Kernel packages ------------------------------------------------------

    grsecKernel  = mkGrsecKern grKernel;
    grsecPackage = mkGrsecPkg grsecKernel;
  };
in vals<|MERGE_RESOLUTION|>--- conflicted
+++ resolved
@@ -119,17 +119,11 @@
       # As of gcc5 we also need libmpc
       buildInputs = args.buildInputs ++ [ pkgs.gmp pkgs.libmpc pkgs.mpfr ];
       preConfigure = ''
-        extraIncludes="-I${pkgs.gmp}/include -I${pkgs.libmpc}/include -I${pkgs.mpfr}/include"
+        extraIncludes="-I${pkgs.gmp.dev}/include -I${pkgs.libmpc}/include -I${pkgs.mpfr.dev}/include"
         ${args.preConfigure or ""}
-<<<<<<< HEAD
-        sed -i 's|-I|-I${pkgs.gmp.dev}/include -I|' scripts/gcc-plugin.sh
-        sed -i 's|HOST_EXTRACFLAGS +=|HOST_EXTRACFLAGS += -I${pkgs.gmp.dev}/include|' tools/gcc/Makefile
-        sed -i 's|HOST_EXTRACXXFLAGS +=|HOST_EXTRACXXFLAGS += -I${pkgs.gmp.dev}/include|' tools/gcc/Makefile
-=======
         sed -i "s|-I|$extraIncludes -I|" scripts/gcc-plugin.sh
         sed -i "s|HOST_EXTRACFLAGS +=|HOST_EXTRACFLAGS += $extraIncludes|" tools/gcc/Makefile
         sed -i "s|HOST_EXTRACXXFLAGS +=|HOST_EXTRACXXFLAGS += $extraIncludes|" tools/gcc/Makefile
->>>>>>> a26357ee
         rm localversion-grsec
         echo ${localver grkern} > localversion-grsec
       '';
