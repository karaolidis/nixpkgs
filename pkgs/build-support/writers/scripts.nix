{
  buildPackages,
  gixy,
  lib,
  libiconv,
  makeBinaryWrapper,
  mkNugetDeps,
  mkNugetSource,
  pkgs,
  stdenv,
}:
let
  inherit (lib)
    concatMapStringsSep
    elem
    escapeShellArg
    last
    optionalString
    strings
    types
    ;
in
rec {
  # Base implementation for non-compiled executables.
  # Takes an interpreter, for example `${lib.getExe pkgs.bash}`
  #
  # Examples:
  #   writeBash = makeScriptWriter { interpreter = "${pkgs.bash}/bin/bash"; }
  #   makeScriptWriter { interpreter = "${pkgs.dash}/bin/dash"; } "hello" "echo hello world"
<<<<<<< HEAD
  makeScriptWriter = { interpreter, check ? "", makeWrapperArgs ? [], }: nameOrPath: content:
    assert lib.or (types.path.check nameOrPath) (builtins.match "([0-9A-Za-z._])[0-9A-Za-z._-]*" nameOrPath != null);
    assert lib.or (types.path.check content) (types.str.check content);
=======
  makeScriptWriter = { interpreter, check ? "" }: nameOrPath: content:
    assert (types.path.check nameOrPath) || (builtins.match "([0-9A-Za-z._])[0-9A-Za-z._-]*" nameOrPath != null);
    assert (types.path.check content) || (types.str.check content);
>>>>>>> 00729a3d
    let
      nameIsPath = types.path.check nameOrPath;
      name = last (builtins.split "/" nameOrPath);
      path = if nameIsPath then nameOrPath else "/bin/${name}";
      # The inner derivation which creates the executable under $out/bin (never at $out directly)
      # This is required in order to support wrapping, as wrapped programs consist of at least two files: the executable and the wrapper.
      inner =
        pkgs.runCommandLocal name (
          {
            inherit makeWrapperArgs;
            nativeBuildInputs = [
              makeBinaryWrapper
            ];
            meta.mainProgram = name;
          }
          // (
            if (types.str.check content) then {
              inherit content interpreter;
              passAsFile = [ "content" ];
            } else {
              inherit interpreter;
              contentPath = content;
            }
          )
        )
        ''
          # On darwin a script cannot be used as an interpreter in a shebang but
          # there doesn't seem to be a limit to the size of shebang and multiple
          # arguments to the interpreter are allowed.
          if [[ -n "${toString pkgs.stdenvNoCC.isDarwin}" ]] && isScript $interpreter
          then
            wrapperInterpreterLine=$(head -1 "$interpreter" | tail -c+3)
            # Get first word from the line (note: xargs echo remove leading spaces)
            wrapperInterpreter=$(echo "$wrapperInterpreterLine" | xargs echo | cut -d " " -f1)

            if isScript $wrapperInterpreter
            then
              echo "error: passed interpreter ($interpreter) is a script which has another script ($wrapperInterpreter) as an interpreter, which is not supported."
              exit 1
            fi

            # This should work as long as wrapperInterpreter is a shell, which is
            # the case for programs wrapped with makeWrapper, like
            # python3.withPackages etc.
            interpreterLine="$wrapperInterpreterLine $interpreter"
          else
            interpreterLine=$interpreter
          fi

          echo "#! $interpreterLine" > $out
          cat "$contentPath" >> $out
          ${optionalString (check != "") ''
            ${check} $out
          ''}
          chmod +x $out

          # Relocate executable
          # Wrap it if makeWrapperArgs are specified
          mv $out tmp
            mkdir -p $out/$(dirname "${path}")
            mv tmp $out/${path}
          if [ -n "''${makeWrapperArgs+''${makeWrapperArgs[@]}}" ]; then
              wrapProgram $out/${path} ''${makeWrapperArgs[@]}
          fi
        '';
      in
        if nameIsPath
        then inner
        # In case nameOrPath is a name, the user intends the executable to be located at $out.
        # This is achieved by creating a separate derivation containing a symlink at $out linking to ${inner}/bin/${name}.
        # This breaks the override pattern.
        # In case this turns out to be a problem, we can still add more magic
        else pkgs.runCommandLocal name {} ''
          ln -s ${inner}/bin/${name} $out
        '';


  # Base implementation for compiled executables.
  # Takes a compile script, which in turn takes the name as an argument.
  #
  # Examples:
  #   writeSimpleC = makeBinWriter { compileScript = name: "gcc -o $out $contentPath"; }
<<<<<<< HEAD
  makeBinWriter = { compileScript, strip ? true, makeWrapperArgs ? [] }: nameOrPath: content:
    assert lib.or (types.path.check nameOrPath) (builtins.match "([0-9A-Za-z._])[0-9A-Za-z._-]*" nameOrPath != null);
    assert lib.or (types.path.check content) (types.str.check content);
=======
  makeBinWriter = { compileScript, strip ? true }: nameOrPath: content:
    assert (types.path.check nameOrPath) || (builtins.match "([0-9A-Za-z._])[0-9A-Za-z._-]*" nameOrPath != null);
    assert (types.path.check content) || (types.str.check content);
>>>>>>> 00729a3d
    let
      nameIsPath = types.path.check nameOrPath;
      name = last (builtins.split "/" nameOrPath);
      path = if nameIsPath then nameOrPath else "/bin/${name}";
      # The inner derivation which creates the executable under $out/bin (never at $out directly)
      # This is required in order to support wrapping, as wrapped programs consist of at least two files: the executable and the wrapper.
      inner =
        pkgs.runCommandLocal name (
          {
            inherit makeWrapperArgs;
            nativeBuildInputs = [
              makeBinaryWrapper
            ];
            meta.mainProgram = name;
          }
          // (
            if (types.str.check content) then {
            inherit content;
            passAsFile = [ "content" ];
          } else {
            contentPath = content;
                  }
          )
        )
        ''
          ${compileScript}
          ${lib.optionalString strip
              "${lib.getBin buildPackages.bintools-unwrapped}/bin/${buildPackages.bintools-unwrapped.targetPrefix}strip -S $out"}
          # Sometimes binaries produced for darwin (e. g. by GHC) won't be valid
          # mach-o executables from the get-go, but need to be corrected somehow
          # which is done by fixupPhase.
          ${lib.optionalString pkgs.stdenvNoCC.hostPlatform.isDarwin "fixupPhase"}
          mv $out tmp
          mkdir -p $out/$(dirname "${path}")
          mv tmp $out/${path}
          if [ -n "''${makeWrapperArgs+''${makeWrapperArgs[@]}}" ]; then
            wrapProgram $out/${path} ''${makeWrapperArgs[@]}
          fi
        '';
    in
      if nameIsPath
      then inner
      # In case nameOrPath is a name, the user intends the executable to be located at $out.
      # This is achieved by creating a separate derivation containing a symlink at $out linking to ${inner}/bin/${name}.
      # This breaks the override pattern.
      # In case this turns out to be a problem, we can still add more magic
      else pkgs.runCommandLocal name {} ''
        ln -s ${inner}/bin/${name} $out
      '';

  # Like writeScript but the first line is a shebang to bash
  #
  # Can be called with or without extra arguments.
  #
  # Example without arguments:
  #   writeBash "example" ''
  #     echo hello world
  #   ''
  #
  # Example with arguments:
  #   writeBash "example"
  #     {
  #       makeWrapperArgs = [
  #         "--prefix" "PATH" ":" "${pkgs.hello}/bin"
  #       ];
  #     }
  #     ''
  #       hello
  #     ''
  writeBash = name: argsOrScript:
    if lib.isAttrs argsOrScript && ! lib.isDerivation argsOrScript
    then makeScriptWriter (argsOrScript // { interpreter = "${lib.getExe pkgs.bash}"; }) name
    else makeScriptWriter { interpreter = "${lib.getExe pkgs.bash}"; } name argsOrScript;

  # Like writeScriptBin but the first line is a shebang to bash
  #
  # Can be called with or without extra arguments.
  #
  # Example without arguments:
  #   writeBashBin "example" ''
  #     echo hello world
  #   ''
  #
  # Example with arguments:
  #  writeBashBin "example"
  #    {
  #      makeWrapperArgs = [
  #        "--prefix", "PATH", ":", "${pkgs.hello}/bin",
  #      ];
  #    }
  #    ''
  #      hello
  #    ''
  writeBashBin = name:
    writeBash "/bin/${name}";

  # Like writeScript but the first line is a shebang to dash
  #
  # Can be called with or without extra arguments.
  #
  # Example without arguments:
  #   writeDash "example" ''
  #     echo hello world
  #   ''
  #
  # Example with arguments:
  #   writeDash "example"
  #     {
  #       makeWrapperArgs = [
  #         "--prefix", "PATH", ":", "${pkgs.hello}/bin",
  #       ];
  #     }
  #     ''
  #       hello
  #     ''
  writeDash = name: argsOrScript:
    if lib.isAttrs argsOrScript && ! lib.isDerivation argsOrScript
    then makeScriptWriter (argsOrScript // { interpreter = "${lib.getExe pkgs.dash}"; }) name
    else makeScriptWriter { interpreter = "${lib.getExe pkgs.dash}"; } name argsOrScript;

  # Like writeScriptBin but the first line is a shebang to dash
  #
  # Can be called with or without extra arguments.
  #
  # Example without arguments:
  #   writeDashBin "example" ''
  #     echo hello world
  #   ''
  #
  # Example with arguments:
  #  writeDashBin "example"
  #    {
  #      makeWrapperArgs = [
  #        "--prefix", "PATH", ":", "${pkgs.hello}/bin",
  #      ];
  #    }
  #    ''
  #      hello
  #    ''
  writeDashBin = name:
    writeDash "/bin/${name}";

  # Like writeScript but the first line is a shebang to fish
  #
  # Can be called with or without extra arguments.
  #
  # Example without arguments:
  #   writeFish "example" ''
  #     echo hello world
  #   ''
  #
  # Example with arguments:
  #   writeFish "example"
  #     {
  #       makeWrapperArgs = [
  #         "--prefix", "PATH", ":", "${pkgs.hello}/bin",
  #       ];
  #     }
  #     ''
  #       hello
  #     ''
  writeFish = name: argsOrScript:
    if lib.isAttrs argsOrScript && ! lib.isDerivation argsOrScript
    then makeScriptWriter (argsOrScript // {
      interpreter = "${lib.getExe pkgs.fish} --no-config";
      check = "${lib.getExe pkgs.fish} --no-config --no-execute";  # syntax check only
    }) name
    else makeScriptWriter {
      interpreter = "${lib.getExe pkgs.fish} --no-config";
      check = "${lib.getExe pkgs.fish} --no-config --no-execute";  # syntax check only
    } name argsOrScript;

  # Like writeScriptBin but the first line is a shebang to fish
  #
  # Can be called with or without extra arguments.
  #
  # Example without arguments:
  #   writeFishBin "example" ''
  #     echo hello world
  #   ''
  #
  # Example with arguments:
  #   writeFishBin "example"
  #     {
  #       makeWrapperArgs = [
  #         "--prefix", "PATH", ":", "${pkgs.hello}/bin",
  #       ];
  #     }
  #     ''
  #       hello
  #     ''
  writeFishBin = name:
    writeFish "/bin/${name}";

  # writeHaskell takes a name, an attrset with libraries and haskell version (both optional)
  # and some haskell source code and returns an executable.
  #
  # Example:
  #   writeHaskell "missiles" { libraries = [ pkgs.haskellPackages.acme-missiles ]; } ''
  #     import Acme.Missiles
  #
  #     main = launchMissiles
  #   '';
  writeHaskell = name: {
    ghc ? pkgs.ghc,
    ghcArgs ? [],
    libraries ? [],
    makeWrapperArgs ? [],
    strip ? true,
    threadedRuntime ? true,
  }:
    let
      appendIfNotSet = el: list: if elem el list then list else list ++ [ el ];
      ghcArgs' = if threadedRuntime then appendIfNotSet "-threaded" ghcArgs else ghcArgs;

    in makeBinWriter {
      compileScript = ''
        cp $contentPath tmp.hs
        ${(ghc.withPackages (_: libraries ))}/bin/ghc ${lib.escapeShellArgs ghcArgs'} tmp.hs
        mv tmp $out
      '';
      inherit makeWrapperArgs strip;
    } name;

  # writeHaskellBin takes the same arguments as writeHaskell but outputs a directory (like writeScriptBin)
  writeHaskellBin = name:
    writeHaskell "/bin/${name}";

  # Like writeScript but the first line is a shebang to nu
  #
  # Can be called with or without extra arguments.
  #
  # Example without arguments:
  #   writeNu "example" ''
  #     echo hello world
  #   ''
  #
  # Example with arguments:
  #   writeNu "example"
  #     {
  #       makeWrapperArgs = [
  #         "--prefix", "PATH", ":", "${pkgs.hello}/bin",
  #       ];
  #     }
  #     ''
  #       hello
  #     ''
  writeNu = name: argsOrScript:
    if lib.isAttrs argsOrScript && ! lib.isDerivation argsOrScript
    then makeScriptWriter (argsOrScript // { interpreter = "${lib.getExe pkgs.nushell} --no-config-file"; }) name
    else makeScriptWriter { interpreter = "${lib.getExe pkgs.nushell} --no-config-file"; } name argsOrScript;


  # Like writeScriptBin but the first line is a shebang to nu
  #
  # Can be called with or without extra arguments.
  #
  # Example without arguments:
  #   writeNuBin "example" ''
  #     echo hello world
  #   ''
  #
  # Example with arguments:
  #   writeNuBin "example"
  #     {
  #       makeWrapperArgs = [
  #         "--prefix", "PATH", ":", "${pkgs.hello}/bin",
  #       ];
  #     }
  #    ''
  #      hello
  #    ''
  writeNuBin = name:
    writeNu "/bin/${name}";

  # makeRubyWriter takes ruby and compatible rubyPackages and produces ruby script writer,
  # If any libraries are specified, ruby.withPackages is used as interpreter, otherwise the "bare" ruby is used.
  makeRubyWriter = ruby: rubyPackages: buildRubyPackages: name: { libraries ? [], ... } @ args:
  makeScriptWriter (
    (builtins.removeAttrs args ["libraries"])
    // {
      interpreter =
        if libraries == []
        then "${ruby}/bin/ruby"
        else "${(ruby.withPackages (ps: libraries))}/bin/ruby";
      # Rubocop doesn't seem to like running in this fashion.
      #check = (writeDash "rubocop.sh" ''
      #  exec ${lib.getExe buildRubyPackages.rubocop} "$1"
      #'');
    }
  ) name;

  # Like writeScript but the first line is a shebang to ruby
  #
  # Example:
  #   writeRuby "example" { libraries = [ pkgs.rubyPackages.git ]; } ''
  #    puts "hello world"
  #   ''
  writeRuby = makeRubyWriter pkgs.ruby pkgs.rubyPackages buildPackages.rubyPackages;

  writeRubyBin = name:
    writeRuby "/bin/${name}";

  # makeLuaWriter takes lua and compatible luaPackages and produces lua script writer,
  # which validates the script with luacheck at build time. If any libraries are specified,
  # lua.withPackages is used as interpreter, otherwise the "bare" lua is used.
  makeLuaWriter = lua: luaPackages: buildLuaPackages: name: { libraries ? [], ... } @ args:
  makeScriptWriter (
    (builtins.removeAttrs args ["libraries"])
    // {
      interpreter = lua.interpreter;
        # if libraries == []
        # then lua.interpreter
        # else (lua.withPackages (ps: libraries)).interpreter
        # This should support packages! I just cant figure out why some dependency collision happens whenever I try to run this.
      check = (writeDash "luacheck.sh" ''
        exec ${buildLuaPackages.luacheck}/bin/luacheck "$1"
      '');
    }
   ) name;

  # writeLua takes a name an attributeset with libraries and some lua source code and
  # returns an executable (should also work with luajit)
  #
  # Example:
  # writeLua "test_lua" { libraries = [ pkgs.luaPackages.say ]; } ''
  #   s = require("say")
  #   s:set_namespace("en")
  #
  #   s:set('money', 'I have %s dollars')
  #   s:set('wow', 'So much money!')
  #
  #   print(s('money', {1000})) -- I have 1000 dollars
  #
  #   s:set_namespace("fr") -- switch to french!
  #   s:set('wow', "Tant d'argent!")
  #
  #   print(s('wow')) -- Tant d'argent!
  #   s:set_namespace("en")  -- switch back to english!
  #   print(s('wow')) -- So much money!
  # ''
  writeLua = makeLuaWriter pkgs.lua pkgs.luaPackages buildPackages.luaPackages;

  writeLuaBin = name:
    writeLua "/bin/${name}";

  writeRust = name: {
    makeWrapperArgs ? [],
    rustc ? pkgs.rustc,
    rustcArgs ? [],
    strip ? true,
  }:
  let
    darwinArgs = lib.optionals stdenv.isDarwin [ "-L${lib.getLib libiconv}/lib" ];
  in
    makeBinWriter {
      compileScript = ''
        cp "$contentPath" tmp.rs
        PATH=${lib.makeBinPath [pkgs.gcc]} ${rustc}/bin/rustc ${lib.escapeShellArgs rustcArgs} ${lib.escapeShellArgs darwinArgs} -o "$out" tmp.rs
      '';
      inherit makeWrapperArgs strip;
    } name;

  writeRustBin = name:
    writeRust "/bin/${name}";

  # writeJS takes a name an attributeset with libraries and some JavaScript sourcecode and
  # returns an executable
  #
  # Example:
  #   writeJS "example" { libraries = [ pkgs.nodePackages.uglify-js ]; } ''
  #     var UglifyJS = require("uglify-js");
  #     var code = "function add(first, second) { return first + second; }";
  #     var result = UglifyJS.minify(code);
  #     console.log(result.code);
  #   ''
  writeJS = name: { libraries ? [] }: content:
  let
    node-env = pkgs.buildEnv {
      name = "node";
      paths = libraries;
      pathsToLink = [
        "/lib/node_modules"
      ];
    };
  in writeDash name ''
    export NODE_PATH=${node-env}/lib/node_modules
    exec ${lib.getExe pkgs.nodejs} ${pkgs.writeText "js" content} "$@"
  '';

  # writeJSBin takes the same arguments as writeJS but outputs a directory (like writeScriptBin)
  writeJSBin = name:
    writeJS "/bin/${name}";

  awkFormatNginx = builtins.toFile "awkFormat-nginx.awk" ''
    awk -f
    {sub(/^[ \t]+/,"");idx=0}
    /\{/{ctx++;idx=1}
    /\}/{ctx--}
    {id="";for(i=idx;i<ctx;i++)id=sprintf("%s%s", id, "\t");printf "%s%s\n", id, $0}
   '';

  writeNginxConfig = name: text: pkgs.runCommandLocal name {
    inherit text;
    passAsFile = [ "text" ];
    nativeBuildInputs = [ gixy ];
  } /* sh */ ''
    # nginx-config-formatter has an error - https://github.com/1connect/nginx-config-formatter/issues/16
    awk -f ${awkFormatNginx} "$textPath" | sed '/^\s*$/d' > $out
    gixy $out
  '';

  # writePerl takes a name an attributeset with libraries and some perl sourcecode and
  # returns an executable
  #
  # Example:
  #   writePerl "example" { libraries = [ pkgs.perlPackages.boolean ]; } ''
  #     use boolean;
  #     print "Howdy!\n" if true;
  #   ''
  writePerl = name: { libraries ? [], ... } @ args:
    makeScriptWriter (
      (builtins.removeAttrs args ["libraries"])
      // {
        interpreter = "${lib.getExe (pkgs.perl.withPackages (p: libraries))}";
      }
    ) name;

  # writePerlBin takes the same arguments as writePerl but outputs a directory (like writeScriptBin)
  writePerlBin = name:
    writePerl "/bin/${name}";

  # makePythonWriter takes python and compatible pythonPackages and produces python script writer,
  # which validates the script with flake8 at build time. If any libraries are specified,
  # python.withPackages is used as interpreter, otherwise the "bare" python is used.
  makePythonWriter = python: pythonPackages: buildPythonPackages: name: { libraries ? [], flakeIgnore ? [], ... } @ args:
  let
    ignoreAttribute = optionalString (flakeIgnore != []) "--ignore ${concatMapStringsSep "," escapeShellArg flakeIgnore}";
  in
  makeScriptWriter
    (
      (builtins.removeAttrs args ["libraries" "flakeIgnore"])
      // {
        interpreter =
          if pythonPackages != pkgs.pypy2Packages || pythonPackages != pkgs.pypy3Packages then
            if libraries == []
            then python.interpreter
            else (python.withPackages (ps: libraries)).interpreter
          else python.interpreter
        ;
        check = optionalString python.isPy3k (writeDash "pythoncheck.sh" ''
          exec ${buildPythonPackages.flake8}/bin/flake8 --show-source ${ignoreAttribute} "$1"
        '');
      }
    )
    name;

  # writePyPy2 takes a name an attributeset with libraries and some pypy2 sourcecode and
  # returns an executable
  #
  # Example:
  # writePyPy2 "test_pypy2" { libraries = [ pkgs.pypy2Packages.enum ]; } ''
  #   from enum import Enum
  #
  #   class Test(Enum):
  #       a = "success"
  #
  #   print Test.a
  # ''
  writePyPy2 = makePythonWriter pkgs.pypy2 pkgs.pypy2Packages buildPackages.pypy2Packages;

  # writePyPy2Bin takes the same arguments as writePyPy2 but outputs a directory (like writeScriptBin)
  writePyPy2Bin = name:
    writePyPy2 "/bin/${name}";

  # writePython3 takes a name an attributeset with libraries and some python3 sourcecode and
  # returns an executable
  #
  # Example:
  # writePython3 "test_python3" { libraries = [ pkgs.python3Packages.pyyaml ]; } ''
  #   import yaml
  #
  #   y = yaml.load("""
  #     - test: success
  #   """)
  #   print(y[0]['test'])
  # ''
  writePython3 = makePythonWriter pkgs.python3 pkgs.python3Packages buildPackages.python3Packages;

  # writePython3Bin takes the same arguments as writePython3 but outputs a directory (like writeScriptBin)
  writePython3Bin = name:
    writePython3 "/bin/${name}";

  # writePyPy3 takes a name an attributeset with libraries and some pypy3 sourcecode and
  # returns an executable
  #
  # Example:
  # writePyPy3 "test_pypy3" { libraries = [ pkgs.pypy3Packages.pyyaml ]; } ''
  #   import yaml
  #
  #   y = yaml.load("""
  #     - test: success
  #   """)
  #   print(y[0]['test'])
  # ''
  writePyPy3 = makePythonWriter pkgs.pypy3 pkgs.pypy3Packages buildPackages.pypy3Packages;

  # writePyPy3Bin takes the same arguments as writePyPy3 but outputs a directory (like writeScriptBin)
  writePyPy3Bin = name:
    writePyPy3 "/bin/${name}";


  makeFSharpWriter = { dotnet-sdk ? pkgs.dotnet-sdk, fsi-flags ? "", libraries ? _: [], ... } @ args: nameOrPath:
  let
    fname = last (builtins.split "/" nameOrPath);
    path = if strings.hasSuffix ".fsx" nameOrPath then nameOrPath else "${nameOrPath}.fsx";
    _nugetDeps = mkNugetDeps { name = "${fname}-nuget-deps"; nugetDeps = libraries; };

    nuget-source = mkNugetSource {
      name = "${fname}-nuget-source";
      description = "A Nuget source with the dependencies for ${fname}";
      deps = [ _nugetDeps ];
    };

    fsi = writeBash "fsi" ''
      export HOME=$NIX_BUILD_TOP/.home
      export DOTNET_SKIP_FIRST_TIME_EXPERIENCE=1
      export DOTNET_CLI_TELEMETRY_OPTOUT=1
      export DOTNET_NOLOGO=1
      script="$1"; shift
      ${lib.getExe dotnet-sdk} fsi --quiet --nologo --readline- ${fsi-flags} "$@" < "$script"
    '';

  in content: makeScriptWriter (
    (builtins.removeAttrs args ["dotnet-sdk" "fsi-flags" "libraries"])
    // {
      interpreter = fsi;
    }
  ) path
  ''
    #i "nuget: ${nuget-source}/lib"
    ${ content }
    exit 0
  '';

  writeFSharp =
    makeFSharpWriter {};

  writeFSharpBin = name:
    writeFSharp "/bin/${name}";
}<|MERGE_RESOLUTION|>--- conflicted
+++ resolved
@@ -27,15 +27,9 @@
   # Examples:
   #   writeBash = makeScriptWriter { interpreter = "${pkgs.bash}/bin/bash"; }
   #   makeScriptWriter { interpreter = "${pkgs.dash}/bin/dash"; } "hello" "echo hello world"
-<<<<<<< HEAD
   makeScriptWriter = { interpreter, check ? "", makeWrapperArgs ? [], }: nameOrPath: content:
-    assert lib.or (types.path.check nameOrPath) (builtins.match "([0-9A-Za-z._])[0-9A-Za-z._-]*" nameOrPath != null);
-    assert lib.or (types.path.check content) (types.str.check content);
-=======
-  makeScriptWriter = { interpreter, check ? "" }: nameOrPath: content:
     assert (types.path.check nameOrPath) || (builtins.match "([0-9A-Za-z._])[0-9A-Za-z._-]*" nameOrPath != null);
     assert (types.path.check content) || (types.str.check content);
->>>>>>> 00729a3d
     let
       nameIsPath = types.path.check nameOrPath;
       name = last (builtins.split "/" nameOrPath);
@@ -118,15 +112,9 @@
   #
   # Examples:
   #   writeSimpleC = makeBinWriter { compileScript = name: "gcc -o $out $contentPath"; }
-<<<<<<< HEAD
   makeBinWriter = { compileScript, strip ? true, makeWrapperArgs ? [] }: nameOrPath: content:
-    assert lib.or (types.path.check nameOrPath) (builtins.match "([0-9A-Za-z._])[0-9A-Za-z._-]*" nameOrPath != null);
-    assert lib.or (types.path.check content) (types.str.check content);
-=======
-  makeBinWriter = { compileScript, strip ? true }: nameOrPath: content:
     assert (types.path.check nameOrPath) || (builtins.match "([0-9A-Za-z._])[0-9A-Za-z._-]*" nameOrPath != null);
     assert (types.path.check content) || (types.str.check content);
->>>>>>> 00729a3d
     let
       nameIsPath = types.path.check nameOrPath;
       name = last (builtins.split "/" nameOrPath);
