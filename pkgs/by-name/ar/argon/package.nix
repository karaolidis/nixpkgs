--- conflicted
+++ resolved
@@ -18,12 +18,8 @@
     hash = "sha256-Nno6uZIlD4tA3opzhzO4ylPPGq3RDDrhAIQnt/rTXdA=";
   };
 
-<<<<<<< HEAD
   useFetchCargoVendor = true;
-  cargoHash = "sha256-HOgwN/LwnHq+BxiniTFbBwCw0Qc6kxcH8GrAy/JggXo=";
-=======
-  cargoHash = "sha256-BUE2T2AKC4lOAViTXZP2RbzdCt9CLMSRvXXcI1rwRFU=";
->>>>>>> a495480e
+  cargoHash = "sha256-W3Z/WVGP+RBbnqgcgIcrfkmgfmdKdH8kG/LBfvtArqo=";
 
   nativeBuildInputs = [ pkg-config ];
 
