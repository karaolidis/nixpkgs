--- conflicted
+++ resolved
@@ -21,12 +21,8 @@
     hash = "sha256-r82BDCncRUSmIBQFwsrKDwKEKmvGm/lKtz1rYC47Ems=";
   };
 
-<<<<<<< HEAD
   useFetchCargoVendor = true;
-  cargoHash = "sha256-l2fvQqkyAsLGm+KStc2CaTeLrxvNmQgNFd79pLiCk/Y=";
-=======
-  cargoHash = "sha256-ro2RbXDf9TsU6WdI1tGzCix+xTJVxzN38vyVZonAuUg=";
->>>>>>> 4e5fe0f5
+  cargoHash = "sha256-hxIeRkKPuLftAYAsdk2Hq1+ittGeWDIl9Rryi7MLg90=";
 
   nativeBuildInputs = [ installShellFiles ];
 
