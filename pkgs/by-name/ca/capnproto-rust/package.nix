{
  lib,
  fetchCrate,
  rustPlatform,
  capnproto,
  nix-update-script,
}:

rustPlatform.buildRustPackage rec {
  pname = "capnproto-rust";
  version = "0.20.1";

  src = fetchCrate {
    crateName = "capnpc";
    inherit version;
    hash = "sha256-iLjvKxVfkAVoM4AYgr31Ud1mk3MyMPReDXv1IbKEvcE=";
  };

<<<<<<< HEAD
  useFetchCargoVendor = true;
  cargoHash = "sha256-iV83AbXzxNZ78V8yLSfF9PebDGEw+9sbTP41krd7ujI=";
=======
  cargoHash = "sha256-KNUXIKzTlbEW7WUwqVOXjN5/6BDGEbOjbKELo0KtWDc=";
>>>>>>> ac808b6b

  postInstall = ''
    mkdir -p $out/include/capnp
    cp rust.capnp $out/include/capnp
  '';

  nativeCheckInputs = [
    capnproto
  ];

  passthru.updateScript = nix-update-script { };

  meta = with lib; {
    description = "Cap'n Proto codegen plugin for Rust";
    homepage = "https://github.com/capnproto/capnproto-rust";
    license = licenses.mit;
    maintainers = with maintainers; [
      mikroskeem
      solson
    ];
  };
}<|MERGE_RESOLUTION|>--- conflicted
+++ resolved
@@ -16,12 +16,8 @@
     hash = "sha256-iLjvKxVfkAVoM4AYgr31Ud1mk3MyMPReDXv1IbKEvcE=";
   };
 
-<<<<<<< HEAD
   useFetchCargoVendor = true;
-  cargoHash = "sha256-iV83AbXzxNZ78V8yLSfF9PebDGEw+9sbTP41krd7ujI=";
-=======
-  cargoHash = "sha256-KNUXIKzTlbEW7WUwqVOXjN5/6BDGEbOjbKELo0KtWDc=";
->>>>>>> ac808b6b
+  cargoHash = "sha256-P8zbqKqAvnKvWuCk+kHg17gJ/JZ61uC+yv7x/GzUxkk=";
 
   postInstall = ''
     mkdir -p $out/include/capnp
