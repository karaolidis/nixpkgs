{
  lib,
  rustPlatform,
  fetchFromGitHub,
  pkg-config,
  bzip2,
  xz,
  zstd,
  stdenv,
  darwin,
}:

rustPlatform.buildRustPackage rec {
  pname = "cargo-binstall";
  version = "1.10.22";

  src = fetchFromGitHub {
    owner = "cargo-bins";
    repo = "cargo-binstall";
    rev = "v${version}";
    hash = "sha256-b2Cn5FWXmI5ij98A8Y0KUm8LGB73Ho2UzhrOd+7eCEg=";
  };

<<<<<<< HEAD
  useFetchCargoVendor = true;
  cargoHash = "sha256-fCjLcqqZX/H4uTw3/J7REGPPn3d9v2RLxNke+lq+wzg=";
=======
  cargoHash = "sha256-LbfgOfd6ubAWP6l5gi5Xd737LxgymlDS2+qdhr+FJPE=";
>>>>>>> ac808b6b

  nativeBuildInputs = [
    pkg-config
  ];

  buildInputs =
    [
      bzip2
      xz
      zstd
    ]
    ++ lib.optionals stdenv.hostPlatform.isDarwin [
      darwin.apple_sdk.frameworks.SystemConfiguration
    ];

  buildNoDefaultFeatures = true;
  buildFeatures = [
    "fancy-no-backtrace"
    "git"
    "pkg-config"
    "rustls"
    "trust-dns"
    "zstd-thin"
  ];

  cargoBuildFlags = [
    "-p"
    "cargo-binstall"
  ];
  cargoTestFlags = [
    "-p"
    "cargo-binstall"
  ];

  checkFlags = [
    # requires internet access
    "--skip=download::test::test_and_extract"
    "--skip=gh_api_client::test::test_gh_api_client_cargo_binstall_no_such_release"
    "--skip=gh_api_client::test::test_gh_api_client_cargo_binstall_v0_20_1"
  ];

  meta = with lib; {
    description = "Tool for installing rust binaries as an alternative to building from source";
    mainProgram = "cargo-binstall";
    homepage = "https://github.com/cargo-bins/cargo-binstall";
    changelog = "https://github.com/cargo-bins/cargo-binstall/releases/tag/v${version}";
    license = licenses.gpl3Only;
    maintainers = with maintainers; [ figsoda ];
  };
}<|MERGE_RESOLUTION|>--- conflicted
+++ resolved
@@ -21,12 +21,8 @@
     hash = "sha256-b2Cn5FWXmI5ij98A8Y0KUm8LGB73Ho2UzhrOd+7eCEg=";
   };
 
-<<<<<<< HEAD
   useFetchCargoVendor = true;
-  cargoHash = "sha256-fCjLcqqZX/H4uTw3/J7REGPPn3d9v2RLxNke+lq+wzg=";
-=======
-  cargoHash = "sha256-LbfgOfd6ubAWP6l5gi5Xd737LxgymlDS2+qdhr+FJPE=";
->>>>>>> ac808b6b
+  cargoHash = "sha256-Aik6avD2hddfffUkAMoRIeuGUSDo7en4NT6IoPmAMGU=";
 
   nativeBuildInputs = [
     pkg-config
