--- conflicted
+++ resolved
@@ -15,12 +15,8 @@
     hash = "sha256-dA6jaYqPIxARwCP4R4+agbLKZFgx2gti4Vyhl56FzWw=";
   };
 
-<<<<<<< HEAD
   useFetchCargoVendor = true;
-  cargoHash = "sha256-qG7pkgSMdWDlODPOaWHFhGkSyXP9kcrh/lK4CVGVOz8=";
-=======
-  cargoHash = "sha256-GxV7maLLGC8xrHtmq9qvV+MrLMN4qV2V+9iOCf7CWfY=";
->>>>>>> 6319929d
+  cargoHash = "sha256-hiwKoQ6vd7Jjr2M3U5GPDjsLMrcF/POIvIV/Gok6Gms=";
 
   meta = with lib; {
     description = "Generate a THIRDPARTY file with all licenses in a cargo project";
