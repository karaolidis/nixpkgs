--- conflicted
+++ resolved
@@ -21,12 +21,8 @@
     hash = "sha256-hrUd4J15cDyd78BVVzi8jiDqJI1dE35WUdOo6Tq8gH8=";
   };
 
-<<<<<<< HEAD
   useFetchCargoVendor = true;
-  cargoHash = "sha256-DtNSP/S41wj4lfd8yE3t8dJOf0yX+ifuj+L6pB53yR8=";
-=======
-  cargoHash = "sha256-kSoEqiaKeS0VYk7MTir6twY/gXJWjEbS+nFlC3CH8HU=";
->>>>>>> da266ea1
+  cargoHash = "sha256-ml/OW4S4fIMLmm7vVPgsXB7CigDYORGFpN3jZRp1f8c=";
 
   nativeBuildInputs = [
     pkg-config
