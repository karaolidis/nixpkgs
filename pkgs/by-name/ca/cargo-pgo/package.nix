--- conflicted
+++ resolved
@@ -15,12 +15,8 @@
     hash = "sha256-FmZllibhesZY/8kIMnx4VfQrYF6+/cai7Gozda/3bMY=";
   };
 
-<<<<<<< HEAD
   useFetchCargoVendor = true;
-  cargoHash = "sha256-IZcZqonOtpONjVt8NkwdEfSqPVjtjEV52cqclCnogN0=";
-=======
-  cargoHash = "sha256-LxsUoujk6wwI67Y1XMVnZiJRKyLZupPX0JNFPUz9p30=";
->>>>>>> 3c9c5132
+  cargoHash = "sha256-uOwWCSXxxnMCFS0+aFPUHSiSWSwNZPtL8NJVCCCDzAc=";
 
   # Integration tests do not run in Nix build environment due to needing to
   # create and build Cargo workspaces.
