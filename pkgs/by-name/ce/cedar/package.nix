--- conflicted
+++ resolved
@@ -18,12 +18,8 @@
     hash = "sha256-1EJvLQDQQTiNwPe0Ynt6VI3RD/3jGbt/0H7pzGcl1wA=";
   };
 
-<<<<<<< HEAD
   useFetchCargoVendor = true;
   cargoHash = "sha256-vkJjUmzuYwR/GI/7h0S2AOXJ8Im074a7QzXDs23rIak=";
-=======
-  cargoHash = "sha256-y8sjFpDa16nmYboLB/x1+i/Z4rd4MUhPOx0pBGkd3z0=";
->>>>>>> ab36ef17
 
   passthru = {
     tests.version = testers.testVersion { package = cedar; };
