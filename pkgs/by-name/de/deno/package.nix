{
  stdenv,
  lib,
  callPackage,
  fetchFromGitHub,
  rustPlatform,
  cmake,
  protobuf,
  installShellFiles,
  librusty_v8 ? callPackage ./librusty_v8.nix {
    inherit (callPackage ./fetchers.nix { }) fetchLibrustyV8;
  },
  libffi,
}:

let
  canExecute = stdenv.buildPlatform.canExecute stdenv.hostPlatform;
in
rustPlatform.buildRustPackage rec {
  pname = "deno";
  version = "2.1.9";

  src = fetchFromGitHub {
    owner = "denoland";
    repo = "deno";
    tag = "v${version}";
    hash = "sha256-a3oMEZIs9RkD0T4saeaCuQh0VrdNXciKwPJaHO7/Y3I=";
  };

<<<<<<< HEAD
  useFetchCargoVendor = true;
  cargoHash = "sha256-uLGdrPTXAHwZrevGPgZGiNorxVNkYiHn6mPyxd8O8zw=";
=======
  cargoHash = "sha256-LS1ZULBzpeQ0vFLtxfgGZFXsFJ69NbxKHX+nlFKv0pQ=";
>>>>>>> 3a931f3d

  postPatch = ''
    # upstream uses lld on aarch64-darwin for faster builds
    # within nix lld looks for CoreFoundation rather than CoreFoundation.tbd and fails
    substituteInPlace .cargo/config.toml --replace-fail "-fuse-ld=lld " ""

    # Use patched nixpkgs libffi in order to fix https://github.com/libffi/libffi/pull/857
    substituteInPlace ext/ffi/Cargo.toml --replace-fail "libffi = \"=3.2.0\"" "libffi = { version = \"3.2.0\", features = [\"system\"] }"
  '';

  # uses zlib-ng but can't dynamically link yet
  # https://github.com/rust-lang/libz-sys/issues/158
  nativeBuildInputs = [
    # required by libz-ng-sys crate
    cmake
    # required by deno_kv crate
    protobuf
    installShellFiles
  ];

  configureFlags = lib.optionals stdenv.cc.isClang [
    # This never worked with clang, but became a hard error recently: https://github.com/llvm/llvm-project/commit/3d5b610c864c8f5980eaa16c22b71ff1cf462fae
    "--disable-multi-os-directory"
  ];

  buildInputs = [ libffi ];
  buildAndTestSubdir = "cli";

  # work around "error: unknown warning group '-Wunused-but-set-parameter'"
  env.NIX_CFLAGS_COMPILE = lib.optionalString stdenv.cc.isClang "-Wno-unknown-warning-option";
  # The v8 package will try to download a `librusty_v8.a` release at build time to our read-only filesystem
  # To avoid this we pre-download the file and export it via RUSTY_V8_ARCHIVE
  env.RUSTY_V8_ARCHIVE = librusty_v8;

  # Tests have some inconsistencies between runs with output integration tests
  # Skipping until resolved
  doCheck = false;

  preInstall = ''
    find ./target -name libswc_common${stdenv.hostPlatform.extensions.sharedLibrary} -delete
  '';

  postInstall = lib.optionalString canExecute ''
    installShellCompletion --cmd deno \
      --bash <($out/bin/deno completions bash) \
      --fish <($out/bin/deno completions fish) \
      --zsh <($out/bin/deno completions zsh)
  '';

  doInstallCheck = canExecute;
  installCheckPhase = lib.optionalString canExecute ''
    runHook preInstallCheck
    $out/bin/deno --help
    $out/bin/deno --version | grep "deno ${version}"
    runHook postInstallCheck
  '';

  passthru.updateScript = ./update/update.ts;
  passthru.tests = callPackage ./tests { };

  meta = with lib; {
    homepage = "https://deno.land/";
    changelog = "https://github.com/denoland/deno/releases/tag/v${version}";
    description = "Secure runtime for JavaScript and TypeScript";
    longDescription = ''
      Deno aims to be a productive and secure scripting environment for the modern programmer.
      Deno will always be distributed as a single executable.
      Given a URL to a Deno program, it is runnable with nothing more than the ~15 megabyte zipped executable.
      Deno explicitly takes on the role of both runtime and package manager.
      It uses a standard browser-compatible protocol for loading modules: URLs.
      Among other things, Deno is a great replacement for utility scripts that may have been historically written with
      bash or python.
    '';
    license = licenses.mit;
    mainProgram = "deno";
    maintainers = with maintainers; [
      jk
      ofalvai
    ];
    platforms = [
      "x86_64-linux"
      "aarch64-linux"
      "x86_64-darwin"
      "aarch64-darwin"
    ];
  };
}<|MERGE_RESOLUTION|>--- conflicted
+++ resolved
@@ -27,12 +27,8 @@
     hash = "sha256-a3oMEZIs9RkD0T4saeaCuQh0VrdNXciKwPJaHO7/Y3I=";
   };
 
-<<<<<<< HEAD
   useFetchCargoVendor = true;
-  cargoHash = "sha256-uLGdrPTXAHwZrevGPgZGiNorxVNkYiHn6mPyxd8O8zw=";
-=======
-  cargoHash = "sha256-LS1ZULBzpeQ0vFLtxfgGZFXsFJ69NbxKHX+nlFKv0pQ=";
->>>>>>> 3a931f3d
+  cargoHash = "sha256-UqjkO3k77nUGnV8V4TDC3BbA+jR6/h2wGkgSLus0yVA=";
 
   postPatch = ''
     # upstream uses lld on aarch64-darwin for faster builds
