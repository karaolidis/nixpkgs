--- conflicted
+++ resolved
@@ -16,12 +16,8 @@
     hash = "sha256-QrqcUc0RJXrahWHGgJbJwD3wufa2829NNHqiZx9V+sU=";
   };
 
-<<<<<<< HEAD
   useFetchCargoVendor = true;
-  cargoHash = "sha256-q4VWfJaoHAtUK5xfVklShfHOxuSaTRqmKIt8RdXa8eI=";
-=======
-  cargoHash = "sha256-he8W+gnajScRgWy7cveqZ9vod3n4zBFSDPw8pUUHObY=";
->>>>>>> ac808b6b
+  cargoHash = "sha256-f2kNv+mu1TeR1sGkmSiRiqQDxnNA5EkLAFSqinVNFYQ=";
   doCheck = false; # http tests
 
   passthru = {
