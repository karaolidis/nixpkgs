{
  lib,
  fetchFromGitHub,
  rustPlatform,
}:

rustPlatform.buildRustPackage rec {
  pname = "dumbpipe";
  version = "0.26.0";

  src = fetchFromGitHub {
    owner = "n0-computer";
    repo = "dumbpipe";
    rev = "v${version}";
    hash = "sha256-xQHVEJ+EgsrboXbPg7pGXXMjyedSLooqkTt/yYZACSo=";
  };

  useFetchCargoVendor = true;
  cargoHash = "sha256-uuY0nh4VHzyM7+cbgyycr5I3IjE0OeQ0eg12qVXe4BQ=";

<<<<<<< HEAD
=======
  __darwinAllowLocalNetworking = true;

  # On Darwin, dumbpipe invokes CoreFoundation APIs that read ICU data from the
  # system. Ensure these paths are accessible in the sandbox to avoid segfaults
  # during checkPhase.
  sandboxProfile = ''
    (allow file-read* (subpath "/usr/share/icu"))
  '';

>>>>>>> 09cd0b16
  meta = with lib; {
    description = "Connect A to B - Send Data";
    homepage = "https://www.dumbpipe.dev/";
    license = with licenses; [
      asl20
      mit
    ];
    maintainers = with maintainers; [ cameronfyfe ];
    mainProgram = "dumbpipe";
  };
}<|MERGE_RESOLUTION|>--- conflicted
+++ resolved
@@ -18,8 +18,6 @@
   useFetchCargoVendor = true;
   cargoHash = "sha256-uuY0nh4VHzyM7+cbgyycr5I3IjE0OeQ0eg12qVXe4BQ=";
 
-<<<<<<< HEAD
-=======
   __darwinAllowLocalNetworking = true;
 
   # On Darwin, dumbpipe invokes CoreFoundation APIs that read ICU data from the
@@ -29,7 +27,6 @@
     (allow file-read* (subpath "/usr/share/icu"))
   '';
 
->>>>>>> 09cd0b16
   meta = with lib; {
     description = "Connect A to B - Send Data";
     homepage = "https://www.dumbpipe.dev/";
