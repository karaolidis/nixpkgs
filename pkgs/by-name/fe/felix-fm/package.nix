--- conflicted
+++ resolved
@@ -22,12 +22,8 @@
     hash = "sha256-h/sytTRufqFgnhbg67qtTx6XhnC/UzgT4zFq4bJYhQM=";
   };
 
-<<<<<<< HEAD
   useFetchCargoVendor = true;
-  cargoHash = "sha256-RFv1/LZ3PSNKkd7C1pzIsHPEubt47ThOrTOvjCdPb8M=";
-=======
-  cargoHash = "sha256-CmIzarcjwhFkgzccLS2eIEc4J89TlazUzNQfqzmY16I=";
->>>>>>> ac808b6b
+  cargoHash = "sha256-dS90DVFmXOFBv7qKfsOpR5WvdRqR9ZqmapXaCVdG3ic=";
 
   nativeBuildInputs = [ pkg-config ];
 
