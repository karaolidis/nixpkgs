--- conflicted
+++ resolved
@@ -37,13 +37,8 @@
   src = fetchFromGitHub {
     owner = "grpc";
     repo = "grpc";
-<<<<<<< HEAD
-    tag = "v${version}";
+    rev = "v${version}";
     hash = "sha256-QKSdMpfl0pdKy/r4z8VKcGN0gsQmx9lBRHlCjaaF5Sg=";
-=======
-    rev = "v${version}";
-    hash = "sha256-kJhGAhqu25Q2g6BWkVGp6nGYrWdBnMhoMu6e7ifNbgk=";
->>>>>>> b2b07180
     fetchSubmodules = true;
   };
 
