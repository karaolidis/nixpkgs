{
  lib,
  stdenv,
  fetchFromGitHub,
  fetchpatch,
  buildPackages,
  cmake,
  zlib,
  c-ares,
  pkg-config,
  re2,
  openssl,
  protobuf,
  grpc,
  abseil-cpp,
  libnsl,

  # tests
  python3,
  arrow-cpp,
}:

# This package should be updated together with all related python grpc packages
# to ensure compatibility.
# nixpkgs-update: no auto update
stdenv.mkDerivation rec {
  pname = "grpc";
  version = "1.71.0"; # N.B: if you change this, please update:
  # pythonPackages.grpcio
  # pythonPackages.grpcio-channelz
  # pythonPackages.grpcio-health-checking
  # pythonPackages.grpcio-reflection
  # pythonPackages.grpcio-status
  # pythonPackages.grpcio-testing
  # pythonPackages.grpcio-tools

  src = fetchFromGitHub {
    owner = "grpc";
    repo = "grpc";
<<<<<<< HEAD
    rev = "v${version}";
    hash = "sha256-QKSdMpfl0pdKy/r4z8VKcGN0gsQmx9lBRHlCjaaF5Sg=";
=======
    tag = "v${version}";
    hash = "sha256-kJhGAhqu25Q2g6BWkVGp6nGYrWdBnMhoMu6e7ifNbgk=";
>>>>>>> b8e9b34d
    fetchSubmodules = true;
  };

  patches = [
    (fetchpatch {
      # armv6l support, https://github.com/grpc/grpc/pull/21341
      name = "grpc-link-libatomic.patch";
      url = "https://github.com/lopsided98/grpc/commit/a9b917666234f5665c347123d699055d8c2537b2.patch";
      hash = "sha256-Lm0GQsz/UjBbXXEE14lT0dcRzVmCKycrlrdBJj+KLu8=";
    })
    # fix build of 1.63.0 and newer on darwin: https://github.com/grpc/grpc/issues/36654
  ] ++ (lib.optional stdenv.hostPlatform.isDarwin ./dynamic-lookup-darwin.patch);

  nativeBuildInputs = [
    cmake
    pkg-config
  ] ++ lib.optional (stdenv.hostPlatform != stdenv.buildPlatform) grpc;
  propagatedBuildInputs = [
    c-ares
    re2
    zlib
    abseil-cpp
  ];
  buildInputs = [
    openssl
    protobuf
  ] ++ lib.optionals stdenv.hostPlatform.isLinux [ libnsl ];

  cmakeFlags =
    [
      "-DgRPC_ZLIB_PROVIDER=package"
      "-DgRPC_CARES_PROVIDER=package"
      "-DgRPC_RE2_PROVIDER=package"
      "-DgRPC_SSL_PROVIDER=package"
      "-DgRPC_PROTOBUF_PROVIDER=package"
      "-DgRPC_ABSL_PROVIDER=package"
      "-DBUILD_SHARED_LIBS=ON"
    ]
    ++ lib.optionals (stdenv.hostPlatform != stdenv.buildPlatform) [
      "-D_gRPC_PROTOBUF_PROTOC_EXECUTABLE=${buildPackages.protobuf}/bin/protoc"
      "-D_gRPC_CPP_PLUGIN=${buildPackages.grpc}/bin/grpc_cpp_plugin"
    ]
    # The build scaffold defaults to c++14 on darwin, even when the compiler uses
    # a more recent c++ version by default [1]. However, downgrades are
    # problematic, because the compatibility types in abseil will have different
    # interface definitions than the ones used for building abseil itself.
    # [1] https://github.com/grpc/grpc/blob/v1.57.0/CMakeLists.txt#L239-L243
    ++ (
      let
        defaultCxxIsOlderThan17 =
          (stdenv.cc.isClang && lib.versionAtLeast stdenv.cc.cc.version "16.0")
          || (stdenv.cc.isGNU && lib.versionAtLeast stdenv.cc.cc.version "11.0");
      in
      lib.optionals (stdenv.hostPlatform.isDarwin && defaultCxxIsOlderThan17) [
        "-DCMAKE_CXX_STANDARD=17"
      ]
    );

  # CMake creates a build directory by default, this conflicts with the
  # basel BUILD file on case-insensitive filesystems.
  preConfigure = ''
    rm -vf BUILD
  '';

  # When natively compiling, grpc_cpp_plugin is executed from the build directory,
  # needing to load dynamic libraries from the build directory, so we set
  # LD_LIBRARY_PATH to enable this. When cross compiling we need to avoid this,
  # since it can cause the grpc_cpp_plugin executable from buildPackages to
  # crash if build and host architecture are compatible (e. g. pkgsLLVM).
  preBuild = lib.optionalString (stdenv.hostPlatform == stdenv.buildPlatform) ''
    export LD_LIBRARY_PATH=$(pwd)''${LD_LIBRARY_PATH:+:}$LD_LIBRARY_PATH
  '';

  env.NIX_CFLAGS_COMPILE = toString (
    [
      "-Wno-error"
    ]
    ++ lib.optionals stdenv.hostPlatform.isDarwin [
      # Workaround for https://github.com/llvm/llvm-project/issues/48757
      "-Wno-elaborated-enum-base"
    ]
  );

  enableParallelBuilding = true;

  passthru.tests = {
    inherit (python3.pkgs) grpcio-status grpcio-tools jaxlib;
    inherit arrow-cpp;
  };

  meta = with lib; {
    description = "C based gRPC (C++, Python, Ruby, Objective-C, PHP, C#)";
    license = licenses.asl20;
    maintainers = with maintainers; [ lnl7 ];
    homepage = "https://grpc.io/";
    platforms = platforms.all;
    changelog = "https://github.com/grpc/grpc/releases/tag/v${version}";
  };
}<|MERGE_RESOLUTION|>--- conflicted
+++ resolved
@@ -37,13 +37,8 @@
   src = fetchFromGitHub {
     owner = "grpc";
     repo = "grpc";
-<<<<<<< HEAD
-    rev = "v${version}";
+    tag = "v${version}";
     hash = "sha256-QKSdMpfl0pdKy/r4z8VKcGN0gsQmx9lBRHlCjaaF5Sg=";
-=======
-    tag = "v${version}";
-    hash = "sha256-kJhGAhqu25Q2g6BWkVGp6nGYrWdBnMhoMu6e7ifNbgk=";
->>>>>>> b8e9b34d
     fetchSubmodules = true;
   };
 
