{
  lib,
  rustPlatform,
  fetchFromGitHub,
  installShellFiles,
  stdenv,
  unixtools,
}:

rustPlatform.buildRustPackage (finalAttrs: {
  pname = "halp";
  version = "0.2.0";

  src = fetchFromGitHub {
    owner = "orhun";
    repo = "halp";
    tag = "v${finalAttrs.version}";
    hash = "sha256-tJ95rvYjqQn0ZTlEdqfs/LbyfBP7PqnevxX8b1VfokA=";
  };

  useFetchCargoVendor = true;
  cargoHash = "sha256-sJdZjTzfawwBK8KxQP7zvn+kByCMSxrrQjY1t9RWmhU=";

  patches = [
    # patch tests to point to the correct target directory
    ./fix-target-dir.patch
  ];

<<<<<<< HEAD
  nativeBuildInputs = [
    installShellFiles
  ];

  nativeCheckInputs = [
    unixtools.script
  ];
=======
  nativeBuildInputs = [ installShellFiles ];

  nativeCheckInputs = [ unixtools.script ];
>>>>>>> cfbc694c

  # tests are failing on darwin
  doCheck = !stdenv.hostPlatform.isDarwin;

  checkFlags = [
    # requires internet access
    "--skip=helper::docs::cheat::tests::test_fetch_cheat_sheet"
    "--skip=helper::docs::cheat_sh::tests::test_fetch_cheat_sheet"
    "--skip=helper::docs::cheatsheets::tests::test_fetch_cheatsheets"
    "--skip=helper::docs::eg::tests::test_eg_page_fetch"
  ];

  postPatch = ''
    substituteInPlace src/helper/args/mod.rs \
      --subst-var-by releaseDir target/${stdenv.hostPlatform.rust.rustcTargetSpec}/$cargoCheckType
  '';

  preCheck = ''
    export NO_COLOR=1
    export OUT_DIR=target
  '';

  postInstall = ''
    mkdir -p man completions

    OUT_DIR=man $out/bin/halp-mangen
    OUT_DIR=completions $out/bin/halp-completions

    installManPage man/halp.1
    installShellCompletion \
      completions/halp.{bash,fish} \
      --zsh completions/_halp

    rm $out/bin/halp-{completions,mangen,test}
  '';

  meta = {
    description = "CLI tool to get help with CLI tools";
    homepage = "https://github.com/orhun/halp";
    changelog = "https://github.com/orhun/halp/blob/v${finalAttrs.version}/CHANGELOG.md";
    license = with lib.licenses; [
      asl20
      mit
    ];
    maintainers = with lib.maintainers; [ figsoda ];
    mainProgram = "halp";
  };
})<|MERGE_RESOLUTION|>--- conflicted
+++ resolved
@@ -26,19 +26,9 @@
     ./fix-target-dir.patch
   ];
 
-<<<<<<< HEAD
-  nativeBuildInputs = [
-    installShellFiles
-  ];
-
-  nativeCheckInputs = [
-    unixtools.script
-  ];
-=======
   nativeBuildInputs = [ installShellFiles ];
 
   nativeCheckInputs = [ unixtools.script ];
->>>>>>> cfbc694c
 
   # tests are failing on darwin
   doCheck = !stdenv.hostPlatform.isDarwin;
