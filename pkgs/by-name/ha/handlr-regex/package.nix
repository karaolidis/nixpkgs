{
  lib,
  rustPlatform,
  fetchFromGitHub,
  shared-mime-info,
  libiconv,
  installShellFiles,
  nix-update-script,
  stdenv,
}:

rustPlatform.buildRustPackage rec {
  pname = "handlr-regex";
  version = "0.12.1";

  src = fetchFromGitHub {
    owner = "Anomalocaridid";
    repo = pname;
    rev = "v${version}";
    hash = "sha256-ZQAUqR0u+2kBLGyeT7qTcfwF87LY2qRClZ0T3WH78+w=";
  };

<<<<<<< HEAD
  useFetchCargoVendor = true;
  cargoHash = "sha256-D7l+Xeohxe0D3gNcRUHLmpBfjz3zuD2tZd7HeKAnKF4=";
=======
  cargoHash = "sha256-upsRGSUitLBf+yR4crIwKI6D7gasLx8O3cG4rqj8BWY=";
>>>>>>> ac808b6b

  nativeBuildInputs = [
    installShellFiles
    shared-mime-info
  ];

  buildInputs = [ libiconv ];

  preCheck = ''
    export HOME=$TEMPDIR
  '';

  postInstall = lib.optionalString (stdenv.buildPlatform.canExecute stdenv.hostPlatform) ''
    installShellCompletion --cmd handlr \
      --zsh <(COMPLETE=zsh $out/bin/handlr) \
      --bash <(COMPLETE=bash $out/bin/handlr) \
      --fish <(COMPLETE=fish $out/bin/handlr)

    installManPage target/release-tmp/build/handlr-regex-*/out/manual/man1/*
  '';

  passthru.updateScript = nix-update-script { };

  meta = with lib; {
    description = "Fork of handlr with support for regex";
    homepage = "https://github.com/Anomalocaridid/handlr-regex";
    license = licenses.mit;
    maintainers = with maintainers; [ anomalocaris ];
    mainProgram = "handlr";
  };
}<|MERGE_RESOLUTION|>--- conflicted
+++ resolved
@@ -20,12 +20,8 @@
     hash = "sha256-ZQAUqR0u+2kBLGyeT7qTcfwF87LY2qRClZ0T3WH78+w=";
   };
 
-<<<<<<< HEAD
   useFetchCargoVendor = true;
-  cargoHash = "sha256-D7l+Xeohxe0D3gNcRUHLmpBfjz3zuD2tZd7HeKAnKF4=";
-=======
-  cargoHash = "sha256-upsRGSUitLBf+yR4crIwKI6D7gasLx8O3cG4rqj8BWY=";
->>>>>>> ac808b6b
+  cargoHash = "sha256-mTb4K2/JNoo1A7AyYapgOhz4oOgJrWftdyDnWh4Bgto=";
 
   nativeBuildInputs = [
     installShellFiles
