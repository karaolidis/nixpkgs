--- conflicted
+++ resolved
@@ -15,12 +15,8 @@
     hash = "sha256-UzsRiEYDKvOQR1jlD5KVZlJjhqzF1Digii85HI3vuOc=";
   };
 
-<<<<<<< HEAD
   useFetchCargoVendor = true;
-  cargoHash = "sha256-sbEky7mRPq7p9W+TXYE+3vGoZXP4NuC9dec3rTIxBPI=";
-=======
-  cargoHash = "sha256-jVNgvkM9g7Gbeu8khRUS+aVx3FqH0Rupj6Kt4S1MevA=";
->>>>>>> 80018e60
+  cargoHash = "sha256-TrABsTBO0Tn7V6Ev2GDsHguB792S7FSK3bBoi0JbhcI=";
 
   meta = {
     description = "Grammar Checker for Developers";
