{
  lib,
  rustPlatform,
  fetchFromGitHub,
  pkg-config,
}:

rustPlatform.buildRustPackage rec {
  pname = "kittycad-kcl-lsp";
  version = "0.1.66";

  src = fetchFromGitHub {
    owner = "KittyCAD";
    repo = "kcl-lsp";
    tag = "v${version}";
    hash = "sha256-uKsxWNR5syd2+/4I9nxZ+fWBUdHP3rhpUzLVPn4v8Wk=";
  };

<<<<<<< HEAD
  useFetchCargoVendor = true;
  cargoHash = "sha256-Hab3DlLU2PRaZCBA2BM5FlpDkpXIfIFxys6uPCDUrnc=";
=======
  cargoHash = "sha256-Zn6WLG9v7I335bR2q/AXdwmy89T4nclQoJbJR6eVvYQ=";
>>>>>>> 1eebcc7c

  nativeBuildInputs = [ pkg-config ];

  meta = {
    description = "KittyCAD KCL language server";
    changelog = "https://github.com/KittyCAD/kcl-lsp/releases/tag/v${version}";
    homepage = "https://github.com/KittyCAD/kcl-lsp";
    license = lib.licenses.mit;
    maintainers = with lib.maintainers; [ jljox ];
    mainProgram = "kittycad-kcl-lsp";
  };
}<|MERGE_RESOLUTION|>--- conflicted
+++ resolved
@@ -16,12 +16,8 @@
     hash = "sha256-uKsxWNR5syd2+/4I9nxZ+fWBUdHP3rhpUzLVPn4v8Wk=";
   };
 
-<<<<<<< HEAD
   useFetchCargoVendor = true;
-  cargoHash = "sha256-Hab3DlLU2PRaZCBA2BM5FlpDkpXIfIFxys6uPCDUrnc=";
-=======
-  cargoHash = "sha256-Zn6WLG9v7I335bR2q/AXdwmy89T4nclQoJbJR6eVvYQ=";
->>>>>>> 1eebcc7c
+  cargoHash = "sha256-dKNuPg6XRZ6UwZr6+S3+LM3t9xATgGndhX3hrD3Xp0Q=";
 
   nativeBuildInputs = [ pkg-config ];
 
