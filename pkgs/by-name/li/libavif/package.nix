--- conflicted
+++ resolved
@@ -37,13 +37,8 @@
   src = fetchFromGitHub {
     owner = "AOMediaCodec";
     repo = "libavif";
-<<<<<<< HEAD
-    rev = "v${version}";
+    tag = "v${version}";
     hash = "sha256-cT8Q/VEJ+r971cbuZX92Gf6UX2kMOyZd4Cs2xMxS0Tw=";
-=======
-    tag = "v${version}";
-    hash = "sha256-kop1S4A/+hP2YdgoMXP7OMVPc2eoRnHpoBrPnW6KWyM=";
->>>>>>> b8e9b34d
   };
 
   # Adjust some tests to pass on aarch64
