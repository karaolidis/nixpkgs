{
  lib,
  rustPlatform,
  fetchFromGitHub,
  pkg-config,
  openssl,
  stdenv,
  darwin,
}:
let
  version = "0.19.2";
in
rustPlatform.buildRustPackage {
  pname = "markuplinkchecker";
  inherit version;

  src = fetchFromGitHub {
    owner = "becheran";
    repo = "mlc";
    rev = "v${version}";
    hash = "sha256-NsGgUAe8CYAZhQMR/Jg+MGGKmL2ziFqK+MalrDSLcJQ=";
  };

<<<<<<< HEAD
  useFetchCargoVendor = true;
  cargoHash = "sha256-CVfp87b/oTfZ3uXySTqrPnXDDRSSupXRUBJLzT3ZWDY=";
=======
  cargoHash = "sha256-q+Z+ldU8iRKaUQKyERYzoAQxex7HsXw7/RJHVLab2z8=";
>>>>>>> 29c58cf7

  nativeBuildInputs = [ pkg-config ];

  buildInputs =
    [ openssl ]
    ++ lib.optionals stdenv.hostPlatform.isDarwin (
      with darwin.apple_sdk.frameworks;
      [
        Security
        SystemConfiguration
      ]
    );

  env = {
    OPENSSL_NO_VENDOR = true;
  };

  doCheck = false; # tests require an internet connection

  meta = {
    description = "Check for broken links in markup files";
    homepage = "https://github.com/becheran/mlc";
    changelog = "https://github.com/becheran/mlc/blob/v${version}/CHANGELOG.md";
    license = lib.licenses.mit;
    maintainers = with lib.maintainers; [
      uncenter
      anas
    ];
    mainProgram = "mlc";
  };
}<|MERGE_RESOLUTION|>--- conflicted
+++ resolved
@@ -21,12 +21,8 @@
     hash = "sha256-NsGgUAe8CYAZhQMR/Jg+MGGKmL2ziFqK+MalrDSLcJQ=";
   };
 
-<<<<<<< HEAD
   useFetchCargoVendor = true;
-  cargoHash = "sha256-CVfp87b/oTfZ3uXySTqrPnXDDRSSupXRUBJLzT3ZWDY=";
-=======
-  cargoHash = "sha256-q+Z+ldU8iRKaUQKyERYzoAQxex7HsXw7/RJHVLab2z8=";
->>>>>>> 29c58cf7
+  cargoHash = "sha256-4H5dsLOggB/KlDcZ/eCxZxreczkg5rXsGyCO9P+OLvw=";
 
   nativeBuildInputs = [ pkg-config ];
 
