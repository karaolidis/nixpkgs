{
  lib,
  python3,
  fetchFromGitHub,
  ffmpeg-headless,
  nixosTests,
  substituteAll,
  providers ? [ ],
}:

let
  python = python3.override {
    self = python;
    packageOverrides = self: super: {
      music-assistant-frontend = self.callPackage ./frontend.nix { };
    };
  };

  providerPackages = (import ./providers.nix).providers;
  providerNames = lib.attrNames providerPackages;
  providerDependencies = lib.concatMap (
    provider: (providerPackages.${provider} python.pkgs)
  ) providers;

  pythonPath = python.pkgs.makePythonPath providerDependencies;
in

python.pkgs.buildPythonApplication rec {
  pname = "music-assistant";
  version = "2.3.4";
  pyproject = true;

  src = fetchFromGitHub {
    owner = "music-assistant";
    repo = "server";
<<<<<<< HEAD
    rev = "refs/tags/${version}";
    hash = "sha256-HV2R5zMTao8akUNZMGRKbU8BIxWmdjKFLsGMqA5cfBs=";
=======
    tag = version;
    hash = "sha256-q71LczFsJAvZaWCQg4Lgzg2XX4XDFvA3x255Re00D9Q=";
>>>>>>> d3d626e0
  };

  patches = [
    (substituteAll {
      src = ./ffmpeg.patch;
      ffmpeg = "${lib.getBin ffmpeg-headless}/bin/ffmpeg";
      ffprobe = "${lib.getBin ffmpeg-headless}/bin/ffprobe";
    })

    # Disable interactive dependency resolution, which clashes with the immutable Python environment
    ./dont-install-deps.patch
  ];

  postPatch = ''
    substituteInPlace pyproject.toml \
      --replace-fail "0.0.0" "${version}"
  '';

  build-system = with python.pkgs; [
    setuptools
  ];

  pythonRelaxDeps = [
    "aiohttp"
    "colorlog"
    "cryptography"
    "mashumaro"
    "orjson"
    "xmltodict"
  ];

  dependencies =
    with python.pkgs;
    [
      aiohttp
      mashumaro
      orjson
    ]
    ++ optional-dependencies.server;

  optional-dependencies = with python.pkgs; {
    server = [
      aiodns
      aiofiles
      aiohttp
      aiorun
      aiosqlite
      asyncio-throttle
      brotli
      certifi
      colorlog
      cryptography
      eyed3
      faust-cchardet
      ifaddr
      mashumaro
      memory-tempfile
      music-assistant-frontend
      music-assistant-models
      orjson
      pillow
      python-slugify
      shortuuid
      unidecode
      xmltodict
      zeroconf
    ];
  };

  nativeCheckInputs =
    with python.pkgs;
    [
      aiojellyfin
      pytest-aiohttp
      pytest-cov-stub
      pytestCheckHook
      syrupy
      pytest-timeout
    ]
    ++ lib.flatten (lib.attrValues optional-dependencies);

  pytestFlagsArray = [
    # blocks in setup
    "--deselect=tests/server/providers/jellyfin/test_init.py::test_initial_sync"
  ];

  pythonImportsCheck = [ "music_assistant" ];

  passthru = {
    inherit
      python
      pythonPath
      providerPackages
      providerNames
      ;
    tests = nixosTests.music-assistant;
  };

  meta = with lib; {
    changelog = "https://github.com/music-assistant/server/releases/tag/${version}";
    description = "Music Assistant is a music library manager for various music sources which can easily stream to a wide range of supported players";
    longDescription = ''
      Music Assistant is a free, opensource Media library manager that connects to your streaming services and a wide
      range of connected speakers. The server is the beating heart, the core of Music Assistant and must run on an
      always-on device like a Raspberry Pi, a NAS or an Intel NUC or alike.
    '';
    homepage = "https://github.com/music-assistant/server";
    license = licenses.asl20;
    maintainers = with maintainers; [ hexa ];
    mainProgram = "mass";
  };
}<|MERGE_RESOLUTION|>--- conflicted
+++ resolved
@@ -33,13 +33,8 @@
   src = fetchFromGitHub {
     owner = "music-assistant";
     repo = "server";
-<<<<<<< HEAD
-    rev = "refs/tags/${version}";
+    tag = version;
     hash = "sha256-HV2R5zMTao8akUNZMGRKbU8BIxWmdjKFLsGMqA5cfBs=";
-=======
-    tag = version;
-    hash = "sha256-q71LczFsJAvZaWCQg4Lgzg2XX4XDFvA3x255Re00D9Q=";
->>>>>>> d3d626e0
   };
 
   patches = [
