{
  lib,
  stdenv,
  alsa-lib,
  config,
  dbus,
  fetchFromGitHub,
  libpulseaudio,
  libxcb,
  ncspot,
  ncurses,
  nix-update-script,
  openssl,
  pkg-config,
  portaudio,
  python3,
  rustPlatform,
  testers,
  ueberzug,
  withALSA ? stdenv.hostPlatform.isLinux,
  withClipboard ? true,
  withCover ? false,
  withCrossterm ? true,
  withMPRIS ? stdenv.hostPlatform.isLinux,
  withNcurses ? false,
  withNotify ? true,
  withPancurses ? false,
  withPortAudio ? stdenv.hostPlatform.isDarwin,
  withPulseAudio ? config.pulseaudio or stdenv.hostPlatform.isLinux,
  withRodio ? false,
  withShareSelection ? false,
  withTermion ? false,
}:

rustPlatform.buildRustPackage rec {
  pname = "ncspot";
  version = "1.2.2";

  src = fetchFromGitHub {
    owner = "hrkfdn";
    repo = "ncspot";
    tag = "v${version}";
    hash = "sha256-4zeBTi1WBy9tXowsehUo4qou6bhznWPeCXFg+R3akho=";
  };

<<<<<<< HEAD
  useFetchCargoVendor = true;
  cargoHash = "sha256-HxEd6A+e1N62LyoVPEDuq7xYEhQTjKYlif27rZTrXBQ=";
=======
  cargoHash = "sha256-afyO4JMhqGW4GQW8n+M6cgKkOr7//A1bNv28xGHyYTE=";
>>>>>>> 7813ce37

  nativeBuildInputs = [ pkg-config ] ++ lib.optional withClipboard python3;

  buildInputs =
    [ ncurses ]
    ++ lib.optional stdenv.hostPlatform.isLinux openssl
    ++ lib.optional (withALSA || withRodio) alsa-lib
    ++ lib.optional withClipboard libxcb
    ++ lib.optional withCover ueberzug
    ++ lib.optional (withMPRIS || withNotify) dbus
    ++ lib.optional withNcurses ncurses
    ++ lib.optional withPortAudio portaudio
    ++ lib.optional withPulseAudio libpulseaudio;

  env.NIX_CFLAGS_COMPILE = lib.optionalString stdenv.hostPlatform.isDarwin "-DNCURSES_UNCTRL_H_incl";

  buildNoDefaultFeatures = true;

  buildFeatures =
    lib.optional withALSA "alsa_backend"
    ++ lib.optional withClipboard "share_clipboard"
    ++ lib.optional withCover "cover"
    ++ lib.optional withCrossterm "crossterm_backend"
    ++ lib.optional withMPRIS "mpris"
    ++ lib.optional withNcurses "ncurses_backend"
    ++ lib.optional withNotify "notify"
    ++ lib.optional withPancurses "pancurses_backend"
    ++ lib.optional withPortAudio "portaudio_backend"
    ++ lib.optional withPulseAudio "pulseaudio_backend"
    ++ lib.optional withRodio "rodio_backend"
    ++ lib.optional withShareSelection "share_selection"
    ++ lib.optional withTermion "termion_backend";

  postInstall = ''
    install -D --mode=444 $src/misc/ncspot.desktop $out/share/applications/ncspot.desktop
    install -D --mode=444 $src/images/logo.svg $out/share/icons/hicolor/scalable/apps/ncspot.svg
  '';

  passthru = {
    tests.version = testers.testVersion { package = ncspot; };
    updateScript = nix-update-script { };
  };

  meta = {
    description = "Cross-platform ncurses Spotify client written in Rust, inspired by ncmpc and the likes";
    homepage = "https://github.com/hrkfdn/ncspot";
    changelog = "https://github.com/hrkfdn/ncspot/releases/tag/v${version}";
    license = lib.licenses.bsd2;
    maintainers = with lib.maintainers; [
      liff
      getchoo
    ];
    mainProgram = "ncspot";
  };
}<|MERGE_RESOLUTION|>--- conflicted
+++ resolved
@@ -43,12 +43,8 @@
     hash = "sha256-4zeBTi1WBy9tXowsehUo4qou6bhznWPeCXFg+R3akho=";
   };
 
-<<<<<<< HEAD
   useFetchCargoVendor = true;
-  cargoHash = "sha256-HxEd6A+e1N62LyoVPEDuq7xYEhQTjKYlif27rZTrXBQ=";
-=======
-  cargoHash = "sha256-afyO4JMhqGW4GQW8n+M6cgKkOr7//A1bNv28xGHyYTE=";
->>>>>>> 7813ce37
+  cargoHash = "sha256-c16qw2khbMXTA8IbYQnMKqivO63DwyAWKfV2P1aD7dU=";
 
   nativeBuildInputs = [ pkg-config ] ++ lib.optional withClipboard python3;
 
