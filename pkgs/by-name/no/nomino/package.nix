--- conflicted
+++ resolved
@@ -15,12 +15,8 @@
     hash = "sha256-BWfgXg3DYdhSzO3qtkwDZ+BZGcIqm82G3ZryaetLYgM=";
   };
 
-<<<<<<< HEAD
   useFetchCargoVendor = true;
-  cargoHash = "sha256-lHDMOOvdtjPPXfz/ducTqXFAO/1zCJZKwKGRdEHDhmg=";
-=======
-  cargoHash = "sha256-xmm9vOcHsRXw5zAptuiSF7xnA81HsHiG8v+nN/T77Yk=";
->>>>>>> e16e376e
+  cargoHash = "sha256-lfArBtwaMeeofE1cBgXFJg2UOMcOhBGF4htJwzNthyc=";
 
   meta = with lib; {
     description = "Batch rename utility for developers";
