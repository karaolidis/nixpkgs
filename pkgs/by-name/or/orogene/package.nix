{
  lib,
  rustPlatform,
  fetchFromGitHub,
  pkg-config,
  openssl,
<<<<<<< HEAD
=======
  stdenv,
  darwin,
  versionCheckHook,
>>>>>>> 543b1b12
}:

rustPlatform.buildRustPackage rec {
  pname = "orogene";
  version = "0.3.34";

  src = fetchFromGitHub {
    owner = "orogene";
    repo = "orogene";
    rev = "v${version}";
    hash = "sha256-GMWrlvZZ2xlcvcRG3u8jS8KiewHpyX0brNe4pmCpHbM=";
    fetchSubmodules = true;
  };

  cargoPatches = [
    # Workaround to avoid "error[E0282]"
    # ref: https://github.com/orogene/orogene/pull/315
    ./update-outdated-lockfile.patch
  ];

  useFetchCargoVendor = true;
  cargoHash = "sha256-I08mqyogEuadp+V10svMmCm0i0zOZWiocOpM9E3lgag=";

  nativeBuildInputs = [
    pkg-config
  ];

  buildInputs = [
    openssl
  ];

  preCheck = ''
    export CI=true
    export HOME=$(mktemp -d)
  '';

  doInstallCheck = true;
  nativeInstallCheckInputs = [
    versionCheckHook
  ];
  versionCheckProgram = "${placeholder "out"}/bin/oro";
  versionCheckProgramArg = "--version";

  meta = with lib; {
    description = "Package manager for tools that use node_modules";
    homepage = "https://github.com/orogene/orogene";
    changelog = "https://github.com/orogene/orogene/blob/${src.rev}/CHANGELOG.md";
    license = with licenses; [
      asl20
      isc
    ];
    maintainers = with maintainers; [ figsoda ];
    mainProgram = "oro";
  };
}<|MERGE_RESOLUTION|>--- conflicted
+++ resolved
@@ -4,12 +4,7 @@
   fetchFromGitHub,
   pkg-config,
   openssl,
-<<<<<<< HEAD
-=======
-  stdenv,
-  darwin,
   versionCheckHook,
->>>>>>> 543b1b12
 }:
 
 rustPlatform.buildRustPackage rec {
