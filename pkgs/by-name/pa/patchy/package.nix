{
  lib,
  fetchFromGitHub,
  rustPlatform,
  nix-update-script,
  versionCheckHook,
}:
let
  version = "1.3.0";
in
rustPlatform.buildRustPackage {
  pname = "patchy";
  inherit version;

  src = fetchFromGitHub {
    owner = "nik-rev";
    repo = "patchy";
    tag = "v${version}";
    hash = "sha256-7WAdfbnvsmaD8fMCJQ8dQenCDmLLxjVTj2DGcAhMxcg=";
  };
<<<<<<< HEAD
  useFetchCargoVendor = true;
  cargoHash = "sha256-+0hgG+PcxZQGgen969cnQcaGW47tDVGCCoiK/31YI0M=";
=======
  cargoHash = "sha256-sBAGZbPuCt3p8yuUmJqQA7TYMCWOn7F2FkITZpyY9kQ=";
>>>>>>> c45e0442

  nativeInstallCheckInputs = [ versionCheckHook ];
  versionCheckProgramArg = "--version";
  doInstallCheck = true;
  passthru.updateScript = nix-update-script { };

  meta = {
    description = "Makes it easy to maintain personal forks";
    longDescription = ''
      Patchy makes it easy to declaratively manage personal forks by
      automatically merging pull request of your liking to have more
      features.
    '';
    homepage = "https://github.com/nik-rev/patchy";
    changelog = "https://github.com/nik-rev/patchy/releases/tag/v${version}";
    license = lib.licenses.mit;
    mainProgram = "patchy";
    maintainers = with lib.maintainers; [ louis-thevenet ];
  };
}<|MERGE_RESOLUTION|>--- conflicted
+++ resolved
@@ -18,12 +18,8 @@
     tag = "v${version}";
     hash = "sha256-7WAdfbnvsmaD8fMCJQ8dQenCDmLLxjVTj2DGcAhMxcg=";
   };
-<<<<<<< HEAD
   useFetchCargoVendor = true;
-  cargoHash = "sha256-+0hgG+PcxZQGgen969cnQcaGW47tDVGCCoiK/31YI0M=";
-=======
-  cargoHash = "sha256-sBAGZbPuCt3p8yuUmJqQA7TYMCWOn7F2FkITZpyY9kQ=";
->>>>>>> c45e0442
+  cargoHash = "sha256-QaFIu7YVixQsDGL5fjQ3scKMyr0hw8lEWVc80EMTBB8=";
 
   nativeInstallCheckInputs = [ versionCheckHook ];
   versionCheckProgramArg = "--version";
