{
  lib,
  rustPlatform,
  fetchFromGitHub,
  nix-update-script,
}:

rustPlatform.buildRustPackage rec {
  pname = "rewatch";
  version = "1.0.10";

  src = fetchFromGitHub {
    owner = "rescript-lang";
    repo = "rewatch";
    tag = "v${version}";
    hash = "sha256-9MowIppTEU2+g5T76qoZg2dOFyEo6uUmtZtzvuaqCrg=";
  };

<<<<<<< HEAD
  useFetchCargoVendor = true;
  cargoHash = "sha256-pre5FKsMyHHCUuHO0LZrMhMlhXJ9U21EllVMUUg4aJU=";
=======
  cargoHash = "sha256-QLpzDzcQjHuMlnPLXdT5H6AsiK/xw7R8+zQuyCbnIEo=";
>>>>>>> 06d633e6

  doCheck = true;

  passthru.updateScript = nix-update-script { };

  meta = {
    description = "Alternative build system for the Rescript Compiler";
    homepage = "https://github.com/rescript-lang/rewatch";
    changelog = "https://github.com/rescript-lang/rewatch/releases/tag/v${version}";
    mainProgram = "rewatch";
    maintainers = with lib.maintainers; [ r17x ];
    license = lib.licenses.mit;
  };
}<|MERGE_RESOLUTION|>--- conflicted
+++ resolved
@@ -16,12 +16,8 @@
     hash = "sha256-9MowIppTEU2+g5T76qoZg2dOFyEo6uUmtZtzvuaqCrg=";
   };
 
-<<<<<<< HEAD
   useFetchCargoVendor = true;
-  cargoHash = "sha256-pre5FKsMyHHCUuHO0LZrMhMlhXJ9U21EllVMUUg4aJU=";
-=======
-  cargoHash = "sha256-QLpzDzcQjHuMlnPLXdT5H6AsiK/xw7R8+zQuyCbnIEo=";
->>>>>>> 06d633e6
+  cargoHash = "sha256-129RFd0kbhiaQOxUlnZMVK2bFXe08VBy3keYNlASRtg=";
 
   doCheck = true;
 
