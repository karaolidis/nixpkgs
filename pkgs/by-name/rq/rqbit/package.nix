{
  lib,
  stdenv,
  rustPlatform,
  fetchFromGitHub,
  pkg-config,
  openssl,
  buildNpmPackage,
  nodejs_20,
  nix-update-script,
}:
let
  pname = "rqbit";

  version = "8.0.0";

  src = fetchFromGitHub {
    owner = "ikatson";
    repo = "rqbit";
    rev = "v${version}";
    hash = "sha256-Meztr/UxLgnbd3YwkSW0vy+D2N4mFg2v+T4nBnYiQBI=";
  };

  rqbit-webui = buildNpmPackage {
    pname = "rqbit-webui";

    nodejs = nodejs_20;

    inherit version src;

    sourceRoot = "${src.name}/crates/librqbit/webui";

    npmDepsHash = "sha256-vib8jpf7Jn1qv0m/dWJ4TbisByczNbtEd8hIM5ll2Q8=";

    installPhase = ''
      runHook preInstall

      mkdir -p $out/dist
      cp -r dist/** $out/dist

      runHook postInstall
    '';
  };
in
rustPlatform.buildRustPackage {
  inherit pname version src;

  useFetchCargoVendor = true;
<<<<<<< HEAD
  cargoHash = "sha256-pwtD7a/AXmVUKH0+IubFAel2PD4ghpeGtepp3P+zVkc=";
=======
  cargoHash = "sha256-FGcws80cX0I74bVaSV6OLntPFPNanGAFm6CVHDAGbOU=";
>>>>>>> 06d633e6

  nativeBuildInputs = lib.optionals stdenv.hostPlatform.isLinux [ pkg-config ];

  buildInputs = lib.optionals stdenv.hostPlatform.isLinux [ openssl ];

  preConfigure = ''
    mkdir -p crates/librqbit/webui/dist
    cp -R ${rqbit-webui}/dist/** crates/librqbit/webui/dist
  '';

  postPatch = ''
    # This script fascilitates the build of the webui,
    #  we've already built that
    rm crates/librqbit/build.rs
  '';

  doCheck = false;

  passthru.webui = rqbit-webui;

  passthru.updateScript = nix-update-script {
    extraArgs = [
      "--subpackage"
      "webui"
    ];
  };

  meta = with lib; {
    description = "Bittorrent client in Rust";
    homepage = "https://github.com/ikatson/rqbit";
    changelog = "https://github.com/ikatson/rqbit/releases/tag/v${version}";
    license = licenses.asl20;
    maintainers = with maintainers; [
      cafkafk
      toasteruwu
    ];
    mainProgram = "rqbit";
  };
}<|MERGE_RESOLUTION|>--- conflicted
+++ resolved
@@ -46,11 +46,7 @@
   inherit pname version src;
 
   useFetchCargoVendor = true;
-<<<<<<< HEAD
-  cargoHash = "sha256-pwtD7a/AXmVUKH0+IubFAel2PD4ghpeGtepp3P+zVkc=";
-=======
   cargoHash = "sha256-FGcws80cX0I74bVaSV6OLntPFPNanGAFm6CVHDAGbOU=";
->>>>>>> 06d633e6
 
   nativeBuildInputs = lib.optionals stdenv.hostPlatform.isLinux [ pkg-config ];
 
