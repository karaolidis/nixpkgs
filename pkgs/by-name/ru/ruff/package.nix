--- conflicted
+++ resolved
@@ -16,11 +16,7 @@
 
 python3Packages.buildPythonPackage rec {
   pname = "ruff";
-<<<<<<< HEAD
-  version = "0.8.2";
-=======
   version = "0.8.3";
->>>>>>> 1879ba3f
   pyproject = true;
 
   outputs = [
@@ -32,11 +28,7 @@
     owner = "astral-sh";
     repo = "ruff";
     tag = version;
-<<<<<<< HEAD
-    hash = "sha256-rAIedDjJ1OajxrHS9cgP9sdcTbT7JFbA16jeVsaoEEY=";
-=======
     hash = "sha256-WCLt8t3T3S91Gim+OtvVXbdajsdoXiKBau3pNyBcexY=";
->>>>>>> 1879ba3f
   };
 
   # Do not rely on path lookup at runtime to find the ruff binary
@@ -49,11 +41,7 @@
 
   cargoDeps = rustPlatform.fetchCargoVendor {
     inherit pname version src;
-<<<<<<< HEAD
-    hash = "sha256-aT1qF7RYytUTLVIM0QDgPesiJPCLwKoARWcIBgwN7C8=";
-=======
     hash = "sha256-DN+Y7EAQ09aqJ3btdTP4rInzs3NN3b2wwreOvXULpOQ=";
->>>>>>> 1879ba3f
   };
 
   nativeBuildInputs =
