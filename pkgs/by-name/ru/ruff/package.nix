{
  lib,
  stdenv,
  python3Packages,
  fetchFromGitHub,
  rustPlatform,
  installShellFiles,
  rust-jemalloc-sys,
  versionCheckHook,

  # passthru
  ruff-lsp,
  nixosTests,
  nix-update-script,
}:

python3Packages.buildPythonPackage rec {
  pname = "ruff";
<<<<<<< HEAD
  version = "0.8.1";
=======
  version = "0.8.2";
>>>>>>> cb0b413f
  pyproject = true;

  outputs = [
    "bin"
    "out"
  ];

  src = fetchFromGitHub {
    owner = "astral-sh";
    repo = "ruff";
<<<<<<< HEAD
    rev = "refs/tags/${version}";
    hash = "sha256-N3TplR+vPu2r56VP/vnOfkxN3Lh2o92kE2hFZKLXO04=";
=======
    tag = version;
    hash = "sha256-rAIedDjJ1OajxrHS9cgP9sdcTbT7JFbA16jeVsaoEEY=";
>>>>>>> cb0b413f
  };

  # Do not rely on path lookup at runtime to find the ruff binary
  postPatch = ''
    substituteInPlace python/ruff/__main__.py \
      --replace-fail \
        'ruff_exe = "ruff" + sysconfig.get_config_var("EXE")' \
        'return "${placeholder "bin"}/bin/ruff"'
  '';

  cargoDeps = rustPlatform.fetchCargoVendor {
    inherit pname version src;
<<<<<<< HEAD
    hash = "sha256-iddUzip2LmBMOB+MfpI4k3OitdPbwAZkc4szDPB6duM=";
=======
    hash = "sha256-aT1qF7RYytUTLVIM0QDgPesiJPCLwKoARWcIBgwN7C8=";
>>>>>>> cb0b413f
  };

  nativeBuildInputs =
    [ installShellFiles ]
    ++ (with rustPlatform; [
      cargoSetupHook
      maturinBuildHook
      cargoCheckHook
    ]);

  buildInputs = [
    rust-jemalloc-sys
  ];

  postInstall =
    ''
      mkdir -p $bin/bin
      mv $out/bin/ruff $bin/bin/
      rmdir $out/bin
    ''
    + lib.optionalString (stdenv.buildPlatform.canExecute stdenv.hostPlatform) ''
      installShellCompletion --cmd ruff \
        --bash <($bin/bin/ruff generate-shell-completion bash) \
        --fish <($bin/bin/ruff generate-shell-completion fish) \
        --zsh <($bin/bin/ruff generate-shell-completion zsh)
    '';

  # Run cargo tests
  cargoCheckType = "debug";
  # tests do not appear to respect linker options on doctests
  # Upstream issue: https://github.com/rust-lang/cargo/issues/14189
  # This causes errors like "error: linker `cc` not found" on static builds
  postInstallCheck = lib.optionalString (!stdenv.hostPlatform.isStatic) ''
    cargoCheckHook
  '';

  # Failing on darwin for an unclear reason.
  # According to the maintainers, those tests are from an experimental crate that isn't actually
  # used by ruff currently and can thus be safely skipped.
  checkFlags = lib.optionals stdenv.hostPlatform.isDarwin [
    "--skip=added_package"
    "--skip=add_search_path"
    "--skip=changed_file"
    "--skip=changed_versions_file"
    "--skip=deleted_file"
    "--skip=directory_deleted"
    "--skip=directory_moved_to_trash"
    "--skip=directory_moved_to_workspace"
    "--skip=directory_renamed"
    "--skip=hard_links_in_workspace"
    "--skip=hard_links_to_target_outside_workspace"
    "--skip=move_file_to_trash"
    "--skip=move_file_to_workspace"
    "--skip=nested_packages_delete_root"
    "--skip=new_file"
    "--skip=new_ignored_file"
    "--skip=removed_package"
    "--skip=rename_file"
    "--skip=search_path"
    "--skip=unix::changed_metadata"
    "--skip=unix::symlinked_module_search_path"
    "--skip=unix::symlink_inside_workspace"
  ];

  nativeCheckInputs = [
    versionCheckHook
  ];
  versionCheckProgramArg = [ "--version" ];

  pythonImportsCheck = [ "ruff" ];

  passthru = {
    tests =
      {
        inherit ruff-lsp;
      }
      // lib.optionalAttrs stdenv.hostPlatform.isLinux {
        nixos-test-driver-busybox = nixosTests.nixos-test-driver.busybox;
      };
    updateScript = nix-update-script { };
  };

  meta = {
    description = "Extremely fast Python linter";
    homepage = "https://github.com/astral-sh/ruff";
    changelog = "https://github.com/astral-sh/ruff/releases/tag/${version}";
    license = lib.licenses.mit;
    mainProgram = "ruff";
    maintainers = with lib.maintainers; [
      figsoda
      GaetanLepage
    ];
  };
}<|MERGE_RESOLUTION|>--- conflicted
+++ resolved
@@ -16,11 +16,7 @@
 
 python3Packages.buildPythonPackage rec {
   pname = "ruff";
-<<<<<<< HEAD
-  version = "0.8.1";
-=======
   version = "0.8.2";
->>>>>>> cb0b413f
   pyproject = true;
 
   outputs = [
@@ -31,13 +27,8 @@
   src = fetchFromGitHub {
     owner = "astral-sh";
     repo = "ruff";
-<<<<<<< HEAD
-    rev = "refs/tags/${version}";
-    hash = "sha256-N3TplR+vPu2r56VP/vnOfkxN3Lh2o92kE2hFZKLXO04=";
-=======
     tag = version;
     hash = "sha256-rAIedDjJ1OajxrHS9cgP9sdcTbT7JFbA16jeVsaoEEY=";
->>>>>>> cb0b413f
   };
 
   # Do not rely on path lookup at runtime to find the ruff binary
@@ -50,11 +41,7 @@
 
   cargoDeps = rustPlatform.fetchCargoVendor {
     inherit pname version src;
-<<<<<<< HEAD
-    hash = "sha256-iddUzip2LmBMOB+MfpI4k3OitdPbwAZkc4szDPB6duM=";
-=======
     hash = "sha256-aT1qF7RYytUTLVIM0QDgPesiJPCLwKoARWcIBgwN7C8=";
->>>>>>> cb0b413f
   };
 
   nativeBuildInputs =
