--- conflicted
+++ resolved
@@ -33,18 +33,6 @@
     pkg-config
   ];
 
-<<<<<<< HEAD
-  buildInputs = [
-    SDL2
-    giflib
-    libXpm
-    libjpeg
-    libpng
-    libtiff
-    libwebp
-    zlib
-  ];
-=======
   buildInputs =
     [
       SDL2
@@ -56,7 +44,6 @@
       libjpeg
       libpng
     ];
->>>>>>> dfd4afc3
 
   configureFlags =
     [
