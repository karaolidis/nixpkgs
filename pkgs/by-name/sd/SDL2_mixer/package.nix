{
  lib,
  SDL2,
  fetchFromGitHub,
  flac,
  fluidsynth,
  libmodplug,
  libogg,
  libvorbis,
  mpg123,
  opusfile,
  pkg-config,
  smpeg2,
  stdenv,
  timidity,
  wavpack,
  libxmp,
  game-music-emu,
  # Boolean flags
  enableSdltest ? (!stdenv.hostPlatform.isDarwin),
}:
<<<<<<< HEAD

=======
>>>>>>> 326d305c
stdenv.mkDerivation (finalAttrs: {
  pname = "SDL2_mixer";
  version = "2.8.1";

  src = fetchFromGitHub {
    owner = "libsdl-org";
    repo = "SDL_mixer";
    rev = "release-${finalAttrs.version}";
    hash = "sha256-6HOTLwGi2oSQChwHE/oNHfZpcMh8xTuwNQSpKS01bwI=";
  };

  nativeBuildInputs = [
    SDL2
    pkg-config
  ];

  propagatedBuildInputs = [
    SDL2
    flac
    fluidsynth
    libmodplug
    libogg
    libvorbis
    mpg123
    opusfile
    smpeg2
    wavpack
    libxmp
    game-music-emu
    # MIDI patterns
    timidity
  ];

  outputs = [
    "out"
    "dev"
  ];

  strictDeps = true;

  configureFlags = [
    (lib.enableFeature false "music-mod-modplug-shared")
    (lib.enableFeature false "music-mp3-mpg123-shared")
    (lib.enableFeature false "music-opus-shared")
    (lib.enableFeature false "music-midi-fluidsynth-shared")
    (lib.enableFeature enableSdltest "sdltest")
    # override default path to allow MIDI files to be played
    (lib.withFeatureAs true "timidity-cfg" "${timidity}/share/timidity/timidity.cfg")
  ];

  meta = {
    homepage = "https://github.com/libsdl-org/SDL_mixer";
    description = "SDL multi-channel audio mixer library";
    license = lib.licenses.zlib;
    teams = [ lib.teams.sdl ];
    platforms = lib.platforms.unix;
  };
})<|MERGE_RESOLUTION|>--- conflicted
+++ resolved
@@ -19,10 +19,7 @@
   # Boolean flags
   enableSdltest ? (!stdenv.hostPlatform.isDarwin),
 }:
-<<<<<<< HEAD
 
-=======
->>>>>>> 326d305c
 stdenv.mkDerivation (finalAttrs: {
   pname = "SDL2_mixer";
   version = "2.8.1";
