{
  lib,
  rustPlatform,
  fetchCrate,
  pkg-config,
  openssl,
  nix-update-script,
  versionCheckHook,
}:
rustPlatform.buildRustPackage rec {
  pname = "sea-orm-cli";
  version = "1.1.4";

  src = fetchCrate {
    inherit pname version;
    hash = "sha256-6SFEzbXarfF8FXQqzc8n5S283xKfqqS/sfIBzpGxS04=";
  };

  nativeBuildInputs = [ pkg-config ];

  buildInputs = [ openssl ];

<<<<<<< HEAD
  useFetchCargoVendor = true;
  cargoHash = "sha256-kJz0jeKovZswkgLIqaNGUJegdsziIYQ3wJ/dGUlRUtY=";
=======
  cargoHash = "sha256-ciskV8HdNnIOV7qApqaGPhUSTzeoK8MYDPo4XU4aFm8=";
>>>>>>> 966a592c

  nativeInstallCheckInputs = [ versionCheckHook ];
  versionCheckProgramArg = [ "--version" ];
  doInstallCheck = true;
  __darwinAllowLocalNetworking = true;

  passthru = {
    updateScript = nix-update-script { };
  };

  meta = {
    mainProgram = "sea-orm-cli";
    homepage = "https://www.sea-ql.org/SeaORM";
    description = "Command line utility for SeaORM";
    license = with lib.licenses; [
      mit # or
      asl20
    ];
    maintainers = with lib.maintainers; [ traxys ];
  };
}<|MERGE_RESOLUTION|>--- conflicted
+++ resolved
@@ -20,12 +20,8 @@
 
   buildInputs = [ openssl ];
 
-<<<<<<< HEAD
   useFetchCargoVendor = true;
-  cargoHash = "sha256-kJz0jeKovZswkgLIqaNGUJegdsziIYQ3wJ/dGUlRUtY=";
-=======
-  cargoHash = "sha256-ciskV8HdNnIOV7qApqaGPhUSTzeoK8MYDPo4XU4aFm8=";
->>>>>>> 966a592c
+  cargoHash = "sha256-/44i91g0BllvhqZAqvm4cpm4JTWtm1wuydis33pjY+U=";
 
   nativeInstallCheckInputs = [ versionCheckHook ];
   versionCheckProgramArg = [ "--version" ];
