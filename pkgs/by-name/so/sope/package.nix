--- conflicted
+++ resolved
@@ -1,13 +1,8 @@
-<<<<<<< HEAD
-{ gnustep, lib, fetchFromGitHub, fetchpatch, libxml2, openssl
-, openldap, mariadb, libmysqlclient, libpq }:
-=======
 { lib, clangStdenv, fetchFromGitHub, fetchpatch, libxml2, openssl
-, openldap, mariadb, libmysqlclient, postgresql
+, openldap, mariadb, libmysqlclient, libpq
 , gnustep-make
 , gnustep-base
 }:
->>>>>>> ac808b6b
 
 clangStdenv.mkDerivation rec {
   pname = "sope";
