--- conflicted
+++ resolved
@@ -15,12 +15,8 @@
     hash = "sha256-gEJUHNtoLurBMhSMoJUiJMm6xLjUJNjTejPwkgltf2U=";
   };
 
-<<<<<<< HEAD
   useFetchCargoVendor = true;
-  cargoHash = "sha256-OZzelg7UZiCcPXUNbmN5gwL5RctiVWseQIZzOaJdFSU=";
-=======
-  cargoHash = "sha256-/laEbJ1kev7CpDZ4ygrZr1jMI9n6QtVPOwf22NFOZGU=";
->>>>>>> ac808b6b
+  cargoHash = "sha256-naNhEDWOnhZ6lYgHP3p76pSsrQLqYuQ+kazCks7QciA=";
 
   meta = with lib; {
     description = "CLI tool to insert spacers when command output stops";
