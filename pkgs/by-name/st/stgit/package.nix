{
  stdenv,
  lib,
  rustPlatform,
  fetchFromGitHub,
  pkg-config,
  installShellFiles,
  makeWrapper,
  asciidoc,
  docbook_xsl,
  docbook_xml_dtd_45,
  xmlto,
  curl,
  git,
  perl,
  darwin,
  libiconv,
}:

rustPlatform.buildRustPackage rec {
  pname = "stgit";
  version = "2.5.1";

  src = fetchFromGitHub {
    owner = "stacked-git";
    repo = "stgit";
    rev = "v${version}";
    hash = "sha256-p6qEzkiRAuzvaPrUXtE+Ixdcu7W0aQFY2NQUyO+kESo=";
  };
<<<<<<< HEAD
  useFetchCargoVendor = true;
  cargoHash = "sha256-G2n9vSs+9N0v/rR5qo9HstHOfvJVeE8MPyABs2XD0Ic=";
=======
  cargoHash = "sha256-whFBUqKervY/mfogA1VffA8vhM01wySkqRdIpwMXV8M=";
>>>>>>> e16e376e

  nativeBuildInputs = [
    pkg-config
    installShellFiles
    makeWrapper
    asciidoc
    xmlto
    docbook_xsl
    docbook_xml_dtd_45
    perl
  ];
  buildInputs = [ curl ];

  nativeCheckInputs =
    [
      git
      perl
    ]
    ++ lib.optionals stdenv.hostPlatform.isDarwin [
      darwin.system_cmds
      libiconv
    ];

  postPatch = ''
    for f in Documentation/*.xsl; do
      substituteInPlace $f \
        --replace http://docbook.sourceforge.net/release/xsl-ns/current/manpages/docbook.xsl \
                  ${docbook_xsl}/xml/xsl/docbook/manpages/docbook.xsl \
        --replace http://docbook.sourceforge.net/release/xsl/current/html/docbook.xsl \
                  ${docbook_xsl}/xml/xsl/docbook/html/docbook.xsl
    done

    substituteInPlace Documentation/texi.xsl \
      --replace http://www.oasis-open.org/docbook/xml/4.5/docbookx.dtd \
                ${docbook_xml_dtd_45}/xml/dtd/docbook/docbookx.dtd
  '';

  makeFlags = [
    "prefix=${placeholder "out"}"
    "XMLTO_EXTRA=--skip-validation"
    "PERL_PATH=${perl}/bin/perl"
  ];

  dontCargoBuild = true;
  buildFlags = [ "all" ];

  dontCargoCheck = true;
  checkTarget = "test";

  dontCargoInstall = true;
  installTargets = [
    "install"
    "install-man"
    "install-html"
  ];

  postInstall = ''
    wrapProgram $out/bin/stg --prefix PATH : ${lib.makeBinPath [ git ]}

    installShellCompletion --cmd stg \
      --fish completion/stg.fish \
      --bash completion/stgit.bash \
      --zsh completion/stgit.zsh
  '';

  meta = with lib; {
    description = "Patch manager implemented on top of Git";
    homepage = "https://stacked-git.github.io/";
    license = licenses.gpl2Only;
    platforms = platforms.unix;
    maintainers = with maintainers; [ jshholland ];
    mainProgram = "stg";
  };
}<|MERGE_RESOLUTION|>--- conflicted
+++ resolved
@@ -27,12 +27,8 @@
     rev = "v${version}";
     hash = "sha256-p6qEzkiRAuzvaPrUXtE+Ixdcu7W0aQFY2NQUyO+kESo=";
   };
-<<<<<<< HEAD
   useFetchCargoVendor = true;
-  cargoHash = "sha256-G2n9vSs+9N0v/rR5qo9HstHOfvJVeE8MPyABs2XD0Ic=";
-=======
-  cargoHash = "sha256-whFBUqKervY/mfogA1VffA8vhM01wySkqRdIpwMXV8M=";
->>>>>>> e16e376e
+  cargoHash = "sha256-eleTawI5wJxzzuTS3npJTh3ZlhKYxLxHEJnK6K2DP20=";
 
   nativeBuildInputs = [
     pkg-config
