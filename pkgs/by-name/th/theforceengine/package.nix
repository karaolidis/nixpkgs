--- conflicted
+++ resolved
@@ -2,12 +2,7 @@
   lib,
   stdenv,
   fetchFromGitHub,
-<<<<<<< HEAD
-  fetchpatch,
   SDL2_classic,
-=======
-  SDL2,
->>>>>>> fe1b054f
   SDL2_image,
   rtaudio,
   rtmidi,
