--- conflicted
+++ resolved
@@ -13,30 +13,17 @@
 
 rustPlatform.buildRustPackage rec {
   pname = "uv";
-<<<<<<< HEAD
-  version = "0.5.5";
-=======
   version = "0.5.6";
->>>>>>> cb0b413f
 
   src = fetchFromGitHub {
     owner = "astral-sh";
     repo = "uv";
-<<<<<<< HEAD
-    rev = "refs/tags/${version}";
-    hash = "sha256-E0U6K+lvtIM9htpMpFN36JHA772LgTHaTCVGiTTlvQk=";
-  };
-
-  useFetchCargoVendor = true;
-  cargoHash = "sha256-WbA0/HojU/E2ccAvV2sv9EAXLqcb+99LFHxddcYFZFw=";
-=======
     tag = version;
     hash = "sha256-iiIbSya+SUM7Xk+lV7h7Zyb1WMvc1IAHxCAylWmKaKU=";
   };
 
   useFetchCargoVendor = true;
   cargoHash = "sha256-xrUjHJ8VDGNwN4xfOqqaRRUTEhRh2Jnckj7ynILigpc=";
->>>>>>> cb0b413f
 
   nativeBuildInputs = [
     cmake
