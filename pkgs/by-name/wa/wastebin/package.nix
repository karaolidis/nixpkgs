{
  lib,
  rustPlatform,
  fetchFromGitHub,
  pkg-config,
  sqlite,
  zstd,
  stdenv,
  darwin,
  nixosTests,
}:

rustPlatform.buildRustPackage rec {
  pname = "wastebin";
  version = "2.7.0";

  src = fetchFromGitHub {
    owner = "matze";
    repo = "wastebin";
    rev = version;
    hash = "sha256-OMczHUAhEIdstX4h5Luhx4Ud7oNNM579pP59hj0fnc0=";
  };

<<<<<<< HEAD
  useFetchCargoVendor = true;
  cargoHash = "sha256-wVnHCMdZLaT31+ctJ9/DOTin4GpNZvNGN+Gm3D4vGlk=";
=======
  cargoHash = "sha256-bC0dxwJ2AtUA3dhDneV9Oc4wcKxoKvPH/mOegwGjveE=";
>>>>>>> ac808b6b

  nativeBuildInputs = [
    pkg-config
  ];

  buildInputs =
    [
      sqlite
      zstd
    ]
    ++ lib.optionals stdenv.hostPlatform.isDarwin [
      darwin.apple_sdk.frameworks.SystemConfiguration
    ];

  env = {
    ZSTD_SYS_USE_PKG_CONFIG = true;
  };

  passthru.tests = {
    inherit (nixosTests) wastebin;
  };

  meta = with lib; {
    description = "Wastebin is a pastebin";
    homepage = "https://github.com/matze/wastebin";
    changelog = "https://github.com/matze/wastebin/blob/${src.rev}/CHANGELOG.md";
    license = licenses.mit;
    maintainers = with maintainers; [
      pinpox
      matthiasbeyer
    ];
    mainProgram = "wastebin";
  };
}<|MERGE_RESOLUTION|>--- conflicted
+++ resolved
@@ -21,12 +21,8 @@
     hash = "sha256-OMczHUAhEIdstX4h5Luhx4Ud7oNNM579pP59hj0fnc0=";
   };
 
-<<<<<<< HEAD
   useFetchCargoVendor = true;
-  cargoHash = "sha256-wVnHCMdZLaT31+ctJ9/DOTin4GpNZvNGN+Gm3D4vGlk=";
-=======
-  cargoHash = "sha256-bC0dxwJ2AtUA3dhDneV9Oc4wcKxoKvPH/mOegwGjveE=";
->>>>>>> ac808b6b
+  cargoHash = "sha256-2D4j6dH+qmr4JmZDh25SJaNwZs7lEbYqY/RvTUe+S8Y=";
 
   nativeBuildInputs = [
     pkg-config
