--- conflicted
+++ resolved
@@ -19,12 +19,8 @@
     hash = "sha256-ZSJHvpRZO6Tbw7Ct4oD6QmuV4mJ4RGW5gnT6PTX+nC8=";
   };
 
-<<<<<<< HEAD
   useFetchCargoVendor = true;
-  cargoHash = "sha256-w/jMrWu/JKhrlI5Ux+6UNkIgnVpxJtTX2LU+wP+kYFY=";
-=======
-  cargoHash = "sha256-IK6EAN0vn2V4GEOhDRFfGbehHELWQglFJVTlTonSka4=";
->>>>>>> 1428a552
+  cargoHash = "sha256-pD4qyw+TTpmcoX1N3C65VelYszYifm9sFOsEkXEysvo=";
 
   nativeBuildInputs = [
     installShellFiles
