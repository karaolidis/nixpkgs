{
  lib,
  fetchFromGitHub,
  rustPlatform,
  testers,
  zizmor,
}:

rustPlatform.buildRustPackage rec {
  pname = "zizmor";
  version = "1.3.0";

  src = fetchFromGitHub {
    owner = "woodruffw";
    repo = "zizmor";
    tag = "v${version}";
    hash = "sha256-yETJh0fSTPGVZV7sdQl+ARbHImJ5n5w+R9kumu7n0Ww=";
  };

<<<<<<< HEAD
  useFetchCargoVendor = true;
  cargoHash = "sha256-64H/eJn6gHw7M96FhcmLW7ItjS7b4H/fecYZTosS9Oc=";
=======
  cargoHash = "sha256-QkR5PCJr9y0kVSIhqPsOn7xX0m6kr2wOwBroIEZUhAk=";
>>>>>>> f92809dc

  passthru.tests.version = testers.testVersion {
    package = zizmor;
  };

  meta = {
    description = "Tool for finding security issues in GitHub Actions setups";
    homepage = "https://woodruffw.github.io/zizmor/";
    changelog = "https://github.com/woodruffw/zizmor/releases/tag/v${version}";
    license = lib.licenses.mit;
    maintainers = with lib.maintainers; [ lesuisse ];
    mainProgram = "zizmor";
  };
}<|MERGE_RESOLUTION|>--- conflicted
+++ resolved
@@ -17,12 +17,8 @@
     hash = "sha256-yETJh0fSTPGVZV7sdQl+ARbHImJ5n5w+R9kumu7n0Ww=";
   };
 
-<<<<<<< HEAD
   useFetchCargoVendor = true;
-  cargoHash = "sha256-64H/eJn6gHw7M96FhcmLW7ItjS7b4H/fecYZTosS9Oc=";
-=======
-  cargoHash = "sha256-QkR5PCJr9y0kVSIhqPsOn7xX0m6kr2wOwBroIEZUhAk=";
->>>>>>> f92809dc
+  cargoHash = "sha256-vCcKEftYpllZSCFvyTs5zelB9ebqw2jq9hB0/7/dJx0=";
 
   passthru.tests.version = testers.testVersion {
     package = zizmor;
