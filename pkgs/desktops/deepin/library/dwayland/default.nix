--- conflicted
+++ resolved
@@ -1,17 +1,3 @@
-<<<<<<< HEAD
-{ stdenv
-, lib
-, fetchFromGitHub
-, cmake
-, qtbase
-, qtwayland
-, wayland
-, wayland-protocols
-, wayland-scanner
-, extra-cmake-modules
-, deepin-wayland-protocols
-, qttools
-=======
 {
   stdenv,
   lib,
@@ -21,10 +7,10 @@
   qtwayland,
   wayland,
   wayland-protocols,
+  wayland-scanner,
   extra-cmake-modules,
   deepin-wayland-protocols,
   qttools,
->>>>>>> 428161db
 }:
 
 stdenv.mkDerivation rec {
