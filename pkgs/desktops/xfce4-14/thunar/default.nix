--- conflicted
+++ resolved
@@ -1,10 +1,5 @@
-<<<<<<< HEAD
-{ mkXfceDerivation, docbook_xsl, exo, gdk-pixbuf, gtk3, libgudev ? null
-, libnotify ? null, libX11, libxfce4ui, libxfce4util, libxslt, xfconf }:
-=======
 { mkXfceDerivation, docbook_xsl, exo, gdk-pixbuf, gtk3, libgudev
 , libnotify, libX11, libxfce4ui, libxfce4util, libxslt, xfconf, gobject-introspection, gvfs }:
->>>>>>> 609d4089
 
 mkXfceDerivation rec {
   category = "xfce";
