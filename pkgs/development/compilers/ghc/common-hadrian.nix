{
  version,
  rev ? null,
  sha256,
  url ?
    if rev != null then
      "https://gitlab.haskell.org/ghc/ghc.git"
    else
      "https://downloads.haskell.org/ghc/${version}/ghc-${version}-src.tar.xz",
  postFetch ? null,
}:

{
  lib,
  stdenv,
  stdenvNoCC,
  pkgsBuildTarget,
  pkgsHostTarget,
  buildPackages,
  targetPackages,
  fetchpatch,

  # build-tools
  bootPkgs,
  autoconf,
  automake,
  coreutils,
  fetchurl,
  fetchgit,
  perl,
  python3,
  m4,
  sphinx,
  xattr,
  autoSignDarwinBinariesHook,
  bash,
  srcOnly,

  libiconv ? null,
  ncurses,
  glibcLocales ? null,

  # GHC can be built with system libffi or a bundled one.
  libffi ? null,

  useLLVM ? !(import ./common-have-ncg.nix { inherit lib stdenv version; }),
  # LLVM is conceptually a run-time-only dependency, but for
  # non-x86, we need LLVM to bootstrap later stages, so it becomes a
  # build-time dependency too.
  buildTargetLlvmPackages,
  llvmPackages,

  # If enabled, GHC will be built with the GPL-free but slightly slower native
  # bignum backend instead of the faster but GPLed gmp backend.
  enableNativeBignum ?
    !(lib.meta.availableOn stdenv.hostPlatform gmp && lib.meta.availableOn stdenv.targetPlatform gmp)
    || stdenv.targetPlatform.isGhcjs,
  gmp,

  # If enabled, use -fPIC when compiling static libs.
  enableRelocatedStaticLibs ? stdenv.targetPlatform != stdenv.hostPlatform,

  # Exceeds Hydra output limit (at the time of writing ~3GB) when cross compiled to riscv64.
  # A riscv64 cross-compiler fits into the limit comfortably.
  enableProfiledLibs ? !stdenv.hostPlatform.isRiscV64,

  # Whether to build dynamic libs for the standard library (on the target
  # platform). Static libs are always built.
  enableShared ? with stdenv.targetPlatform; !isWindows && !useiOSPrebuilt && !isStatic && !isGhcjs,

  # Whether to build terminfo.
  # FIXME(@sternenseemann): This actually doesn't influence what hadrian does,
  # just what buildInputs etc. looks like. It would be best if we could actually
  # tell it what to do like it was possible with make.
  enableTerminfo ?
    !(
      stdenv.targetPlatform.isWindows
      || stdenv.targetPlatform.isGhcjs
      # terminfo can't be built for cross
      || (stdenv.buildPlatform != stdenv.hostPlatform)
      || (stdenv.hostPlatform != stdenv.targetPlatform)
    ),

  # Libdw.c only supports x86_64, i686 and s390x as of 2022-08-04
  enableDwarf ?
    (stdenv.targetPlatform.isx86 || (stdenv.targetPlatform.isS390 && stdenv.targetPlatform.is64bit))
    && lib.meta.availableOn stdenv.hostPlatform elfutils
    && lib.meta.availableOn stdenv.targetPlatform elfutils
    &&
      # HACK: elfutils is marked as broken on static platforms
      # which availableOn can't tell.
      !stdenv.targetPlatform.isStatic
    && !stdenv.hostPlatform.isStatic,
  elfutils,

  # What flavour to build. Flavour string may contain a flavour and flavour
  # transformers as accepted by hadrian.
  ghcFlavour ?
    let
      # TODO(@sternenseemann): does using the static flavour make sense?
      baseFlavour = "release";
      # Note: in case hadrian's flavour transformers cease being expressive
      # enough for us, we'll need to resort to defining a "nixpkgs" flavour
      # in hadrianUserSettings and using that instead.
      transformers =
        lib.optionals useLLVM [ "llvm" ]
        ++ lib.optionals (!enableShared) [
          "no_dynamic_libs"
          "no_dynamic_ghc"
        ]
        ++ lib.optionals (!enableProfiledLibs) [ "no_profiled_libs" ]
        # While split sections are now enabled by default in ghc 8.8 for windows,
        # they seem to lead to `too many sections` errors when building base for
        # profiling.
        ++ lib.optionals (!stdenv.targetPlatform.isWindows) [ "split_sections" ];
    in
    baseFlavour + lib.concatMapStrings (t: "+${t}") transformers,

  # Contents of the UserSettings.hs file to use when compiling hadrian.
  hadrianUserSettings ? ''
    module UserSettings (
        userFlavours, userPackages, userDefaultFlavour,
        verboseCommand, buildProgressColour, successColour, finalStage
        ) where

    import Flavour.Type
    import Expression
    import {-# SOURCE #-} Settings.Default

    -- no way to set this via the command line
    finalStage :: Stage
    finalStage = ${
      # Always build the stage 2 compiler if possible.
      # TODO(@sternensemann): unify condition with make-built GHCs
      if stdenv.hostPlatform.canExecute stdenv.targetPlatform then
        "Stage2" # native compiler or “native” cross e.g. pkgsStatic
      else
        "Stage1" # cross compiler
    }

    userDefaultFlavour :: String
    userDefaultFlavour = "release"

    userFlavours :: [Flavour]
    userFlavours = []

    -- Disable Colours
    buildProgressColour :: BuildProgressColour
    buildProgressColour = mkBuildProgressColour (Dull Reset)
    successColour :: SuccessColour
    successColour = mkSuccessColour (Dull Reset)

    -- taken from src/UserSettings.hs unchanged, need to be there
    userPackages :: [Package]
    userPackages = []
    verboseCommand :: Predicate
    verboseCommand = do
        verbosity <- expr getVerbosity
        return $ verbosity >= Verbose
<<<<<<< HEAD
  ''

, ghcSrc ?
    srcOnly {
      name = "ghc-${version}"; # -source appended by srcOnly
      src =
        (if rev != null then fetchgit else fetchurl) ({
          inherit url sha256;
        } // lib.optionalAttrs (rev != null) {
          inherit rev;
        } // lib.optionalAttrs (postFetch != null) {
          inherit postFetch;
        });

      patches =
        let
          enableHyperlinkedSource =
            # Disable haddock generating pretty source listings to stay under 3GB on aarch64-linux
            !(stdenv.hostPlatform.isAarch64 && stdenv.hostPlatform.isLinux)
            # 9.8 and 9.10 don't run into this problem for some reason
            || (lib.versionAtLeast version "9.8" && lib.versionOlder version "9.11");
        in

        # Fix docs build with Sphinx >= 7 https://gitlab.haskell.org/ghc/ghc/-/issues/24129
        lib.optionals (lib.versionOlder version "9.6.7") [
           ./docs-sphinx-7.patch
        ]

        ++ lib.optional (
          # 2025-01-16: unix >= 2.8.6.0 is unaffected which is shipped by GHC 9.12.1 and 9.8.4
          lib.versionOlder version "9.11"
          && !(lib.versionAtLeast version "9.6.7" && lib.versionOlder version "9.8")
          && !(lib.versionAtLeast version "9.8.4" && lib.versionOlder version "9.9")
        ) [
          # Determine size of time related types using hsc2hs instead of assuming CLong.
          # Prevents failures when e.g. stat(2)ing on 32bit systems with 64bit time_t etc.
          # https://github.com/haskell/ghcup-hs/issues/1107
          # https://gitlab.haskell.org/ghc/ghc/-/issues/25095
          # Note that in normal situations this shouldn't be the case since nixpkgs
          # doesn't set -D_FILE_OFFSET_BITS=64 and friends (yet).
          (fetchpatch {
            name = "unix-fix-ctimeval-size-32-bit.patch";
            url = "https://github.com/haskell/unix/commit/8183e05b97ce870dd6582a3677cc82459ae566ec.patch";
            sha256 = "17q5yyigqr5kxlwwzb95sx567ysfxlw6bp3j4ji20lz0947aw6gv";
            stripLen = 1;
            extraPrefix = "libraries/unix/";
          })
        ]
        ++ lib.optionals (lib.versionAtLeast version "9.6" && lib.versionOlder version "9.6.6") [
          (fetchpatch {
            name = "fix-fully_static.patch";
            url = "https://gitlab.haskell.org/ghc/ghc/-/commit/1bb24432ff77e11a0340a7d8586e151e15bba2a1.diff";
            hash = "sha256-MpvTmFFsNiPDoOp9BhZyWeapeibQ77zgEV+xzZ1UAXs=";
          })
        ]
        ++ lib.optionals (lib.versionAtLeast version "9.6" && lib.versionOlder version "9.8") [
          # Fix unlit being installed under a different name than is used in the
          # settings file: https://gitlab.haskell.org/ghc/ghc/-/issues/23317
          (fetchpatch {
            name = "ghc-9.6-fix-unlit-path.patch";
            url = "https://gitlab.haskell.org/ghc/ghc/-/commit/8fde4ac84ec7b1ead238cb158bbef48555d12af9.patch";
            hash = "sha256-3+CyRBpebEZi8YpS22SsdGQHqi0drR7cCKPtKbR3zyE=";
          })
        ]
        ++ lib.optionals (stdenv.targetPlatform.isDarwin && stdenv.targetPlatform.isAarch64) [
          # Prevent the paths module from emitting symbols that we don't use
          # when building with separate outputs.
          #
          # These cause problems as they're not eliminated by GHC's dead code
          # elimination on aarch64-darwin. (see
          # https://github.com/NixOS/nixpkgs/issues/140774 for details).
          (if lib.versionOlder version "9.10"
           then ./Cabal-at-least-3.6-paths-fix-cycle-aarch64-darwin.patch
           else ./Cabal-3.12-paths-fix-cycle-aarch64-darwin.patch)
        ]
        # Prevents passing --hyperlinked-source to haddock. Note that this can
        # be configured via a user defined flavour now. Unfortunately, it is
        # impossible to import an existing flavour in UserSettings, so patching
        # the defaults is actually simpler and less maintenance intensive
        # compared to keeping an entire flavour definition in sync with upstream
        # manually. See also https://gitlab.haskell.org/ghc/ghc/-/issues/23625
        ++ lib.optionals (!enableHyperlinkedSource) [
          (if lib.versionOlder version "9.8"
           then ../../tools/haskell/hadrian/disable-hyperlinked-source-pre-9.8.patch
           else ../../tools/haskell/hadrian/disable-hyperlinked-source-extra-args.patch)
        ]
        # Incorrect bounds on Cabal in hadrian
        # https://gitlab.haskell.org/ghc/ghc/-/issues/24100
        ++ lib.optionals (lib.elem version [ "9.8.1" "9.8.2" ]) [
          ../../tools/haskell/hadrian/hadrian-9.8.1-allow-Cabal-3.10.patch
        ];

      stdenv = stdenvNoCC;
    }
=======
  '',

  ghcSrc ? srcOnly {
    name = "ghc-${version}"; # -source appended by srcOnly
    src = (if rev != null then fetchgit else fetchurl) (
      {
        inherit url sha256;
      }
      // lib.optionalAttrs (rev != null) {
        inherit rev;
      }
      // lib.optionalAttrs (postFetch != null) {
        inherit postFetch;
      }
    );

    patches =
      let
        enableHyperlinkedSource =
          # Disable haddock generating pretty source listings to stay under 3GB on aarch64-linux
          !(stdenv.hostPlatform.isAarch64 && stdenv.hostPlatform.isLinux)
          # 9.8 and 9.10 don't run into this problem for some reason
          || (lib.versionAtLeast version "9.8" && lib.versionOlder version "9.11");
      in

      # Fix docs build with Sphinx >= 7 https://gitlab.haskell.org/ghc/ghc/-/issues/24129
      lib.optionals (lib.versionOlder version "9.8") [
        ./docs-sphinx-7.patch
      ]
      ++ lib.optionals (lib.versionAtLeast version "9.6" && lib.versionOlder version "9.6.6") [
        (fetchpatch {
          name = "fix-fully_static.patch";
          url = "https://gitlab.haskell.org/ghc/ghc/-/commit/1bb24432ff77e11a0340a7d8586e151e15bba2a1.diff";
          hash = "sha256-MpvTmFFsNiPDoOp9BhZyWeapeibQ77zgEV+xzZ1UAXs=";
        })
      ]
      ++ lib.optionals (lib.versionAtLeast version "9.6" && lib.versionOlder version "9.8") [
        # Fix unlit being installed under a different name than is used in the
        # settings file: https://gitlab.haskell.org/ghc/ghc/-/issues/23317
        (fetchpatch {
          name = "ghc-9.6-fix-unlit-path.patch";
          url = "https://gitlab.haskell.org/ghc/ghc/-/commit/8fde4ac84ec7b1ead238cb158bbef48555d12af9.patch";
          hash = "sha256-3+CyRBpebEZi8YpS22SsdGQHqi0drR7cCKPtKbR3zyE=";
        })
      ]
      ++ lib.optionals (stdenv.targetPlatform.isDarwin && stdenv.targetPlatform.isAarch64) [
        # Prevent the paths module from emitting symbols that we don't use
        # when building with separate outputs.
        #
        # These cause problems as they're not eliminated by GHC's dead code
        # elimination on aarch64-darwin. (see
        # https://github.com/NixOS/nixpkgs/issues/140774 for details).
        (
          if lib.versionOlder version "9.10" then
            ./Cabal-at-least-3.6-paths-fix-cycle-aarch64-darwin.patch
          else
            ./Cabal-3.12-paths-fix-cycle-aarch64-darwin.patch
        )
      ]
      # Prevents passing --hyperlinked-source to haddock. Note that this can
      # be configured via a user defined flavour now. Unfortunately, it is
      # impossible to import an existing flavour in UserSettings, so patching
      # the defaults is actually simpler and less maintenance intensive
      # compared to keeping an entire flavour definition in sync with upstream
      # manually. See also https://gitlab.haskell.org/ghc/ghc/-/issues/23625
      ++ lib.optionals (!enableHyperlinkedSource) [
        (
          if lib.versionOlder version "9.8" then
            ../../tools/haskell/hadrian/disable-hyperlinked-source-pre-9.8.patch
          else
            ../../tools/haskell/hadrian/disable-hyperlinked-source-extra-args.patch
        )
      ]
      # Incorrect bounds on Cabal in hadrian
      # https://gitlab.haskell.org/ghc/ghc/-/issues/24100
      ++
        lib.optionals
          (lib.elem version [
            "9.8.1"
            "9.8.2"
          ])
          [
            ../../tools/haskell/hadrian/hadrian-9.8.1-allow-Cabal-3.10.patch
          ];

    stdenv = stdenvNoCC;
  },
>>>>>>> 3b48b2eb

  # GHC's build system hadrian built from the GHC-to-build's source tree
  # using our bootstrap GHC.
  hadrian ? import ../../tools/haskell/hadrian/make-hadrian.nix { inherit bootPkgs lib; } {
    inherit ghcSrc;
    ghcVersion = version;
    userSettings = hadrianUserSettings;
  },

  #  Whether to build sphinx documentation.
  # TODO(@sternenseemann): Hadrian ignores the --docs flag if finalStage = Stage1
  enableDocs ? (
    # Docs disabled if we are building on musl because it's a large task to keep
    # all `sphinx` dependencies building in this environment.
    !stdenv.buildPlatform.isMusl
  ),

  # Whether to disable the large address space allocator
  # necessary fix for iOS: https://www.reddit.com/r/haskell/comments/4ttdz1/building_an_osxi386_to_iosarm64_cross_compiler/d5qvd67/
  disableLargeAddressSpace ? stdenv.targetPlatform.isiOS,

  # Whether to build an unregisterised version of GHC.
  # GHC will normally auto-detect whether it can do a registered build, but this
  # option will force it to do an unregistered build when set to true.
  # See https://gitlab.haskell.org/ghc/ghc/-/wikis/building/unregisterised
  enableUnregisterised ? false,
}:

assert !enableNativeBignum -> gmp != null;

# GHC does not support building when all 3 platforms are different.
assert stdenv.buildPlatform == stdenv.hostPlatform || stdenv.hostPlatform == stdenv.targetPlatform;

# It is currently impossible to cross-compile GHC with Hadrian.
assert stdenv.buildPlatform == stdenv.hostPlatform;

let
  inherit (stdenv) buildPlatform hostPlatform targetPlatform;

  # TODO(@Ericson2314) Make unconditional
  targetPrefix = lib.optionalString (targetPlatform != hostPlatform) "${targetPlatform.config}-";

  hadrianSettings =
    # -fexternal-dynamic-refs apparently (because it's not clear from the
    # documentation) makes the GHC RTS able to load static libraries, which may
    # be needed for TemplateHaskell. This solution was described in
    # https://www.tweag.io/blog/2020-09-30-bazel-static-haskell
    lib.optionals enableRelocatedStaticLibs [
      "*.*.ghc.*.opts += -fPIC -fexternal-dynamic-refs"
    ]
    ++ lib.optionals targetPlatform.useAndroidPrebuilt [
      "*.*.ghc.c.opts += -optc-std=gnu99"
    ];

  # Splicer will pull out correct variations
  libDeps =
    platform:
    lib.optional enableTerminfo ncurses
    ++ lib.optionals (!targetPlatform.isGhcjs) [ libffi ]
    # Bindist configure script fails w/o elfutils in linker search path
    # https://gitlab.haskell.org/ghc/ghc/-/issues/22081
    ++ lib.optional enableDwarf elfutils
    ++ lib.optional (!enableNativeBignum) gmp
    ++ lib.optional (
      platform.libc != "glibc" && !targetPlatform.isWindows && !targetPlatform.isGhcjs
    ) libiconv;

  # TODO(@sternenseemann): is buildTarget LLVM unnecessary?
  # GHC doesn't seem to have {LLC,OPT}_HOST
  toolsForTarget = [
    (
      if targetPlatform.isGhcjs then
        pkgsBuildTarget.emscripten
      else
        pkgsBuildTarget.targetPackages.stdenv.cc
    )
  ] ++ lib.optional useLLVM buildTargetLlvmPackages.llvm;

  buildCC = buildPackages.stdenv.cc;
  targetCC = builtins.head toolsForTarget;
  installCC =
    if targetPlatform.isGhcjs then
      pkgsHostTarget.emscripten
    else
      pkgsHostTarget.targetPackages.stdenv.cc;

  # toolPath calculates the absolute path to the name tool associated with a
  # given `stdenv.cc` derivation, i.e. it picks the correct derivation to take
  # the tool from (cc, cc.bintools, cc.bintools.bintools) and adds the correct
  # subpath of the tool.
  toolPath =
    name: cc:
    let
      tools =
        {
          "cc" = cc;
          "c++" = cc;
          as = cc.bintools;

          ar = cc.bintools;
          ranlib = cc.bintools;
          nm = cc.bintools;
          readelf = cc.bintools;
          objdump = cc.bintools;

          ld = cc.bintools;
          "ld.gold" = cc.bintools;

          otool = cc.bintools.bintools;

          # GHC needs install_name_tool on all darwin platforms. The same one can
          # be used on both platforms. It is safe to use with linker-generated
          # signatures because it will update the signatures automatically after
          # modifying the target binary.
          install_name_tool = cc.bintools.bintools;

          # strip on darwin is wrapped to enable deterministic mode.
          strip =
            # TODO(@sternenseemann): also use wrapper if linker == "bfd" or "gold"
            if stdenv.targetPlatform.isDarwin then cc.bintools else cc.bintools.bintools;

          # clang is used as an assembler on darwin with the LLVM backend
          clang = cc;
        }
        .${name};
    in
    "${tools}/bin/${tools.targetPrefix}${name}";

  # Use gold either following the default, or to avoid the BFD linker due to some bugs / perf issues.
  # But we cannot avoid BFD when using musl libc due to https://sourceware.org/bugzilla/show_bug.cgi?id=23856
  # see #84670 and #49071 for more background.
  useLdGold =
    targetPlatform.linker == "gold"
    || (
      targetPlatform.linker == "bfd"
      && (targetCC.bintools.bintools.hasGold or false)
      && !targetPlatform.isMusl
    );

  # Makes debugging easier to see which variant is at play in `nix-store -q --tree`.
  variantSuffix = lib.concatStrings [
    (lib.optionalString stdenv.hostPlatform.isMusl "-musl")
    (lib.optionalString enableNativeBignum "-native-bignum")
  ];

  # These libraries are library dependencies of the standard libraries bundled
  # by GHC (core libs) users will link their compiled artifacts again. Thus,
  # they should be taken from targetPackages.
  #
  # We need to use pkgsHostTarget if we are cross compiling a native GHC compiler,
  # though (when native compiling GHC, pkgsHostTarget == targetPackages):
  #
  # 1. targetPackages would be empty(-ish) in this situation since we can't
  #    execute cross compiled compilers in order to obtain the libraries
  #    that would be in targetPackages.
  # 2. pkgsHostTarget is fine to use since hostPlatform == targetPlatform in this
  #    situation.
  # 3. The core libs used by the final GHC (stage 2) for user artifacts are also
  #    used to build stage 2 GHC itself, i.e. the core libs are both host and
  #    target.
  targetLibs = {
    inherit (if hostPlatform != targetPlatform then targetPackages else pkgsHostTarget)
      elfutils
      gmp
      libffi
      ncurses
      ;
  };

  # Our Cabal compiler name
  haskellCompilerName = "ghc-${version}";

in

stdenv.mkDerivation (
  {
    pname = "${targetPrefix}ghc${variantSuffix}";
    inherit version;

    src = ghcSrc;

    enableParallelBuilding = true;

    postPatch = ''
      patchShebangs --build .
    '';

    # GHC needs the locale configured during the Haddock phase.
    LANG = "en_US.UTF-8";

    # GHC is a bit confused on its cross terminology.
    # TODO(@sternenseemann): investigate coreutils dependencies and pass absolute paths
    preConfigure =
      ''
        for env in $(env | grep '^TARGET_' | sed -E 's|\+?=.*||'); do
          export "''${env#TARGET_}=''${!env}"
        done
        # No need for absolute paths since these tools only need to work during the build
        export CC_STAGE0="$CC_FOR_BUILD"
        export LD_STAGE0="$LD_FOR_BUILD"
        export AR_STAGE0="$AR_FOR_BUILD"

        # Stage0 (build->build) which builds stage 1
        export GHC="${bootPkgs.ghc}/bin/ghc"
        # GHC is a bit confused on its cross terminology, as these would normally be
        # the *host* tools.
        export CC="${toolPath "cc" targetCC}"
        export CXX="${toolPath "c++" targetCC}"
        # Use gold to work around https://sourceware.org/bugzilla/show_bug.cgi?id=16177
        export LD="${toolPath "ld${lib.optionalString useLdGold ".gold"}" targetCC}"
        export AS="${toolPath "as" targetCC}"
        export AR="${toolPath "ar" targetCC}"
        export NM="${toolPath "nm" targetCC}"
        export RANLIB="${toolPath "ranlib" targetCC}"
        export READELF="${toolPath "readelf" targetCC}"
        export STRIP="${toolPath "strip" targetCC}"
        export OBJDUMP="${toolPath "objdump" targetCC}"
      ''
      + lib.optionalString (stdenv.targetPlatform.linker == "cctools") ''
        export OTOOL="${toolPath "otool" targetCC}"
        export INSTALL_NAME_TOOL="${toolPath "install_name_tool" targetCC}"
      ''
      + lib.optionalString useLLVM ''
        export LLC="${lib.getBin buildTargetLlvmPackages.llvm}/bin/llc"
        export OPT="${lib.getBin buildTargetLlvmPackages.llvm}/bin/opt"
      ''
      + lib.optionalString (useLLVM && stdenv.targetPlatform.isDarwin) ''
        # LLVM backend on Darwin needs clang: https://downloads.haskell.org/~ghc/latest/docs/html/users_guide/codegens.html#llvm-code-generator-fllvm
        # The executable we specify via $CLANG is used as an assembler (exclusively, it seems, but this isn't
        # clarified in any user facing documentation). As such, it'll be called on assembly produced by $CC
        # which usually comes from the darwin stdenv. To prevent a situation where $CLANG doesn't understand
        # the assembly it is given, we need to make sure that it matches the LLVM version of $CC if possible.
        # It is unclear (at the time of writing 2024-09-01)  whether $CC should match the LLVM version we use
        # for llc and opt which would require using a custom darwin stdenv for targetCC.
        export CLANG="${
          if targetCC.isClang then
            toolPath "clang" targetCC
          else
            "${buildTargetLlvmPackages.clang}/bin/${buildTargetLlvmPackages.clang.targetPrefix}clang"
        }"
      ''
      + lib.optionalString (stdenv.hostPlatform.isLinux && hostPlatform.libc == "glibc") ''
        export LOCALE_ARCHIVE="${glibcLocales}/lib/locale/locale-archive"
      ''
      + lib.optionalString (!stdenv.hostPlatform.isDarwin) ''
        export NIX_LDFLAGS+=" -rpath $out/lib/ghc-${version}"
      ''
      + lib.optionalString stdenv.hostPlatform.isDarwin ''
        export NIX_LDFLAGS+=" -no_dtrace_dof"

        # GHC tries the host xattr /usr/bin/xattr by default which fails since it expects python to be 2.7
        export XATTR=${lib.getBin xattr}/bin/xattr
      ''
      # If we are not using release tarballs, some files need to be generated using
      # the boot script.
      + lib.optionalString (rev != null) ''
        echo ${version} > VERSION
        echo ${rev} > GIT_COMMIT_ID
        ./boot
      ''
      + lib.optionalString targetPlatform.useAndroidPrebuilt ''
        sed -i -e '5i ,("armv7a-unknown-linux-androideabi", ("e-m:e-p:32:32-i64:64-v128:64:128-a:0:32-n32-S64", "cortex-a8", ""))' llvm-targets
      ''
      + lib.optionalString targetPlatform.isMusl ''
        echo "patching llvm-targets for musl targets..."
        echo "Cloning these existing '*-linux-gnu*' targets:"
        grep linux-gnu llvm-targets | sed 's/^/  /'
        echo "(go go gadget sed)"
        sed -i 's,\(^.*linux-\)gnu\(.*\)$,\0\n\1musl\2,' llvm-targets
        echo "llvm-targets now contains these '*-linux-musl*' targets:"
        grep linux-musl llvm-targets | sed 's/^/  /'

        echo "And now patching to preserve '-musleabi' as done with '-gnueabi'"
        # (aclocal.m4 is actual source, but patch configure as well since we don't re-gen)
        for x in configure aclocal.m4; do
          substituteInPlace $x \
            --replace '*-android*|*-gnueabi*)' \
                      '*-android*|*-gnueabi*|*-musleabi*)'
        done
      ''
      # Need to make writable EM_CACHE for emscripten. The path in EM_CACHE must be absolute.
      # https://gitlab.haskell.org/ghc/ghc/-/wikis/javascript-backend#configure-fails-with-sub-word-sized-atomic-operations-not-available
      + lib.optionalString targetPlatform.isGhcjs ''
        export EM_CACHE="$(realpath $(mktemp -d emcache.XXXXXXXXXX))"
        cp -Lr ${
          targetCC # == emscripten
        }/share/emscripten/cache/* "$EM_CACHE/"
        chmod u+rwX -R "$EM_CACHE"
      ''
      # Create bash array hadrianFlagsArray for use in buildPhase. Do it in
      # preConfigure, so overrideAttrs can be used to modify it effectively.
      # hadrianSettings are passed via the command line so they are more visible
      # in the build log.
      + ''
        hadrianFlagsArray=(
          "-j$NIX_BUILD_CORES"
          ${lib.escapeShellArgs hadrianSettings}
        )
      '';

    ${if targetPlatform.isGhcjs then "configureScript" else null} = "emconfigure ./configure";
    # GHC currently ships an edited config.sub so ghcjs is accepted which we can not rollback
    ${if targetPlatform.isGhcjs then "dontUpdateAutotoolsGnuConfigScripts" else null} = true;

    # TODO(@Ericson2314): Always pass "--target" and always prefix.
    configurePlatforms = [
      "build"
      "host"
    ] ++ lib.optional (targetPlatform != hostPlatform) "target";

    # `--with` flags for libraries needed for RTS linker
    configureFlags =
      [
        "--datadir=$doc/share/doc/ghc"
      ]
      ++ lib.optionals enableTerminfo [
        "--with-curses-includes=${lib.getDev targetLibs.ncurses}/include"
        "--with-curses-libraries=${lib.getLib targetLibs.ncurses}/lib"
      ]
      ++ lib.optionals (libffi != null && !targetPlatform.isGhcjs) [
        "--with-system-libffi"
        "--with-ffi-includes=${targetLibs.libffi.dev}/include"
        "--with-ffi-libraries=${targetLibs.libffi.out}/lib"
      ]
      ++ lib.optionals (targetPlatform == hostPlatform && !enableNativeBignum) [
        "--with-gmp-includes=${targetLibs.gmp.dev}/include"
        "--with-gmp-libraries=${targetLibs.gmp.out}/lib"
      ]
      ++
        lib.optionals
          (targetPlatform == hostPlatform && hostPlatform.libc != "glibc" && !targetPlatform.isWindows)
          [
            "--with-iconv-includes=${libiconv}/include"
            "--with-iconv-libraries=${libiconv}/lib"
          ]
      ++ lib.optionals (targetPlatform != hostPlatform) [
        "--enable-bootstrap-with-devel-snapshot"
      ]
      ++ lib.optionals useLdGold [
        "CFLAGS=-fuse-ld=gold"
        "CONF_GCC_LINKER_OPTS_STAGE1=-fuse-ld=gold"
        "CONF_GCC_LINKER_OPTS_STAGE2=-fuse-ld=gold"
      ]
      ++ lib.optionals (disableLargeAddressSpace) [
        "--disable-large-address-space"
      ]
      ++ lib.optionals enableDwarf [
        "--enable-dwarf-unwind"
        "--with-libdw-includes=${lib.getDev targetLibs.elfutils}/include"
        "--with-libdw-libraries=${lib.getLib targetLibs.elfutils}/lib"
      ]
      ++ lib.optionals targetPlatform.isDarwin [
        # Darwin uses llvm-ar. GHC will try to use `-L` with `ar` when it is `llvm-ar`
        # but it doesn’t currently work because Cabal never uses `-L` on Darwin. See:
        # https://gitlab.haskell.org/ghc/ghc/-/issues/23188
        # https://github.com/haskell/cabal/issues/8882
        "fp_cv_prog_ar_supports_dash_l=no"
      ]
      ++ lib.optionals enableUnregisterised [
        "--enable-unregisterised"
      ];

    # Make sure we never relax`$PATH` and hooks support for compatibility.
    strictDeps = true;

    # Don’t add -liconv to LDFLAGS automatically so that GHC will add it itself.
    dontAddExtraLibs = true;

    nativeBuildInputs =
      [
        perl
        hadrian
        bootPkgs.alex
        bootPkgs.happy
        bootPkgs.hscolour
        # autoconf and friends are necessary for hadrian to create the bindist
        autoconf
        automake
        m4
        # Python is used in a few scripts invoked by hadrian to generate e.g. rts headers.
        python3
        # Tool used to update GHC's settings file in postInstall
        bootPkgs.ghc-settings-edit
      ]
      ++ lib.optionals (stdenv.hostPlatform.isDarwin && stdenv.hostPlatform.isAarch64) [
        autoSignDarwinBinariesHook
      ]
      ++ lib.optionals enableDocs [
        sphinx
      ];

    # For building runtime libs
    depsBuildTarget = toolsForTarget;
    # Everything the stage0 compiler needs to build stage1: CC, bintools, extra libs.
    # See also GHC, {CC,LD,AR}_STAGE0 in preConfigure.
    depsBuildBuild = [
      # N.B. We do not declare bootPkgs.ghc in any of the stdenv.mkDerivation
      # dependency lists to prevent the bintools setup hook from adding ghc's
      # lib directory to the linker flags. Instead we tell configure about it
      # via the GHC environment variable.
      buildCC
      # stage0 builds terminfo unconditionally, so we always need ncurses
      ncurses
    ];

    # Prevent stage0 ghc from leaking into the final result. This was an issue
    # with GHC 9.6.
    disallowedReferences = [
      bootPkgs.ghc
    ];

    buildInputs = [ bash ] ++ (libDeps hostPlatform);

    depsTargetTarget = map lib.getDev (libDeps targetPlatform);
    depsTargetTargetPropagated = map (lib.getOutput "out") (libDeps targetPlatform);

    hadrianFlags = [
      "--flavour=${ghcFlavour}"
      "--bignum=${if enableNativeBignum then "native" else "gmp"}"
      "--docs=${if enableDocs then "no-sphinx-pdfs" else "no-sphinx"}"
    ];

    buildPhase = ''
      runHook preBuild

      # hadrianFlagsArray is created in preConfigure
      echo "hadrianFlags: $hadrianFlags ''${hadrianFlagsArray[@]}"

      # We need to go via the bindist for installing
      hadrian $hadrianFlags "''${hadrianFlagsArray[@]}" binary-dist-dir

      runHook postBuild
    '';

    # required, because otherwise all symbols from HSffi.o are stripped, and
    # that in turn causes GHCi to abort
    stripDebugFlags = [ "-S" ] ++ lib.optional (!targetPlatform.isDarwin) "--keep-file-symbols";

    checkTarget = "test";

    # GHC cannot currently produce outputs that are ready for `-pie` linking.
    # Thus, disable `pie` hardening, otherwise `recompile with -fPIE` errors appear.
    # See:
    # * https://github.com/NixOS/nixpkgs/issues/129247
    # * https://gitlab.haskell.org/ghc/ghc/-/issues/19580
    hardeningDisable = [
      "format"
      "pie"
    ];

    # big-parallel allows us to build with more than 2 cores on
    # Hydra which already warrants a significant speedup
    requiredSystemFeatures = [ "big-parallel" ];

    outputs = [
      "out"
      "doc"
    ];

    # We need to configure the bindist *again* before installing
    # https://gitlab.haskell.org/ghc/ghc/-/issues/22058
    # TODO(@sternenseemann): it would be nice if the bindist could be an intermediate
    # derivation, but since it is > 2GB even on x86_64-linux, not a good idea?
    preInstall =
      ''
        pushd _build/bindist/*

      ''
      # the bindist configure script uses different env variables than the GHC configure script
      # see https://github.com/NixOS/nixpkgs/issues/267250 and https://gitlab.haskell.org/ghc/ghc/-/issues/24211
      + lib.optionalString (stdenv.targetPlatform.linker == "cctools") ''
        export InstallNameToolCmd=$INSTALL_NAME_TOOL
        export OtoolCmd=$OTOOL
      ''
      + ''
        $configureScript $configureFlags "''${configureFlagsArray[@]}"
      '';

    postInstall =
      ''
        # leave bindist directory
        popd

        settingsFile="$out/lib/${targetPrefix}${haskellCompilerName}/lib/settings"

        # Make the installed GHC use the host->target tools.
        ghc-settings-edit "$settingsFile" \
          "C compiler command" "${toolPath "cc" installCC}" \
          "Haskell CPP command" "${toolPath "cc" installCC}" \
          "C++ compiler command" "${toolPath "c++" installCC}" \
          "ld command" "${toolPath "ld${lib.optionalString useLdGold ".gold"}" installCC}" \
          "Merge objects command" "${toolPath "ld${lib.optionalString useLdGold ".gold"}" installCC}" \
          "ar command" "${toolPath "ar" installCC}" \
          "ranlib command" "${toolPath "ranlib" installCC}"
      ''
      + lib.optionalString (stdenv.targetPlatform.linker == "cctools") ''
        ghc-settings-edit "$settingsFile" \
          "otool command" "${toolPath "otool" installCC}" \
          "install_name_tool command" "${toolPath "install_name_tool" installCC}"
      ''
      + lib.optionalString useLLVM ''
        ghc-settings-edit "$settingsFile" \
          "LLVM llc command" "${lib.getBin llvmPackages.llvm}/bin/llc" \
          "LLVM opt command" "${lib.getBin llvmPackages.llvm}/bin/opt"
      ''
      + lib.optionalString (useLLVM && stdenv.targetPlatform.isDarwin) ''
        ghc-settings-edit "$settingsFile" \
          "LLVM clang command" "${
            # See comment for CLANG in preConfigure
            if installCC.isClang then
              toolPath "clang" installCC
            else
              "${llvmPackages.clang}/bin/${llvmPackages.clang.targetPrefix}clang"
          }"
      ''
      + ''

        # Install the bash completion file.
        install -Dm 644 utils/completion/ghc.bash $out/share/bash-completion/completions/${targetPrefix}ghc
      '';

    passthru = {
      inherit bootPkgs targetPrefix haskellCompilerName;

      inherit llvmPackages;
      inherit enableShared;

      # Expose hadrian used for bootstrapping, for debugging purposes
      inherit hadrian;

      # TODO(@sternenseemann): there's no stage0:exe:haddock target by default,
      # so haddock isn't available for GHC cross-compilers. Can we fix that?
      hasHaddock = stdenv.hostPlatform == stdenv.targetPlatform;
    };

    meta = {
      homepage = "http://haskell.org/ghc";
      description = "Glasgow Haskell Compiler";
      maintainers =
        with lib.maintainers;
        [
          guibou
        ]
        ++ lib.teams.haskell.members;
      timeout = 24 * 3600;
      platforms = lib.platforms.all;
      inherit (bootPkgs.ghc.meta) license;
    };

    dontStrip = targetPlatform.useAndroidPrebuilt || targetPlatform.isWasm;
  }
  // lib.optionalAttrs targetPlatform.useAndroidPrebuilt {
    dontPatchELF = true;
    noAuditTmpdir = true;
  }
)<|MERGE_RESOLUTION|>--- conflicted
+++ resolved
@@ -157,102 +157,6 @@
     verboseCommand = do
         verbosity <- expr getVerbosity
         return $ verbosity >= Verbose
-<<<<<<< HEAD
-  ''
-
-, ghcSrc ?
-    srcOnly {
-      name = "ghc-${version}"; # -source appended by srcOnly
-      src =
-        (if rev != null then fetchgit else fetchurl) ({
-          inherit url sha256;
-        } // lib.optionalAttrs (rev != null) {
-          inherit rev;
-        } // lib.optionalAttrs (postFetch != null) {
-          inherit postFetch;
-        });
-
-      patches =
-        let
-          enableHyperlinkedSource =
-            # Disable haddock generating pretty source listings to stay under 3GB on aarch64-linux
-            !(stdenv.hostPlatform.isAarch64 && stdenv.hostPlatform.isLinux)
-            # 9.8 and 9.10 don't run into this problem for some reason
-            || (lib.versionAtLeast version "9.8" && lib.versionOlder version "9.11");
-        in
-
-        # Fix docs build with Sphinx >= 7 https://gitlab.haskell.org/ghc/ghc/-/issues/24129
-        lib.optionals (lib.versionOlder version "9.6.7") [
-           ./docs-sphinx-7.patch
-        ]
-
-        ++ lib.optional (
-          # 2025-01-16: unix >= 2.8.6.0 is unaffected which is shipped by GHC 9.12.1 and 9.8.4
-          lib.versionOlder version "9.11"
-          && !(lib.versionAtLeast version "9.6.7" && lib.versionOlder version "9.8")
-          && !(lib.versionAtLeast version "9.8.4" && lib.versionOlder version "9.9")
-        ) [
-          # Determine size of time related types using hsc2hs instead of assuming CLong.
-          # Prevents failures when e.g. stat(2)ing on 32bit systems with 64bit time_t etc.
-          # https://github.com/haskell/ghcup-hs/issues/1107
-          # https://gitlab.haskell.org/ghc/ghc/-/issues/25095
-          # Note that in normal situations this shouldn't be the case since nixpkgs
-          # doesn't set -D_FILE_OFFSET_BITS=64 and friends (yet).
-          (fetchpatch {
-            name = "unix-fix-ctimeval-size-32-bit.patch";
-            url = "https://github.com/haskell/unix/commit/8183e05b97ce870dd6582a3677cc82459ae566ec.patch";
-            sha256 = "17q5yyigqr5kxlwwzb95sx567ysfxlw6bp3j4ji20lz0947aw6gv";
-            stripLen = 1;
-            extraPrefix = "libraries/unix/";
-          })
-        ]
-        ++ lib.optionals (lib.versionAtLeast version "9.6" && lib.versionOlder version "9.6.6") [
-          (fetchpatch {
-            name = "fix-fully_static.patch";
-            url = "https://gitlab.haskell.org/ghc/ghc/-/commit/1bb24432ff77e11a0340a7d8586e151e15bba2a1.diff";
-            hash = "sha256-MpvTmFFsNiPDoOp9BhZyWeapeibQ77zgEV+xzZ1UAXs=";
-          })
-        ]
-        ++ lib.optionals (lib.versionAtLeast version "9.6" && lib.versionOlder version "9.8") [
-          # Fix unlit being installed under a different name than is used in the
-          # settings file: https://gitlab.haskell.org/ghc/ghc/-/issues/23317
-          (fetchpatch {
-            name = "ghc-9.6-fix-unlit-path.patch";
-            url = "https://gitlab.haskell.org/ghc/ghc/-/commit/8fde4ac84ec7b1ead238cb158bbef48555d12af9.patch";
-            hash = "sha256-3+CyRBpebEZi8YpS22SsdGQHqi0drR7cCKPtKbR3zyE=";
-          })
-        ]
-        ++ lib.optionals (stdenv.targetPlatform.isDarwin && stdenv.targetPlatform.isAarch64) [
-          # Prevent the paths module from emitting symbols that we don't use
-          # when building with separate outputs.
-          #
-          # These cause problems as they're not eliminated by GHC's dead code
-          # elimination on aarch64-darwin. (see
-          # https://github.com/NixOS/nixpkgs/issues/140774 for details).
-          (if lib.versionOlder version "9.10"
-           then ./Cabal-at-least-3.6-paths-fix-cycle-aarch64-darwin.patch
-           else ./Cabal-3.12-paths-fix-cycle-aarch64-darwin.patch)
-        ]
-        # Prevents passing --hyperlinked-source to haddock. Note that this can
-        # be configured via a user defined flavour now. Unfortunately, it is
-        # impossible to import an existing flavour in UserSettings, so patching
-        # the defaults is actually simpler and less maintenance intensive
-        # compared to keeping an entire flavour definition in sync with upstream
-        # manually. See also https://gitlab.haskell.org/ghc/ghc/-/issues/23625
-        ++ lib.optionals (!enableHyperlinkedSource) [
-          (if lib.versionOlder version "9.8"
-           then ../../tools/haskell/hadrian/disable-hyperlinked-source-pre-9.8.patch
-           else ../../tools/haskell/hadrian/disable-hyperlinked-source-extra-args.patch)
-        ]
-        # Incorrect bounds on Cabal in hadrian
-        # https://gitlab.haskell.org/ghc/ghc/-/issues/24100
-        ++ lib.optionals (lib.elem version [ "9.8.1" "9.8.2" ]) [
-          ../../tools/haskell/hadrian/hadrian-9.8.1-allow-Cabal-3.10.patch
-        ];
-
-      stdenv = stdenvNoCC;
-    }
-=======
   '',
 
   ghcSrc ? srcOnly {
@@ -279,9 +183,33 @@
       in
 
       # Fix docs build with Sphinx >= 7 https://gitlab.haskell.org/ghc/ghc/-/issues/24129
-      lib.optionals (lib.versionOlder version "9.8") [
+      lib.optionals (lib.versionOlder version "9.6.7") [
         ./docs-sphinx-7.patch
       ]
+
+      ++
+        lib.optional
+          (
+            # 2025-01-16: unix >= 2.8.6.0 is unaffected which is shipped by GHC 9.12.1 and 9.8.4
+            lib.versionOlder version "9.11"
+            && !(lib.versionAtLeast version "9.6.7" && lib.versionOlder version "9.8")
+            && !(lib.versionAtLeast version "9.8.4" && lib.versionOlder version "9.9")
+          )
+          [
+            # Determine size of time related types using hsc2hs instead of assuming CLong.
+            # Prevents failures when e.g. stat(2)ing on 32bit systems with 64bit time_t etc.
+            # https://github.com/haskell/ghcup-hs/issues/1107
+            # https://gitlab.haskell.org/ghc/ghc/-/issues/25095
+            # Note that in normal situations this shouldn't be the case since nixpkgs
+            # doesn't set -D_FILE_OFFSET_BITS=64 and friends (yet).
+            (fetchpatch {
+              name = "unix-fix-ctimeval-size-32-bit.patch";
+              url = "https://github.com/haskell/unix/commit/8183e05b97ce870dd6582a3677cc82459ae566ec.patch";
+              sha256 = "17q5yyigqr5kxlwwzb95sx567ysfxlw6bp3j4ji20lz0947aw6gv";
+              stripLen = 1;
+              extraPrefix = "libraries/unix/";
+            })
+          ]
       ++ lib.optionals (lib.versionAtLeast version "9.6" && lib.versionOlder version "9.6.6") [
         (fetchpatch {
           name = "fix-fully_static.patch";
@@ -340,7 +268,6 @@
 
     stdenv = stdenvNoCC;
   },
->>>>>>> 3b48b2eb
 
   # GHC's build system hadrian built from the GHC-to-build's source tree
   # using our bootstrap GHC.
