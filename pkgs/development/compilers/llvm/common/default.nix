--- conflicted
+++ resolved
@@ -534,8 +534,6 @@
             # mis-compilation in firefox.
             # See: https://bugzilla.mozilla.org/show_bug.cgi?id=1741454
             (metadata.getVersionFile "clang/revert-malloc-alignment-assumption.patch")
-<<<<<<< HEAD
-=======
           ++ lib.optional (lib.versionOlder metadata.release_version "17") (
             if lib.versionAtLeast metadata.release_version "14" then
               fetchpatch {
@@ -547,7 +545,6 @@
             else
               ./clang/ignore-nostd-link-13.diff
           )
->>>>>>> 57f66828
           ++ [
             (substituteAll {
               src =
