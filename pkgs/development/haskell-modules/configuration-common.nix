--- conflicted
+++ resolved
@@ -58,11 +58,7 @@
       Cabal-syntax = self.Cabal-syntax_3_12_1_0;
     }
   );
-<<<<<<< HEAD
-  Cabal_3_14_1_1 =
-=======
   Cabal_3_14_2_0 =
->>>>>>> fd0d17d3
     overrideCabal
       (drv: {
         # Revert increased lower bound on unix since we have backported
@@ -75,24 +71,15 @@
       })
       (
         doDistribute (
-<<<<<<< HEAD
-          super.Cabal_3_14_1_1.override {
-            Cabal-syntax = self.Cabal-syntax_3_14_1_0;
-=======
           super.Cabal_3_14_2_0.override {
             Cabal-syntax = self.Cabal-syntax_3_14_2_0;
->>>>>>> fd0d17d3
           }
         )
       );
 
   # Needs matching version of Cabal
   Cabal-hooks = super.Cabal-hooks.override {
-<<<<<<< HEAD
-    Cabal = self.Cabal_3_14_1_1;
-=======
     Cabal = self.Cabal_3_14_2_0;
->>>>>>> fd0d17d3
   };
 
   # cabal-install needs most recent versions of Cabal and Cabal-syntax,
@@ -104,13 +91,8 @@
         cabalInstallOverlay =
           cself: csuper:
           lib.optionalAttrs (lib.versionOlder self.ghc.version "9.12") {
-<<<<<<< HEAD
-            Cabal = cself.Cabal_3_14_1_1;
-            Cabal-syntax = cself.Cabal-syntax_3_14_1_0;
-=======
             Cabal = cself.Cabal_3_14_2_0;
             Cabal-syntax = cself.Cabal-syntax_3_14_2_0;
->>>>>>> fd0d17d3
           };
       in
       {
@@ -506,11 +488,7 @@
           name = "git-annex-${super.git-annex.version}-src";
           url = "git://git-annex.branchable.com/";
           rev = "refs/tags/" + super.git-annex.version;
-<<<<<<< HEAD
-          sha256 = "18n6ah4d5i8qhx1s95zsb8bg786v0nv9hcjyxggrk88ya77maxha";
-=======
           sha256 = "10prmih74h31fwv14inqavzmm25hmlr24h49h9lpxqd88dn3r9cd";
->>>>>>> fd0d17d3
           # delete android and Android directories which cause issues on
           # darwin (case insensitive directory). Since we don't need them
           # during the build process, we can delete it to prevent a hash
@@ -931,19 +909,6 @@
   # "base" dependency.
   haddock-cheatsheet = doJailbreak super.haddock-cheatsheet;
 
-<<<<<<< HEAD
-  # https://github.com/Gabriella439/Haskell-MVC-Updates-Library/pull/1
-  mvc-updates = appendPatches [
-    (pkgs.fetchpatch {
-      name = "rename-pretraverse.patch";
-      url = "https://github.com/Gabriella439/Haskell-MVC-Updates-Library/commit/47b31202b761439947ffbc89ec1c6854c1520819.patch";
-      sha256 = "sha256-a6k3lWtXNYUIjWXR+vRAHz2bANq/2eM0F5FLL8Qt2lA=";
-      includes = [ "src/MVC/Updates.hs" ];
-    })
-  ] (doJailbreak super.mvc-updates);
-
-=======
->>>>>>> fd0d17d3
   # Too strict bounds on bytestring < 0.12
   # https://github.com/Gabriella439/Haskell-Pipes-HTTP-Library/issues/18
   pipes-http = doJailbreak super.pipes-http;
@@ -1267,16 +1232,6 @@
   # test suite requires git and does a bunch of git operations
   restless-git = dontCheck super.restless-git;
 
-<<<<<<< HEAD
-  sensei = overrideCabal (drv: {
-    # sensei passes `-package hspec-meta` to GHC in the tests, but doesn't
-    # depend on it itself.
-    testHaskellDepends = drv.testHaskellDepends or [ ] ++ [ self.hspec-meta ];
-    # requires git at test-time *and* runtime, but we'll just rely on users to
-    # bring their own git at runtime.
-    testToolDepends = drv.testToolDepends or [ ] ++ [ pkgs.git ];
-  }) super.sensei;
-=======
   # Missing test files
   # https://github.com/pbrisbin/jsonpatch/issues/10
   jsonpatch = overrideCabal (drv: {
@@ -1287,7 +1242,6 @@
           "readme" # disabled: "spec"
         ];
   }) super.jsonpatch;
->>>>>>> fd0d17d3
 
   # Work around https://github.com/haskell/c2hs/issues/192.
   c2hs = dontCheck super.c2hs;
@@ -2635,7 +2589,6 @@
   # Overly strict bounds on tasty-quickcheck (test suite) (< 0.11)
   hashable = doJailbreak super.hashable;
   # https://github.com/well-typed/cborg/issues/340
-<<<<<<< HEAD
   cborg = lib.pipe super.cborg [
     doJailbreak
     # Fix build on 32-bit: https://github.com/well-typed/cborg/pull/322
@@ -2658,9 +2611,6 @@
       ]
     ))
   ];
-=======
-  cborg = doJailbreak super.cborg;
->>>>>>> fd0d17d3
   # Doesn't compile with tasty-quickcheck == 0.11 (see issue above)
   serialise = dontCheck super.serialise;
   # https://github.com/Bodigrim/data-array-byte/issues/1
@@ -2800,20 +2750,12 @@
         doJailbreak
         # 2022-12-02: Hackage release lags behind actual releases: https://github.com/PostgREST/postgrest/issues/2275
         (overrideSrc rec {
-<<<<<<< HEAD
-          version = "12.2.7";
-=======
           version = "12.2.12";
->>>>>>> fd0d17d3
           src = pkgs.fetchFromGitHub {
             owner = "PostgREST";
             repo = "postgrest";
             rev = "v${version}";
-<<<<<<< HEAD
-            hash = "sha256-4lKA+U7J8maKiDX9CWxWGjepGKSUu4ZOAA188yMt0bU=";
-=======
             hash = "sha256-A/3JQc9h/FKX+xZvOVMwhXsKxdkRS783I/1EiZ3e73Y=";
->>>>>>> fd0d17d3
           };
         })
         # 2024-11-03: Fixes build on aarch64-darwin. Can be removed after updating to 13+.
@@ -2979,17 +2921,6 @@
         '';
     }
   ) super.feedback;
-<<<<<<< HEAD
-
-  # https://github.com/maralorn/haskell-taskwarrior/pull/12
-  taskwarrior = appendPatches [
-    (fetchpatch {
-      url = "https://github.com/maralorn/haskell-taskwarrior/commit/b846c6ae64e716dca2d44488f60fee3697b5322d.patch";
-      sha256 = "sha256-fwBYBmw9Jva2UEPQ6E/5/HBA8ZDiM7/QQQDBp3diveU=";
-    })
-  ] super.taskwarrior;
-=======
->>>>>>> fd0d17d3
 
   testcontainers = lib.pipe super.testcontainers [
     dontCheck # Tests require docker
@@ -3051,7 +2982,6 @@
       url = "https://github.com/sjakobi/bsb-http-chunked/commit/689bf9ce12b8301d0e13a68e4a515c2779b62947.patch";
       sha256 = "sha256-ZdCXMhni+RGisRODiElObW5c4hKy2giWQmWnatqeRJo=";
     }))
-<<<<<<< HEAD
 
     # blaze-builder's code is missing the following fix, causing it to produce
     # incorrect chunking on 32 bit platforms:
@@ -3064,20 +2994,11 @@
           "!/Identical output as Blaze/"
         ];
     }))
-=======
->>>>>>> fd0d17d3
   ];
 
   # jailbreak to allow deepseq >= 1.5, https://github.com/jumper149/blucontrol/issues/3
   blucontrol = doJailbreak super.blucontrol;
 
-<<<<<<< HEAD
-  # Stackage LTS 23.17 has 0.1.5, which was marked deprecated as it was broken.
-  # Can probably be dropped for Stackage LTS >= 23.18
-  network-control = doDistribute self.network-control_0_1_6;
-
-=======
->>>>>>> fd0d17d3
   # Needs to match pandoc, see:
   # https://github.com/jgm/pandoc/commit/97b36ecb7703b434ed4325cc128402a9eb32418d
   commonmark-pandoc = doDistribute self.commonmark-pandoc_0_2_2_3;
@@ -3119,21 +3040,6 @@
     assert super.bzlib.version == "0.5.2.0";
     doJailbreak super.bzlib;
 
-<<<<<<< HEAD
-  what4 = lib.pipe super.what4 [
-    (addTestToolDepends (
-      with pkgs;
-      [
-        cvc4
-        cvc5
-        z3
-      ]
-    ))
-    # 2025-04-09: template_tests still failing with:
-    #   fd:9: hPutBuf: resource vanished (Broken pipe)
-    dontCheck
-  ];
-=======
   inherit
     (lib.mapAttrs (
       _: pkg:
@@ -3156,7 +3062,6 @@
     what4
     what4_1_7
     ;
->>>>>>> fd0d17d3
 
   copilot-theorem = lib.pipe super.copilot-theorem [
     (addTestToolDepends (with pkgs; [ z3 ]))
@@ -3232,9 +3137,6 @@
   # 2025-04-13: jailbreak to allow th-abstraction >= 0.7
   crucible =
     assert super.crucible.version == "0.7.2";
-<<<<<<< HEAD
-    doJailbreak super.crucible;
-=======
     doJailbreak (
       super.crucible.override {
         what4 = self.what4_1_7;
@@ -3252,7 +3154,6 @@
   crux = super.crux.override {
     simple-get-opt = self.simple-get-opt_0_4;
   };
->>>>>>> fd0d17d3
 
   # 2025-04-23: jailbreak to allow megaparsec >= 9.7
   # 2025-04-23: test data missing from tarball
