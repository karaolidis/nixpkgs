# COMMON OVERRIDES FOR THE HASKELL PACKAGE SET IN NIXPKGS
#
# This file contains haskell package overrides that are shared by all
# haskell package sets provided by nixpkgs and distributed via the official
# NixOS hydra instance.
#
# Overrides that would also make sense for custom haskell package sets not provided
# as part of nixpkgs and that are specific to Nix should go in configuration-nix.nix
#
# See comment at the top of configuration-nix.nix for more information about this
# distinction.
{ pkgs, haskellLib }:

let
  inherit (pkgs) fetchpatch lib;
  inherit (lib) throwIfNot versionOlder;
in

with haskellLib;

self: super: {
  # https://github.com/ivanperez-keera/dunai/issues/427
  dunai = addBuildDepend self.list-transformer (enableCabalFlag "list-transformer" super.dunai);

  # Make sure that Cabal_* can be built as-is
  Cabal_3_10_3_0 = doDistribute (super.Cabal_3_10_3_0.override {
    Cabal-syntax = self.Cabal-syntax_3_10_3_0;
  });
  Cabal_3_12_1_0 = doDistribute (super.Cabal_3_12_1_0.override {
    Cabal-syntax = self.Cabal-syntax_3_12_1_0;
  });
  Cabal_3_14_1_1 = overrideCabal (drv: {
    # Revert increased lower bound on unix since we have backported
    # the required patch to all GHC bundled versions of unix.
    postPatch = drv.postPatch or "" + ''
      substituteInPlace Cabal.cabal --replace-fail "unix  >= 2.8.6.0" "unix >= 2.6.0.0"
    '';
  }) (doDistribute (super.Cabal_3_14_1_1.override {
    Cabal-syntax = self.Cabal-syntax_3_14_1_0;
  }));

  # cabal-install needs most recent versions of Cabal and Cabal-syntax,
  # so we need to put some extra work for non-latest GHCs
  inherit (
    let
      # !!! Use cself/csuper inside for the actual overrides
      cabalInstallOverlay = cself: csuper:
        lib.optionalAttrs (lib.versionOlder self.ghc.version "9.12") {
          Cabal = cself.Cabal_3_14_1_1;
          Cabal-syntax = cself.Cabal-syntax_3_14_1_0;
        };
    in
    {
      cabal-install =
        let
          cabal-install = super.cabal-install.overrideScope cabalInstallOverlay;
          scope = cabal-install.scope;
        in
        # Some dead code is not properly eliminated on aarch64-darwin, leading
        # to bogus references to some dependencies.
        overrideCabal (old: lib.optionalAttrs (pkgs.stdenv.hostPlatform.isDarwin && pkgs.stdenv.hostPlatform.isAarch64) {
          postInstall = ''
            ${old.postInstall or ""}
            remove-references-to -t ${scope.HTTP} "$out/bin/.cabal-wrapped"
            # if we don't override Cabal, it is taken from ghc's core libs
            remove-references-to -t ${if scope.Cabal != null then scope.Cabal else scope.ghc} "$out/bin/.cabal-wrapped"
          '';
        }) cabal-install;

      cabal-install-solver = super.cabal-install-solver.overrideScope cabalInstallOverlay;

      # Needs cabal-install >= 3.8 /as well as/ matching Cabal
      guardian =
        lib.pipe
          (super.guardian.overrideScope cabalInstallOverlay)
          [
            # Tests need internet access (run stack)
            dontCheck
            # May as well…
            (self.generateOptparseApplicativeCompletions [ "guardian" ])
          ];
    }
  ) cabal-install
    cabal-install-solver
    guardian
  ;

  # Extensions wants the latest version of Cabal for its list of Haskell
  # language extensions.
  # 2025-02-10: jailbreak to allow hspec-hedgehog 0.3.0.0 and hedgehog 1.5
  extensions = doJailbreak (super.extensions.override {
    Cabal =
      if versionOlder self.ghc.version "9.6"
      then self.Cabal_3_10_3_0
      else null; # use GHC bundled version
  });

  #######################################
  ### HASKELL-LANGUAGE-SERVER SECTION ###
  #######################################

  # All jailbreaks in this section due to: https://github.com/haskell/haskell-language-server/pull/4316#discussion_r1667684895
  haskell-language-server =
    lib.pipe
      (super.haskell-language-server.overrideScope (lself: lsuper: {
        # For most ghc versions, we overrideScope Cabal in the configuration-ghc-???.nix,
        # because some packages, like ormolu, need a newer Cabal version.
        # ghc-paths is special because it depends on Cabal for building
        # its Setup.hs, and therefor declares a Cabal dependency, but does
        # not actually use it as a build dependency.
        # That means ghc-paths can just use the ghc included Cabal version,
        # without causing package-db incoherence and we should do that because
        # otherwise we have different versions of ghc-paths
        # around which have the same abi-hash, which can lead to confusions and conflicts.
        ghc-paths = lsuper.ghc-paths.override { Cabal = null; };
      }))
      [
        doJailbreak
        dontCheck
      ];

  hls-plugin-api = doJailbreak super.hls-plugin-api;
  ghcide = doJailbreak (appendPatch (pkgs.fetchpatch {
    name = "ghcide-ghc-9.8.3.patch";
    url = "https://github.com/haskell/haskell-language-server/commit/6d0a6f220226fe6c1cb5b6533177deb55e755b0b.patch";
    sha256 = "1jwxldar9qzkg2z6vsx8f2yih3vkf4yjk9p3mryv0azn929qn3h1";
    stripLen = 1;
    excludes = [ "cabal.project" ];
  }) super.ghcide);

  # For -f-auto see cabal.project in haskell-language-server.
  ghc-lib-parser-ex = addBuildDepend self.ghc-lib-parser (disableCabalFlag "auto" super.ghc-lib-parser-ex);

  ###########################################
  ### END HASKELL-LANGUAGE-SERVER SECTION ###
  ###########################################

  # Test ldap server test/ldap.js is missing from sdist
  # https://github.com/supki/ldap-client/issues/18
  ldap-client-og = dontCheck super.ldap-client-og;

  # Support for template-haskell >= 2.16
  language-haskell-extract = appendPatch (pkgs.fetchpatch {
    url = "https://gitlab.haskell.org/ghc/head.hackage/-/raw/dfd024c9a336c752288ec35879017a43bd7e85a0/patches/language-haskell-extract-0.2.4.patch";
    sha256 = "0w4y3v69nd3yafpml4gr23l94bdhbmx8xky48a59lckmz5x9fgxv";
  }) (doJailbreak super.language-haskell-extract);

  vector = overrideCabal (old: {
    # vector-doctest seems to be broken when executed via ./Setup test
    testTargets = [
      "vector-tests-O0"
      "vector-tests-O2"
    ];
  }) super.vector;

  # Too strict bounds on base
  # https://github.com/lspitzner/butcher/issues/7#issuecomment-1681394943
  butcher = doJailbreak super.butcher;
  # https://github.com/lspitzner/data-tree-print/issues/4
  data-tree-print = doJailbreak super.data-tree-print;
  # … and template-haskell.
  # https://github.com/lspitzner/czipwith/issues/5
  czipwith = doJailbreak super.czipwith;

  # jacinda needs latest version of alex and happy
  jacinda = super.jacinda.override {
    happy = self.happy_2_1_5;
  };

  # Test suite hangs on 32bit. Unclear if this is a bug or not, but if so, then
  # it has been present in past versions as well.
  # https://github.com/haskell-unordered-containers/unordered-containers/issues/491
  unordered-containers =
    if pkgs.stdenv.hostPlatform.is32bit
    then dontCheck super.unordered-containers
    else super.unordered-containers;

  aeson =
    # aeson's test suite includes some tests with big numbers that fail on 32bit
    # https://github.com/haskell/aeson/issues/1060
    dontCheckIf pkgs.stdenv.hostPlatform.is32bit
    # Deal with infinite and NaN values generated by QuickCheck-2.14.3
    super.aeson;

  # 2023-06-28: Test error: https://hydra.nixos.org/build/225565149
  orbits = dontCheck super.orbits;

  # 2025-02-10: Too strict bounds on tasty-quickcheck < 0.11
  tasty-discover = doJailbreak super.tasty-discover;

  # 2025-02-10: Too strict bounds on tasty < 1.5
  tasty-hunit-compat = doJailbreak super.tasty-hunit-compat;

  # make gtk build with pango >= 1.56: https://github.com/gtk2hs/gtk2hs/issues/337
  pango = appendPatch (pkgs.fetchpatch {
    url = "https://github.com/gtk2hs/gtk2hs/pull/336/commits/ca7f98bd3e9462deac3661244dc76004a36fc8c3.patch";
    hash = "sha256-fsZIwh4MY3Jnr3Gv4vZKl/LwUsJ+H+7KJ8unARQBifE=";
    stripLen = 1;
  }) super.pango;

  # Out of date test data: https://github.com/ocharles/weeder/issues/176
  weeder = appendPatch (pkgs.fetchpatch {
    name = "weeder-2.9.0-test-fix-expected.patch";
    url = "https://github.com/ocharles/weeder/commit/56028d0c80fe89d4f2ae25275aedb72714fec7da.patch";
    sha256 = "10zkvclyir3zf21v41zdsvg68vrkq89n64kv9k54742am2i4aygf";
  }) super.weeder;

  # Allow aeson == 2.1.*
  # https://github.com/hdgarrood/aeson-better-errors/issues/23
  aeson-better-errors = lib.pipe super.aeson-better-errors [
    doJailbreak
    (appendPatches [
      # https://github.com/hdgarrood/aeson-better-errors/pull/25
      (fetchpatch {
        name = "mtl-2-3.patch";
        url = "https://github.com/hdgarrood/aeson-better-errors/commit/1ec49ab7d1472046b680b5a64ae2930515b47714.patch";
        hash = "sha256-xuuocWxSoBDclVp0bJ9UrDamVcDVOAFgJIi/un1xBvk=";
      })
    ])
  ];

  # Version 2.1.1 is deprecated, but part of Stackage LTS at the moment.
  # https://github.com/commercialhaskell/stackage/issues/7500
  # https://github.com/yesodweb/shakespeare/issues/280
  shakespeare = doDistribute self.shakespeare_2_1_0_1;

  # Work around -Werror failures until a more permanent solution is released
  # https://github.com/haskell-cryptography/HsOpenSSL/issues/88
  # https://github.com/haskell-cryptography/HsOpenSSL/issues/93
  # https://github.com/haskell-cryptography/HsOpenSSL/issues/95
  HsOpenSSL = appendConfigureFlags [
    "--ghc-option=-optc=-Wno-error=incompatible-pointer-types"
  ] super.HsOpenSSL;
  # Work around compilation failures with gcc >= 14
  # https://github.com/audreyt/hssyck/issues/5
  HsSyck = appendConfigureFlags [
    "--ghc-option=-optc=-Wno-error=implicit-function-declaration"
  ] super.HsSyck;
  # https://github.com/rethab/bindings-dsl/issues/46
  bindings-libcddb = appendConfigureFlags [
    "--ghc-option=-optc=-Wno-error=incompatible-pointer-types"
  ] super.bindings-libcddb;
  # https://github.com/ocramz/hdf5-lite/issues/3
  hdf5-lite = appendConfigureFlags [
    "--ghc-option=-optc=-Wno-error=implicit-function-declaration"
  ] super.hdf5-lite;
  # https://github.com/awkward-squad/termbox/issues/5
  termbox-bindings-c = appendConfigureFlags [
    "--ghc-option=-optc=-Wno-error=implicit-function-declaration"
  ] super.termbox-bindings-c;

  # There are numerical tests on random data, that may fail occasionally
  lapack = dontCheck super.lapack;

  # currently, cabal-plan seems to get not much maintenance
  cabal-plan = doJailbreak super.cabal-plan;

  # support for transformers >= 0.6
  lifted-base = appendPatch (fetchpatch {
    url = "https://github.com/basvandijk/lifted-base/commit/6b61483ec7fd0d5d5d56ccb967860d42740781e8.patch";
    sha256 = "sha256-b29AVDiEMcShceRJyKEauK/411UkOh3ME9AnKEYvcEs=";
  }) super.lifted-base;

  leveldb-haskell = overrideCabal (drv: {
    version = "2024-05-05-unstable";
    # Fix tests on mtl ≥ 2.3
    # https://github.com/kim/leveldb-haskell/pull/42
    src = pkgs.fetchFromGitHub {
      owner = "kim";
      repo = "leveldb-haskell";
      rev = "3a505f3a7de0f5d14463538d7c2c9a9881a60eb9";
      sha256 = "sha256-okUn5ZuWcj8vPr0GWXvO1LygNCrDfttkDaUoOt+FLA0=";
    };
  }) super.leveldb-haskell;

  # 2024-06-23: Hourglass is archived and had its last commit 6 years ago.
  # Patch is needed to add support for time 1.10, which is only used in the tests
  # https://github.com/vincenthz/hs-hourglass/pull/56
  # Jailbreak is needed because a hackage revision added the (correct) time <1.10 bound.
  hourglass = doJailbreak
    (appendPatches [
      (pkgs.fetchpatch {
        name = "hourglass-pr-56.patch";
        url =
          "https://github.com/vincenthz/hs-hourglass/commit/cfc2a4b01f9993b1b51432f0a95fa6730d9a558a.patch";
        sha256 = "sha256-gntZf7RkaR4qzrhjrXSC69jE44SknPDBmfs4z9rVa5Q=";
      })
    ] super.hourglass);

  # Arion's test suite needs a Nixpkgs, which is cumbersome to do from Nixpkgs
  # itself. For instance, pkgs.path has dirty sources and puts a huge .git in the
  # store. Testing is done upstream.
  arion-compose = dontCheck super.arion-compose;

  # 2023-07-17: Outdated base bound https://github.com/srid/lvar/issues/5
  lvar = doJailbreak super.lvar;

  # This used to be a core package provided by GHC, but then the compiler
  # dropped it. We define the name here to make sure that old packages which
  # depend on this library still evaluate (even though they won't compile
  # successfully with recent versions of the compiler).
  bin-package-db = null;

  # waiting for release: https://github.com/jwiegley/c2hsc/issues/41
  c2hsc = appendPatch (fetchpatch {
    url = "https://github.com/jwiegley/c2hsc/commit/490ecab202e0de7fc995eedf744ad3cb408b53cc.patch";
    sha256 = "1c7knpvxr7p8c159jkyk6w29653z5yzgjjqj11130bbb8mk9qhq7";
  }) super.c2hsc;

  # 2025-02-10: Too strict bounds on bytestring < 0.12
  ghc-debug-common = doJailbreak super.ghc-debug-common;

  # https://github.com/agrafix/superbuffer/issues/4
  # Too strict bounds on bytestring < 0.12
  superbuffer = doJailbreak super.superbuffer;

  # Infinite recursion with test enabled.
  # 2025-02-14: Too strict bounds on attoparsec < 0.14
  attoparsec-varword = doJailbreak (dontCheck super.attoparsec-varword);

  # These packages (and their reverse deps) cannot be built with profiling enabled.
  ghc-heap-view = disableLibraryProfiling super.ghc-heap-view;
  ghc-datasize = disableLibraryProfiling super.ghc-datasize;
  ghc-vis = disableLibraryProfiling super.ghc-vis;

  # Fix 32bit struct being used for 64bit syscall on 32bit platforms
  # https://github.com/haskellari/lukko/issues/15
  lukko = appendPatches [
    (fetchpatch {
      name = "lukko-ofd-locking-32bit.patch";
      url = "https://github.com/haskellari/lukko/pull/32/commits/4e69ffad996c3771f50017b97375af249dd17c85.patch";
      sha256 = "0n8vig48irjz0jckc20dzc23k16fl5hznrc0a81y02ms72msfwi1";
    })
  ] super.lukko;

  # Fixes compilation for basement on i686 for GHC >= 9.4
  # https://github.com/haskell-foundation/foundation/pull/573
  # Patch would not work for GHC >= 9.2 where it breaks compilation on x86_64
  # https://github.com/haskell-foundation/foundation/pull/573#issuecomment-1669468867
  # TODO(@sternenseemann): make unconditional
  basement = appendPatches (lib.optionals pkgs.stdenv.hostPlatform.is32bit [
    (fetchpatch {
      name = "basement-i686-ghc-9.4.patch";
      url = "https://github.com/haskell-foundation/foundation/pull/573/commits/38be2c93acb6f459d24ed6c626981c35ccf44095.patch";
      sha256 = "17kz8glfim29vyhj8idw8bdh3id5sl9zaq18zzih3schfvyjppj7";
      stripLen = 1;
    })
  ]) super.basement;

  # Fixes compilation of memory with GHC >= 9.4 on 32bit platforms
  # https://github.com/vincenthz/hs-memory/pull/99
  memory = appendPatches (lib.optionals pkgs.stdenv.hostPlatform.is32bit [
    (fetchpatch {
      name = "memory-i686-ghc-9.4.patch";
      url = "https://github.com/vincenthz/hs-memory/pull/99/commits/2738929ce15b4c8704bbbac24a08539b5d4bf30e.patch";
      sha256 = "196rj83iq2k249132xsyhbbl81qi1j23h9pa6mmk6zvxpcf63yfw";
    })
  ]) super.memory;

  # Depends on outdated deps hedgehog < 1.4, doctest < 0.12 for tests
  # As well as deepseq < 1.5 (so it forbids GHC 9.8)
  hw-fingertree = doJailbreak super.hw-fingertree;

  # Test suite is slow and sometimes comes up with counter examples.
  # Upstream is aware (https://github.com/isovector/nspace/issues/1),
  # if it's a bug, at least doesn't seem to be nixpkgs-specific.
  nspace = dontCheck super.nspace;

  # Unreleased commits relaxing bounds on various dependencies
  gitit = appendPatches [
    (fetchpatch {
      name = "gitit-allow-hoauth2-2.14.patch";
      url = "https://github.com/jgm/gitit/commit/58a226c48b37f076ccc1b94ad88a9ffc05f983cc.patch";
      sha256 = "1fvfzbas18vsv9qvddp6g82hy9hdgz34n51w6dpkd7cm4sl07pjv";
    })
    (fetchpatch {
      name = "gitit-allow-pandoc-3.6.patch";
      url = "https://github.com/jgm/gitit/commit/c57c790fa0db81d383f22901a0db4ffe90f1bfcc.patch";
      sha256 = "0nbzxyc9gkhkag1fhv3qmw5zgblhbz0axrlsismrcvdzr28amii8";
    })
    (fetchpatch {
      name = "gitit-allow-zlib-0.7-network-3.2.patch";
      url = "https://github.com/jgm/gitit/commit/efaee62bc32c558e618ad34458fa2ef85cb8eb1e.patch";
      sha256 = "1ghky3afnib56w102mh09cz2alfyq743164mnjywwfl6a6yl6i5h";
    })
  ] super.gitit;

  # 2025-02-13: This part from https://github.com/haskell/ThreadScope/pull/130 seems to be unreleased:
  threadscope = appendPatches [
    (fetchpatch {
      name = "import-monad.patch";
      url = "https://github.com/haskell/ThreadScope/commit/8846508e9769a8dfd82b3ff66259ba4d58255932.patch";
      sha256 = "sha256-wBqDJWmqvmU1sFuw/ZlxHOb8xPhZO2RBuyYFP9bJCVI=";
    })
  ] super.threadscope;

  # The latest release on hackage has an upper bound on containers which
  # breaks the build, though it works with the version of containers present
  # and the upper bound doesn't exist in code anymore:
  # > https://github.com/roelvandijk/numerals
  numerals = doJailbreak (dontCheck super.numerals);

  # Bound on containers is too strict but jailbreak doesn't work with conditional flags
  # https://github.com/NixOS/jailbreak-cabal/issues/24
  containers-unicode-symbols = overrideCabal {
    postPatch = ''
      substituteInPlace containers-unicode-symbols.cabal \
        --replace 'containers >= 0.5 && < 0.6.5' 'containers'
    '';
  } super.containers-unicode-symbols;

  # Test file not included on hackage
  numerals-base = dontCheck (doJailbreak super.numerals-base);

  # This test keeps being aborted because it runs too quietly for too long
  Lazy-Pbkdf2 = if pkgs.stdenv.hostPlatform.isi686 then dontCheck super.Lazy-Pbkdf2 else super.Lazy-Pbkdf2;

  # check requires mysql server
  mysql-simple = dontCheck super.mysql-simple;
  mysql-haskell = dontCheck super.mysql-haskell;

  # Test data missing
  # https://github.com/FPtje/GLuaFixer/issues/165
  glualint = dontCheck super.glualint;

  # The Hackage tarball is purposefully broken, because it's not intended to be, like, useful.
  # https://git-annex.branchable.com/bugs/bash_completion_file_is_missing_in_the_6.20160527_tarball_on_hackage/
  git-annex = overrideCabal (drv: {
    src = pkgs.fetchgit {
      name = "git-annex-${super.git-annex.version}-src";
      url = "git://git-annex.branchable.com/";
      rev = "refs/tags/" + super.git-annex.version;
      sha256 = "08k0qlx97j0c7vx07nwhzwxb2rxcnzwzlg2x3j01cx033vwch8hq";
      # delete android and Android directories which cause issues on
      # darwin (case insensitive directory). Since we don't need them
      # during the build process, we can delete it to prevent a hash
      # mismatch on darwin.
      postFetch = ''
        rm -r $out/doc/?ndroid*
      '';
    };

    patches = drv.patches or [ ] ++ [
      # Prevent .desktop files from being installed to $out/usr/share.
      # TODO(@sternenseemann): submit upstreamable patch resolving this
      # (this should be possible by also taking PREFIX into account).
      ./patches/git-annex-no-usr-prefix.patch
    ];

    postPatch = ''
      substituteInPlace Makefile \
        --replace-fail 'InstallDesktopFile $(PREFIX)/bin/git-annex' \
                       'InstallDesktopFile git-annex'
    '';
  }) super.git-annex;

  # Too strict bounds on servant
  # Pending a hackage revision: https://github.com/berberman/arch-web/commit/5d08afee5b25e644f9e2e2b95380a5d4f4aa81ea#commitcomment-89230555
  arch-web = doJailbreak super.arch-web;

  # Fix test trying to access /home directory
  shell-conduit = overrideCabal (drv: {
    postPatch = "sed -i s/home/tmp/ test/Spec.hs";
  }) super.shell-conduit;

  # https://github.com/serokell/nixfmt/issues/130
  nixfmt = doJailbreak super.nixfmt;

  # Too strict upper bounds on turtle and text
  # https://github.com/awakesecurity/nix-deploy/issues/35
  nix-deploy = doJailbreak super.nix-deploy;

  # Too strict upper bound on algebraic-graphs
  # https://github.com/awakesecurity/nix-graph/issues/5
  nix-graph = doJailbreak super.nix-graph;

  # Too strict bounds on hspec
  # https://github.com/illia-shkroba/pfile/issues/2
  pfile = doJailbreak super.pfile;

  # Manually maintained
  cachix-api = overrideCabal (drv: {
    version = "1.7.6";
    src = pkgs.fetchFromGitHub {
      owner = "cachix";
      repo = "cachix";
      rev = "v1.7.6";
      hash = "sha256-8HFvG7fvIFbgtaYAY2628Tb89fA55nPm2jSiNs0/Cws=";
    };
    postUnpack = "sourceRoot=$sourceRoot/cachix-api";
  }) super.cachix-api;
  cachix = (overrideCabal (drv: {
    version = "1.7.6";
    src = pkgs.fetchFromGitHub {
      owner = "cachix";
      repo = "cachix";
      rev = "v1.7.6";
      hash = "sha256-8HFvG7fvIFbgtaYAY2628Tb89fA55nPm2jSiNs0/Cws=";
    };
    postUnpack = "sourceRoot=$sourceRoot/cachix";
  }) (lib.pipe
        (super.cachix.override {
          nix = self.hercules-ci-cnix-store.nixPackage;
        })
        [
         (addBuildTool self.hercules-ci-cnix-store.nixPackage)
         (addBuildTool pkgs.buildPackages.pkg-config)
         (addBuildDepend self.hnix-store-nar)
        ]
  ));

  # https://github.com/froozen/kademlia/issues/2
  kademlia = dontCheck super.kademlia;

  # Tests require older versions of tasty.
  hzk = dontCheck super.hzk;

  # Test suite doesn't compile with 9.6, 9.8
  # https://github.com/sebastiaanvisser/fclabels/issues/45
  # https://github.com/sebastiaanvisser/fclabels/issues/46
  fclabels = dontCheck super.fclabels;

  # Tests require a Kafka broker running locally
  haskakafka = dontCheck super.haskakafka;

  bindings-levmar = addExtraLibrary pkgs.blas super.bindings-levmar;

  # Requires wrapQtAppsHook
  qtah-cpp-qt5 = overrideCabal (drv: {
    buildDepends = [ pkgs.qt5.wrapQtAppsHook ];
  }) super.qtah-cpp-qt5;

  # The Haddock phase fails for one reason or another.
  deepseq-magic = dontHaddock super.deepseq-magic;
  feldspar-signal = dontHaddock super.feldspar-signal; # https://github.com/markus-git/feldspar-signal/issues/1
  hoodle-core = dontHaddock super.hoodle-core;
  hsc3-db = dontHaddock super.hsc3-db;

  # Fix build with time >= 1.10 while retaining compat with time < 1.9
  mbox = appendPatch ./patches/mbox-time-1.10.patch
    (overrideCabal { editedCabalFile = null; revision = null; } super.mbox);

  # https://github.com/techtangents/ablist/issues/1
  ABList = dontCheck super.ABList;

  inline-c-cpp = overrideCabal (drv: {
    postPatch = (drv.postPatch or "") + ''
      substituteInPlace inline-c-cpp.cabal --replace "-optc-std=c++11" ""
    '';
  }) super.inline-c-cpp;

  inline-java = addBuildDepend pkgs.jdk super.inline-java;

  # Too strict upper bound on unicode-transforms
  # <https://gitlab.com/ngua/ipa-hs/-/issues/1>
  ipa = doJailbreak super.ipa;

  # Upstream notified by e-mail.
  permutation = dontCheck super.permutation;

  # https://github.com/jputcu/serialport/issues/25
  serialport = dontCheck super.serialport;

  # Test suite depends on source code being available
  simple-affine-space = dontCheck super.simple-affine-space;

  # Fails no apparent reason. Upstream has been notified by e-mail.
  assertions = dontCheck super.assertions;

  # These packages try to execute non-existent external programs.
  cmaes = dontCheck super.cmaes;                        # http://hydra.cryp.to/build/498725/log/raw
  dbmigrations = dontCheck super.dbmigrations;
  filestore = dontCheck super.filestore;
  graceful = dontCheck super.graceful;
  HList = dontCheck super.HList;
  ide-backend = dontCheck super.ide-backend;
  marquise = dontCheck super.marquise;                  # https://github.com/anchor/marquise/issues/69
  memcached-binary = dontCheck super.memcached-binary;
  msgpack-rpc = dontCheck super.msgpack-rpc;
  persistent-zookeeper = dontCheck super.persistent-zookeeper;
  pocket-dns = dontCheck super.pocket-dns;
  squeal-postgresql = dontCheck super.squeal-postgresql;
  postgrest-ws = dontCheck super.postgrest-ws;
  snowball = dontCheck super.snowball;
  sophia = dontCheck super.sophia;
  test-sandbox = dontCheck super.test-sandbox;
  texrunner = dontCheck super.texrunner;
  wai-middleware-hmac = dontCheck super.wai-middleware-hmac;
  xkbcommon = dontCheck super.xkbcommon;
  xmlgen = dontCheck super.xmlgen;
  HerbiePlugin = dontCheck super.HerbiePlugin;
  wai-cors = dontCheck super.wai-cors;

  # 2024-05-18: Upstream tests against a different pandoc version
  pandoc-crossref = dontCheck super.pandoc-crossref;

  # 2022-01-29: Tests require package to be in ghc-db.
  aeson-schemas = dontCheck super.aeson-schemas;

  matterhorn = doJailbreak super.matterhorn;

  # Too strict bounds on transformers and resourcet
  # https://github.com/alphaHeavy/lzma-conduit/issues/23
  lzma-conduit = doJailbreak super.lzma-conduit;

  # 2020-06-05: HACK: does not pass own build suite - `dontCheck`
  # 2024-01-15: too strict bound on free < 5.2
  hnix = doJailbreak (dontCheck (super.hnix.override {
    # 2023-12-11: Needs older core due to remote
    hnix-store-core = self.hnix-store-core_0_6_1_0;
  }));


  # Too strict bounds on algebraic-graphs
  # https://github.com/haskell-nix/hnix-store/issues/180
  hnix-store-core_0_6_1_0 = doJailbreak super.hnix-store-core_0_6_1_0;

  # 2023-12-11: Needs older core
  hnix-store-remote = super.hnix-store-remote.override { hnix-store-core = self.hnix-store-core_0_6_1_0; };

  # Fails for non-obvious reasons while attempting to use doctest.
  focuslist = dontCheck super.focuslist;
  search = dontCheck super.search;

  # https://github.com/ekmett/structures/issues/3
  structures = dontCheck super.structures;

  # Disable test suites to fix the build.
  acme-year = dontCheck super.acme-year;                # http://hydra.cryp.to/build/497858/log/raw
  aeson-lens = dontCheck super.aeson-lens;              # http://hydra.cryp.to/build/496769/log/raw
  aeson-schema = dontCheck super.aeson-schema;          # https://github.com/timjb/aeson-schema/issues/9
  angel = dontCheck super.angel;
  apache-md5 = dontCheck super.apache-md5;              # http://hydra.cryp.to/build/498709/nixlog/1/raw
  app-settings = dontCheck super.app-settings;          # http://hydra.cryp.to/build/497327/log/raw
  aws-kinesis = dontCheck super.aws-kinesis;            # needs aws credentials for testing
  binary-protocol = dontCheck super.binary-protocol;    # http://hydra.cryp.to/build/499749/log/raw
  binary-search = dontCheck super.binary-search;
  bloodhound = dontCheck super.bloodhound;              # https://github.com/plow-technologies/quickcheck-arbitrary-template/issues/10
  buildwrapper = dontCheck super.buildwrapper;
  burst-detection = dontCheck super.burst-detection;    # http://hydra.cryp.to/build/496948/log/raw
  cabal-meta = dontCheck super.cabal-meta;              # http://hydra.cryp.to/build/497892/log/raw
  camfort = dontCheck super.camfort;
  cjk = dontCheck super.cjk;
  CLI = dontCheck super.CLI;                            # Upstream has no issue tracker.
  command-qq = dontCheck super.command-qq;              # http://hydra.cryp.to/build/499042/log/raw
  conduit-connection = dontCheck super.conduit-connection;
  craftwerk = dontCheck super.craftwerk;
  crc = dontCheck super.crc;                            # https://github.com/MichaelXavier/crc/issues/2
  css-text = dontCheck super.css-text;
  damnpacket = dontCheck super.damnpacket;              # http://hydra.cryp.to/build/496923/log
  data-hash = dontCheck super.data-hash;
  Deadpan-DDP = dontCheck super.Deadpan-DDP;            # http://hydra.cryp.to/build/496418/log/raw
  DigitalOcean = dontCheck super.DigitalOcean;
  direct-sqlite = dontCheck super.direct-sqlite;
  directory-layout = dontCheck super.directory-layout;
  dlist = dontCheck super.dlist;
  docopt = dontCheck super.docopt;                      # http://hydra.cryp.to/build/499172/log/raw
  dom-selector = dontCheck super.dom-selector;          # http://hydra.cryp.to/build/497670/log/raw
  dotenv = dontCheck super.dotenv;                      # Tests fail because of missing test file on version 0.8.0.2 fixed on version 0.8.0.4
  dotfs = dontCheck super.dotfs;                        # http://hydra.cryp.to/build/498599/log/raw
  DRBG = dontCheck super.DRBG;                          # http://hydra.cryp.to/build/498245/nixlog/1/raw
  ed25519 = dontCheck super.ed25519;
  etcd = dontCheck super.etcd;
  fb = dontCheck super.fb;                              # needs credentials for Facebook
  fptest = dontCheck super.fptest;                      # http://hydra.cryp.to/build/499124/log/raw
  friday-juicypixels = dontCheck super.friday-juicypixels; #tarball missing test/rgba8.png
  ghc-events-parallel = dontCheck super.ghc-events-parallel;    # http://hydra.cryp.to/build/496828/log/raw
  ghc-imported-from = dontCheck super.ghc-imported-from;
  ghc-parmake = dontCheck super.ghc-parmake;
  git-vogue = dontCheck super.git-vogue;
  github-rest = dontCheck super.github-rest;  # test suite needs the network
  gitlib-cmdline = dontCheck super.gitlib-cmdline;
  GLFW-b = dontCheck super.GLFW-b;                      # https://github.com/bsl/GLFW-b/issues/50
  hackport = dontCheck super.hackport;
  hadoop-formats = dontCheck super.hadoop-formats;
  haeredes = dontCheck super.haeredes;
  hashed-storage = dontCheck super.hashed-storage;
  hashring = dontCheck super.hashring;
  hath = dontCheck super.hath;
  haxl = dontCheck super.haxl;                          # non-deterministic failure https://github.com/facebook/Haxl/issues/85
  haxl-facebook = dontCheck super.haxl-facebook;        # needs facebook credentials for testing
  hdbi-postgresql = dontCheck super.hdbi-postgresql;
  hedis = dontCheck super.hedis;
  hedis-pile = dontCheck super.hedis-pile;
  hedis-tags = dontCheck super.hedis-tags;
  hedn = dontCheck super.hedn;
  hgdbmi = dontCheck super.hgdbmi;
  hi = dontCheck super.hi;
  hierarchical-clustering = dontCheck super.hierarchical-clustering;
  hlibgit2 = disableHardening [ "format" ] super.hlibgit2;
  hmatrix-tests = dontCheck super.hmatrix-tests;
  hquery = dontCheck super.hquery;
  hs2048 = dontCheck super.hs2048;
  hsbencher = dontCheck super.hsbencher;
  # 2025-02-11: Too strict bounds on bytestring
  hsexif = doJailbreak (dontCheck super.hsexif);
  hspec-server = dontCheck super.hspec-server;
  HTF = overrideCabal (orig: {
    # The scripts in scripts/ are needed to build the test suite.
    preBuild = "patchShebangs --build scripts";
    # test suite doesn't compile with aeson >= 2.0
    # https://github.com/skogsbaer/HTF/issues/114
    doCheck = false;
  }) super.HTF;
  htsn = dontCheck super.htsn;
  htsn-import = dontCheck super.htsn-import;
  http-link-header = dontCheck super.http-link-header; # non deterministic failure https://hydra.nixos.org/build/75041105
  influxdb = dontCheck super.influxdb;
  integer-roots = dontCheck super.integer-roots; # requires an old version of smallcheck, will be fixed in > 1.0
  itanium-abi = dontCheck super.itanium-abi;
  katt = dontCheck super.katt;
  language-slice = dontCheck super.language-slice;

  # Bogus lower bound on data-default-class added via Hackage revison
  # https://github.com/mrkkrp/req/pull/180#issuecomment-2628201485
  req = overrideCabal {
    revision = null;
    editedCabalFile = null;
  } super.req;

  # Group of libraries by same upstream maintainer for interacting with
  # Telegram messenger. Bit-rotted a bit since 2020.
  tdlib = appendPatch (fetchpatch {
    # https://github.com/poscat0x04/tdlib/pull/3
    url = "https://github.com/poscat0x04/tdlib/commit/8eb9ecbc98c65a715469fdb8b67793ab375eda31.patch";
    hash = "sha256-vEI7fTsiafNGBBl4VUXVCClW6xKLi+iK53fjcubgkpc=";
  }) (doJailbreak super.tdlib) ;
  tdlib-types = doJailbreak super.tdlib-types;
  tdlib-gen = doJailbreak super.tdlib-gen;
  # https://github.com/poscat0x04/language-tl/pull/1
  language-tl = doJailbreak super.language-tl;

  ldap-client = dontCheck super.ldap-client;
  lensref = dontCheck super.lensref;
  lvmrun = disableHardening ["format"] (dontCheck super.lvmrun);
  matplotlib = dontCheck super.matplotlib;
  memcache = dontCheck super.memcache;
  metrics = dontCheck super.metrics;
  milena = dontCheck super.milena;
  modular-arithmetic = dontCheck super.modular-arithmetic; # tests require a very old Glob (0.7.*)
  nats-queue = dontCheck super.nats-queue;
  netpbm = dontCheck super.netpbm;
  network = dontCheck super.network;
  network-dbus = dontCheck super.network-dbus;
  notcpp = dontCheck super.notcpp;
  ntp-control = dontCheck super.ntp-control;
  odpic-raw = dontCheck super.odpic-raw; # needs a running oracle database server
  opaleye = dontCheck super.opaleye;
  openpgp = dontCheck super.openpgp;
  optional = dontCheck super.optional;
  orgmode-parse = dontCheck super.orgmode-parse;
  os-release = dontCheck super.os-release;
  parameterized = dontCheck super.parameterized; # https://github.com/louispan/parameterized/issues/2
  persistent-redis = dontCheck super.persistent-redis;
  pipes-extra = dontCheck super.pipes-extra;
  pipes-websockets = dontCheck super.pipes-websockets;
  posix-pty = dontCheck super.posix-pty; # https://github.com/merijn/posix-pty/issues/12
  postgresql-binary = dontCheck super.postgresql-binary; # needs a running postgresql server
  powerdns = dontCheck super.powerdns; # Tests require networking and external services
  process-streaming = dontCheck super.process-streaming;
  punycode = dontCheck super.punycode;
  pwstore-cli = dontCheck super.pwstore-cli;
  quantities = dontCheck super.quantities;
  redis-io = dontCheck super.redis-io;
  rethinkdb = dontCheck super.rethinkdb;
  Rlang-QQ = dontCheck super.Rlang-QQ;
  safecopy = dontCheck super.safecopy;
  sai-shape-syb = dontCheck super.sai-shape-syb;
  scp-streams = dontCheck super.scp-streams;
  sdl2 = dontCheck super.sdl2; # the test suite needs an x server
  separated = dontCheck super.separated;
  shadowsocks = dontCheck super.shadowsocks;
  shake-language-c = dontCheck super.shake-language-c;
  snap-core = doJailbreak (dontCheck super.snap-core); # attoparsec bound is too strict. This has been fixed on master
  snap-server = doJailbreak super.snap-server; # attoparsec bound is too strict
  sourcemap = dontCheck super.sourcemap;
  static-resources = dontCheck super.static-resources;
  strive = dontCheck super.strive;                      # fails its own hlint test with tons of warnings
  svndump = dontCheck super.svndump;
  tar = dontCheck super.tar; #https://hydra.nixos.org/build/25088435/nixlog/2 (fails only on 32-bit)
  th-printf = dontCheck super.th-printf;
  thumbnail-plus = dontCheck super.thumbnail-plus;
  tickle = dontCheck super.tickle;
  tpdb = dontCheck super.tpdb;
  translatable-intset = dontCheck super.translatable-intset;
  ua-parser = dontCheck super.ua-parser;
  unagi-chan = dontCheck super.unagi-chan;
  wai-logger = dontCheck super.wai-logger;
  WebBits = dontCheck super.WebBits;                    # http://hydra.cryp.to/build/499604/log/raw
  webdriver = dontCheck super.webdriver;
  webdriver-angular = dontCheck super.webdriver-angular;
  xsd = dontCheck super.xsd;
  zip-archive = dontCheck super.zip-archive;  # https://github.com/jgm/zip-archive/issues/57

  # These test suites run for ages, even on a fast machine. This is nuts.
  Random123 = dontCheck super.Random123;
  systemd = dontCheck super.systemd;

  # https://github.com/eli-frey/cmdtheline/issues/28
  cmdtheline = dontCheck super.cmdtheline;

  # https://github.com/bos/snappy/issues/1
  # https://github.com/bos/snappy/pull/10
  snappy = appendPatches [
    (pkgs.fetchpatch {
      url = "https://github.com/bos/snappy/commit/8687802c0b85ed7fbbb1b1945a75f14fb9a9c886.patch";
      sha256 = "sha256-p6rMzkjPAZVljsC1Ubj16/mNr4mq5JpxfP5xwT+Gt5M=";
    })
    (pkgs.fetchpatch {
      url = "https://github.com/bos/snappy/commit/21c3250c1f3d273cdcf597e2b7909a22aeaa710f.patch";
      sha256 = "sha256-qHEQ8FFagXGxvtblBvo7xivRARzXlaMLw8nt0068nt0=";
    })
  ] (dontCheck super.snappy);

  # https://github.com/vincenthz/hs-crypto-pubkey/issues/20
  crypto-pubkey = dontCheck super.crypto-pubkey;

  # https://github.com/Philonous/xml-picklers/issues/5
  xml-picklers = dontCheck super.xml-picklers;

  # https://github.com/joeyadams/haskell-stm-delay/issues/3
  stm-delay = dontCheck super.stm-delay;

  # https://github.com/pixbi/duplo/issues/25
  duplo = doJailbreak super.duplo;

  # https://github.com/evanrinehart/mikmod/issues/1
  mikmod = addExtraLibrary pkgs.libmikmod super.mikmod;

  # Missing module.
  rematch = dontCheck super.rematch;            # https://github.com/tcrayford/rematch/issues/5
  rematch-text = dontCheck super.rematch-text;  # https://github.com/tcrayford/rematch/issues/6

  # Package exists only to be example of documentation, yet it has restrictive
  # "base" dependency.
  haddock-cheatsheet = doJailbreak super.haddock-cheatsheet;

  # Too strict bounds on bytestring < 0.12
  # https://github.com/Gabriella439/Haskell-Pipes-HTTP-Library/issues/18
  pipes-http = doJailbreak super.pipes-http;

  # no haddock since this is an umbrella package.
  cloud-haskell = dontHaddock super.cloud-haskell;

  # This packages compiles 4+ hours on a fast machine. That's just unreasonable.
  CHXHtml = dontDistribute super.CHXHtml;

  # https://github.com/NixOS/nixpkgs/issues/6350
  paypal-adaptive-hoops = overrideCabal (drv: { testTargets = [ "local" ]; }) super.paypal-adaptive-hoops;

  # Avoid "QuickCheck >=2.3 && <2.10" dependency we cannot fulfill in lts-11.x.
  test-framework = dontCheck super.test-framework;

  # Depends on broken test-framework-quickcheck.
  apiary = dontCheck super.apiary;
  apiary-authenticate = dontCheck super.apiary-authenticate;
  apiary-clientsession = dontCheck super.apiary-clientsession;
  apiary-cookie = dontCheck super.apiary-cookie;
  apiary-eventsource = dontCheck super.apiary-eventsource;
  apiary-logger = dontCheck super.apiary-logger;
  apiary-memcached = dontCheck super.apiary-memcached;
  apiary-mongoDB = dontCheck super.apiary-mongoDB;
  apiary-persistent = dontCheck super.apiary-persistent;
  apiary-purescript = dontCheck super.apiary-purescript;
  apiary-session = dontCheck super.apiary-session;
  apiary-websockets = dontCheck super.apiary-websockets;

  # https://github.com/junjihashimoto/test-sandbox-compose/issues/2
  test-sandbox-compose = dontCheck super.test-sandbox-compose;

  # Test suite won't compile against tasty-hunit 0.10.x.
  binary-parsers = dontCheck super.binary-parsers;

  # https://github.com/ndmitchell/shake/issues/804
  shake = dontCheck super.shake;

  # https://github.com/nushio3/doctest-prop/issues/1
  doctest-prop = dontCheck super.doctest-prop;

  # Missing file in source distribution:
  # - https://github.com/karun012/doctest-discover/issues/22
  # - https://github.com/karun012/doctest-discover/issues/23
  #
  # When these are fixed the following needs to be enabled again:
  #
  # # Depends on itself for testing
  # doctest-discover = addBuildTool super.doctest-discover
  #   (if pkgs.stdenv.buildPlatform != pkgs.stdenv.hostPlatform
  #    then self.buildHaskellPackages.doctest-discover
  #    else dontCheck super.doctest-discover);
  doctest-discover = dontCheck super.doctest-discover;

  # 2025-02-10: Too strict bounds on doctest < 0.22
  tasty-checklist = doJailbreak super.tasty-checklist;

  # 2025-02-10: Too strict bounds on hedgehog < 1.5
  tasty-sugar = doJailbreak super.tasty-sugar;

  # Allow bytestring-0.12.1.0, https://github.com/lpeterse/haskell-socket/issues/71
  socket = doJailbreak super.socket;

  # Known issue with nondeterministic test suite failure
  # https://github.com/nomeata/tasty-expected-failure/issues/21
  tasty-expected-failure = dontCheck super.tasty-expected-failure;

  # https://github.com/yaccz/saturnin/issues/3
  Saturnin = dontCheck super.Saturnin;

  # https://github.com/kkardzis/curlhs/issues/6
  curlhs = dontCheck super.curlhs;

  # curl 7.87.0 introduces a preprocessor typechecker of sorts which fails on
  # incorrect usages of curl_easy_getopt and similar functions. Presumably
  # because the wrappers in curlc.c don't use static values for the different
  # arguments to curl_easy_getinfo, it complains and needs to be disabled.
  # https://github.com/GaloisInc/curl/issues/28
  curl = appendConfigureFlags [
    "--ghc-option=-DCURL_DISABLE_TYPECHECK"
  ] super.curl;

  # https://github.com/hvr/token-bucket/issues/3
  token-bucket = dontCheck super.token-bucket;

  # https://github.com/alphaHeavy/lzma-enumerator/issues/3
  lzma-enumerator = dontCheck super.lzma-enumerator;

  # FPCO's fork of Cabal won't succeed its test suite.
  Cabal-ide-backend = dontCheck super.Cabal-ide-backend;

  # This package can't be built on non-Windows systems.
  Win32 = overrideCabal (drv: { broken = !pkgs.stdenv.hostPlatform.isCygwin; }) super.Win32;
  inline-c-win32 = dontDistribute super.inline-c-win32;
  Southpaw = dontDistribute super.Southpaw;

  # https://ghc.haskell.org/trac/ghc/ticket/9825
  vimus = overrideCabal (drv: { broken = pkgs.stdenv.hostPlatform.isLinux && pkgs.stdenv.hostPlatform.isi686; }) super.vimus;

  # https://github.com/kazu-yamamoto/logger/issues/42
  logger = dontCheck super.logger;

  # https://github.com/Euterpea/Euterpea2/issues/40
  Euterpea = doJailbreak super.Euterpea;

  # Byte-compile elisp code for Emacs.
  ghc-mod = overrideCabal (drv: {
    preCheck = "export HOME=$TMPDIR";
    testToolDepends = drv.testToolDepends or [] ++ [self.cabal-install];
    doCheck = false;            # https://github.com/kazu-yamamoto/ghc-mod/issues/335
    executableToolDepends = drv.executableToolDepends or [] ++ [pkgs.buildPackages.emacs];
    postInstall = ''
      local lispdir=( "$data/share/${self.ghc.targetPrefix}${self.ghc.haskellCompilerName}/*/${drv.pname}-${drv.version}/elisp" )
      make -C $lispdir
      mkdir -p $data/share/emacs/site-lisp
      ln -s "$lispdir/"*.el{,c} $data/share/emacs/site-lisp/
    '';
  }) super.ghc-mod;

  # 2022-03-19: Testsuite is failing: https://github.com/puffnfresh/haskell-jwt/issues/2
  jwt = dontCheck super.jwt;

  # Build Selda with the latest git version.
  # See https://github.com/valderman/selda/issues/187
  inherit (let
    mkSeldaPackage = name: overrideCabal (drv: {
      version = "2024-05-05-unstable";
      src = pkgs.fetchFromGitHub {
        owner = "valderman";
        repo = "selda";
        rev = "50c3ba5c5da72bb758a4112363ba2fe1c0e968ea";
        hash = "sha256-LEAJsSsDL0mmVHntnI16fH8m5DmePfcU0hFw9ErqTgQ=";
      } + "/${name}";
    }) super.${name};
  in
    lib.genAttrs [ "selda" "selda-sqlite" "selda-json" ] mkSeldaPackage
  )
  selda
  selda-sqlite
  selda-json
  ;

  # 2024-03-10: Getting the test suite to run requires a correctly crafted GHC_ENVIRONMENT variable.
  graphql-client = dontCheck super.graphql-client;

  # Build the latest git version instead of the official release. This isn't
  # ideal, but Chris doesn't seem to make official releases any more.
  structured-haskell-mode = overrideCabal (drv: {
    src = pkgs.fetchFromGitHub {
      owner = "projectional-haskell";
      repo = "structured-haskell-mode";
      rev = "7f9df73f45d107017c18ce4835bbc190dfe6782e";
      sha256 = "1jcc30048j369jgsbbmkb63whs4wb37bq21jrm3r6ry22izndsqa";
    };
    version = "20170205-git";
    editedCabalFile = null;
    # Make elisp files available at a location where people expect it. We
    # cannot easily byte-compile these files, unfortunately, because they
    # depend on a new version of haskell-mode that we don't have yet.
    postInstall = ''
      local lispdir=( "$data/share/${self.ghc.targetPrefix}${self.ghc.haskellCompilerName}/"*"/${drv.pname}-"*"/elisp" )
      mkdir -p $data/share/emacs
      ln -s $lispdir $data/share/emacs/site-lisp
    '';
  }) super.structured-haskell-mode;

  # Make elisp files available at a location where people expect it.
  hindent = (overrideCabal (drv: {
    # We cannot easily byte-compile these files, unfortunately, because they
    # depend on a new version of haskell-mode that we don't have yet.
    postInstall = ''
      local lispdir=( "$data/share/${self.ghc.targetPrefix}${self.ghc.haskellCompilerName}/"*"/${drv.pname}-"*"/elisp" )
      mkdir -p $data/share/emacs
      ln -s $lispdir $data/share/emacs/site-lisp
    '';
    doCheck = false; # https://github.com/chrisdone/hindent/issues/299
  }) super.hindent);

  # https://github.com/basvandijk/concurrent-extra/issues/12
  concurrent-extra = dontCheck super.concurrent-extra;

  # https://github.com/pxqr/base32-bytestring/issues/4
  base32-bytestring = dontCheck super.base32-bytestring;

  # Djinn's last release was 2014, incompatible with Semigroup-Monoid Proposal
  # https://github.com/augustss/djinn/pull/8
  djinn = overrideSrc {
    version = "unstable-2023-11-20";
    src = pkgs.fetchFromGitHub {
      owner = "augustss";
      repo = "djinn";
      rev = "69b3fbad9f42f0b1b2c49977976b8588c967d76e";
      hash = "sha256-ibxn6DXk4pqsOsWhi8KcrlH/THnuMWvIu5ENOn3H3So=";
    };
  } super.djinn;

  # https://github.com/Philonous/hs-stun/pull/1
  # Remove if a version > 0.1.0.1 ever gets released.
  stunclient = overrideCabal (drv: {
    postPatch = (drv.postPatch or "") + ''
      substituteInPlace source/Network/Stun/MappedAddress.hs --replace "import Network.Endian" ""
    '';
  }) super.stunclient;

  d-bus = let
    # The latest release on hackage is missing necessary patches for recent compilers
    # https://github.com/Philonous/d-bus/issues/24
    newer = overrideSrc {
      version = "unstable-2021-01-08";
      src = pkgs.fetchFromGitHub {
        owner = "Philonous";
        repo = "d-bus";
        rev = "fb8a948a3b9d51db618454328dbe18fb1f313c70";
        hash = "sha256-R7/+okb6t9DAkPVUV70QdYJW8vRcvBdz4zKJT13jb3A=";
      };
    } super.d-bus;
  # Add now required extension on recent compilers.
  # https://github.com/Philonous/d-bus/pull/23
  in appendPatch (fetchpatch {
    url = "https://github.com/Philonous/d-bus/commit/e5f37900a3a301c41d98bdaa134754894c705681.patch";
    sha256 = "6rQ7H9t483sJe1x95yLPAZ0BKTaRjgqQvvrQv7HkJRE=";
  }) newer;

  # * The standard libraries are compiled separately.
  # * We need a few patches from master to fix compilation with
  #   updated dependencies which can be
  #   removed when the next idris release comes around.
  idris = lib.pipe super.idris [
    dontCheck
    doJailbreak
    (appendPatch (fetchpatch {
      name = "idris-bumps.patch";
      url = "https://github.com/idris-lang/Idris-dev/compare/c99bc9e4af4ea32d2172f873152b76122ee4ee14...cf78f0fb337d50f4f0dba235b6bbe67030f1ff47.patch";
      hash = "sha256-RCMIRHIAK1PCm4B7v+5gXNd2buHXIqyAxei4bU8+eCk=";
    }))
    (self.generateOptparseApplicativeCompletions [ "idris" ])
  ];

  # fails with sandbox
  yi-keymap-vim = dontCheck super.yi-keymap-vim;

  # https://hydra.nixos.org/build/42769611/nixlog/1/raw
  # note: the library is unmaintained, no upstream issue
  dataenc = doJailbreak super.dataenc;

  # Test suite occasionally runs for 1+ days on Hydra.
  distributed-process-tests = dontCheck super.distributed-process-tests;

  # https://github.com/mulby/diff-parse/issues/9
  diff-parse = doJailbreak super.diff-parse;

  # No upstream issue tracker
  hspec-expectations-pretty-diff = dontCheck super.hspec-expectations-pretty-diff;

  # Don't depend on chell-quickcheck, which doesn't compile due to restricting
  # QuickCheck to versions ">=2.3 && <2.9".
  system-filepath = dontCheck super.system-filepath;

  # The tests spuriously fail
  libmpd = dontCheck super.libmpd;

  # https://github.com/xu-hao/namespace/issues/1
  namespace = doJailbreak super.namespace;

  # https://github.com/danidiaz/streaming-eversion/issues/1
  streaming-eversion = dontCheck super.streaming-eversion;

  # https://github.com/danidiaz/tailfile-hinotify/issues/2
  tailfile-hinotify = doJailbreak (dontCheck super.tailfile-hinotify);

  # Test suite fails: https://github.com/lymar/hastache/issues/46.
  # Don't install internal mkReadme tool.
  hastache = overrideCabal (drv: {
    doCheck = false;
    postInstall = "rm $out/bin/mkReadme && rmdir $out/bin";
  }) super.hastache;

  # 2025-02-10: Too strict bounds on text < 2.1
  digestive-functors-blaze = doJailbreak super.digestive-functors-blaze;
  digestive-functors = doJailbreak super.digestive-functors;

  # Wrap the generated binaries to include their run-time dependencies in
  # $PATH. Also, cryptol needs a version of sbl that's newer than what we have
  # in LTS-13.x.
  cryptol = overrideCabal (drv: {
    buildTools = drv.buildTools or [] ++ [ pkgs.buildPackages.makeWrapper ];
    postInstall = drv.postInstall or "" + ''
      for b in $out/bin/cryptol $out/bin/cryptol-html; do
        wrapProgram $b --prefix 'PATH' ':' "${lib.getBin pkgs.z3}/bin"
      done
    '';
  }) super.cryptol;

  # Z3 removed aliases for boolean types in 4.12
  inherit (
    let
      fixZ3 = appendConfigureFlags [
        "--hsc2hs-option=-DZ3_Bool=bool"
        "--hsc2hs-option=-DZ3_TRUE=true"
        "--hsc2hs-option=-DZ3_FALSE=false"
      ];
    in
    {
      z3 = fixZ3 super.z3;
      hz3 = fixZ3 super.hz3;
    }
  ) z3 hz3;

  # test suite requires git and does a bunch of git operations
  restless-git = dontCheck super.restless-git;

  sensei = overrideCabal (drv: {
    # sensei passes `-package hspec-meta` to GHC in the tests, but doesn't
    # depend on it itself.
    testHaskellDepends = drv.testHaskellDepends or [] ++ [ self.hspec-meta ];
    # requires git at test-time *and* runtime, but we'll just rely on users to
    # bring their own git at runtime.
    testToolDepends = drv.testToolDepends or [] ++ [ pkgs.git ];
  }) super.sensei;

  # Work around https://github.com/haskell/c2hs/issues/192.
  c2hs = dontCheck super.c2hs;

  # Needs pginit to function and pgrep to verify.
  tmp-postgres = overrideCabal (drv: {
    # Flaky tests: https://github.com/jfischoff/tmp-postgres/issues/274
    doCheck = false;

    preCheck = ''
      export HOME="$TMPDIR"
    '' + (drv.preCheck or "");
    libraryToolDepends = drv.libraryToolDepends or [] ++ [pkgs.buildPackages.postgresql];
    testToolDepends = drv.testToolDepends or [] ++ [pkgs.procps];
  }) super.tmp-postgres;

  # Needs QuickCheck <2.10, which we don't have.
  edit-distance = doJailbreak super.edit-distance;

  # Test suite fails due to trying to create directories
  path-io = dontCheck super.path-io;

  # Duplicate instance with smallcheck.
  store = dontCheck super.store;

  # With ghc-8.2.x haddock would time out for unknown reason
  # See https://github.com/haskell/haddock/issues/679
  language-puppet = dontHaddock super.language-puppet;

  # https://github.com/alphaHeavy/protobuf/issues/34
  protobuf = dontCheck super.protobuf;

  # The test suite does not know how to find the 'alex' binary.
  alex = overrideCabal (drv: {
    testSystemDepends = (drv.testSystemDepends or []) ++ [pkgs.which];
    preCheck = ''export PATH="$PWD/dist/build/alex:$PATH"'';
  }) super.alex;

  # Compiles some C or C++ source which requires these headers
  VulkanMemoryAllocator = addExtraLibrary pkgs.vulkan-headers super.VulkanMemoryAllocator;
  vulkan-utils = addExtraLibrary pkgs.vulkan-headers super.vulkan-utils;

  # dontCheck: https://github.com/haskell-servant/servant-auth/issues/113
  servant-auth-client = dontCheck super.servant-auth-client;

  # Generate cli completions for dhall.
  dhall = self.generateOptparseApplicativeCompletions [ "dhall" ] super.dhall;
  # 2025-01-27: allow aeson >= 2.2, 9.8 versions of text and bytestring
  dhall-json = self.generateOptparseApplicativeCompletions ["dhall-to-json" "dhall-to-yaml"] (doJailbreak super.dhall-json);
  dhall-nix = self.generateOptparseApplicativeCompletions [ "dhall-to-nix" ] super.dhall-nix;
  # 2025-02-10: jailbreak due to aeson < 2.2, hnix < 0.17, transformers < 0.6, turtle < 1.6
  dhall-nixpkgs = self.generateOptparseApplicativeCompletions [ "dhall-to-nixpkgs" ] (doJailbreak super.dhall-nixpkgs);
  dhall-yaml = self.generateOptparseApplicativeCompletions ["dhall-to-yaml-ng" "yaml-to-dhall"] (doJailbreak super.dhall-yaml); # bytestring <0.12, text<2.1
  dhall-bash = doJailbreak super.dhall-bash; # bytestring <0.12, text <2.1
  # see also https://github.com/dhall-lang/dhall-haskell/issues/2638

  # musl fixes
  # dontCheck: use of non-standard strptime "%s" which musl doesn't support; only used in test
  unix-time = if pkgs.stdenv.hostPlatform.isMusl then dontCheck super.unix-time else super.unix-time;

  # Workaround for https://github.com/sol/hpack/issues/528
  # The hpack test suite can't deal with the CRLF line endings hackage revisions insert
  hpack = overrideCabal (drv: {
    postPatch = drv.postPatch or "" + ''
      "${lib.getBin pkgs.buildPackages.dos2unix}/bin/dos2unix" *.cabal
    '';
  }) super.hpack;

  # hslua has tests that break when using musl.
  # https://github.com/hslua/hslua/issues/106
  hslua-core = if pkgs.stdenv.hostPlatform.isMusl then dontCheck super.hslua-core else super.hslua-core;

  # The test suite runs for 20+ minutes on a very fast machine, which feels kinda disproportionate.
  prettyprinter = dontCheck super.prettyprinter;

  # Fix with Cabal 2.2, https://github.com/guillaume-nargeot/hpc-coveralls/pull/73
  hpc-coveralls = appendPatch (fetchpatch {
    url = "https://github.com/guillaume-nargeot/hpc-coveralls/pull/73/commits/344217f513b7adfb9037f73026f5d928be98d07f.patch";
    sha256 = "056rk58v9h114mjx62f41x971xn9p3nhsazcf9zrcyxh1ymrdm8j";
  }) super.hpc-coveralls;

  # sexpr is old, broken and has no issue-tracker. Let's fix it the best we can.
  sexpr = appendPatch ./patches/sexpr-0.2.1.patch
    (overrideCabal (drv: {
      isExecutable = false;
      libraryHaskellDepends = drv.libraryHaskellDepends ++ [self.QuickCheck];
    }) super.sexpr);

  # https://github.com/haskell/hoopl/issues/50
  hoopl = dontCheck super.hoopl;

  # TODO(Profpatsch): factor out local nix store setup from
  # lib/tests/release.nix and use that for the tests of libnix
  # libnix = overrideCabal (old: {
  #   testToolDepends = old.testToolDepends or [] ++ [ pkgs.nix ];
  # }) super.libnix;
  libnix = dontCheck super.libnix;

  # dontCheck: The test suite tries to mess with ALSA, which doesn't work in the build sandbox.
  xmobar = dontCheck super.xmobar;

  # 2025-02-10: Too strict bounds on aeson < 1.5
  json-alt = doJailbreak super.json-alt;

  # https://github.com/mgajda/json-autotype/issues/25
  json-autotype = dontCheck super.json-autotype;

  postgresql-simple-migration = overrideCabal (drv: {
      preCheck = ''
        PGUSER=test
        PGDATABASE=test
      '';
      testToolDepends = drv.testToolDepends or [] ++ [
        pkgs.postgresql
        pkgs.postgresqlTestHook
      ];
    }) (doJailbreak super.postgresql-simple-migration);

  postgresql-simple = addTestToolDepends [
    pkgs.postgresql
    pkgs.postgresqlTestHook
  ] super.postgresql-simple;

  beam-postgres = lib.pipe super.beam-postgres [
    # Requires pg_ctl command during tests
    (addTestToolDepends [pkgs.postgresql])
    (dontCheckIf (!pkgs.postgresql.doCheck || !self.testcontainers.doCheck))
  ];

  users-postgresql-simple = addTestToolDepends [
    pkgs.postgresql
    pkgs.postgresqlTestHook
  ] super.users-postgresql-simple;

  gargoyle-postgresql-nix = addBuildTool [pkgs.postgresql] super.gargoyle-postgresql-nix;

  # PortMidi needs an environment variable to have ALSA find its plugins:
  # https://github.com/NixOS/nixpkgs/issues/6860
  PortMidi = overrideCabal (drv: {
    patches = (drv.patches or []) ++ [ ./patches/portmidi-alsa-plugins.patch ];
    postPatch = (drv.postPatch or "") + ''
      substituteInPlace portmidi/pm_linux/pmlinuxalsa.c \
        --replace @alsa_plugin_dir@ "${pkgs.alsa-plugins}/lib/alsa-lib"
    '';
  }) super.PortMidi;

  scat = overrideCabal (drv: {
    patches = [
      # Fix build with base >= 4.11 (https://github.com/redelmann/scat/pull/6)
      (fetchpatch {
        url = "https://github.com/redelmann/scat/commit/429f22944b7634b8789cb3805292bcc2b23e3e9f.diff";
        hash = "sha256-FLr1KfBaSYzI6MiZIBY1CkgAb5sThvvgjrSAN8EV0h4=";
      })
      # Fix build with vector >= 0.13, mtl >= 2.3 (https://github.com/redelmann/scat/pull/8)
      (fetchpatch {
        url = "https://github.com/redelmann/scat/compare/e8e064f7e6a152fe25a6ccd743573a16974239d0..c6a3636548d628f32d8edc73a333188ce24141a7.patch";
        hash = "sha256-BU4MUn/TnZHpZBlX1vDHE7QZva5yhlLTb8zwpx7UScI";
      })
    ];
  }) super.scat;

  # Fix build with attr-2.4.48 (see #53716)
  xattr = appendPatch ./patches/xattr-fix-build.patch super.xattr;

  esqueleto =
    overrideCabal
      (drv: {
        postPatch = drv.postPatch or "" + ''
          # patch out TCP usage: https://nixos.org/manual/nixpkgs/stable/#sec-postgresqlTestHook-tcp
          sed -i test/PostgreSQL/Test.hs \
            -e s^host=localhost^^
        '';
        # Match the test suite defaults (or hardcoded values?)
        preCheck = drv.preCheck or "" + ''
          PGUSER=esqutest
          PGDATABASE=esqutest
        '';
        testFlags = drv.testFlags or [] ++ [
          # We don't have a MySQL test hook yet
          "--skip=/Esqueleto/MySQL"
        ];
        testToolDepends = drv.testToolDepends or [] ++ [
          pkgs.postgresql
          pkgs.postgresqlTestHook
        ];
      })
      # https://github.com/NixOS/nixpkgs/issues/198495
      (dontCheckIf (!pkgs.postgresql.doCheck) super.esqueleto);

  # Requires API keys to run tests
  algolia = dontCheck super.algolia;
  openai-hs = dontCheck super.openai-hs;

  # antiope-s3's latest stackage version has a hspec < 2.6 requirement, but
  # hspec which isn't in stackage is already past that
  antiope-s3 = doJailbreak super.antiope-s3;

  # Has tasty < 1.2 requirement, but works just fine with 1.2
  temporary-resourcet = doJailbreak super.temporary-resourcet;

  # Test suite doesn't work with current QuickCheck
  # https://github.com/pruvisto/heap/issues/11
  heap = dontCheck super.heap;

  # Test suite won't link for no apparent reason.
  constraints-deriving = dontCheck super.constraints-deriving;

  # https://github.com/erikd/hjsmin/issues/32
  hjsmin = dontCheck super.hjsmin;

  # Remove for hail > 0.2.0.0
  hail = overrideCabal (drv: {
    patches = [
      (fetchpatch {
        # Relax dependency constraints,
        # upstream PR: https://github.com/james-preston/hail/pull/13
        url = "https://patch-diff.githubusercontent.com/raw/james-preston/hail/pull/13.patch";
        sha256 = "039p5mqgicbhld2z44cbvsmam3pz0py3ybaifwrjsn1y69ldsmkx";
      })
      (fetchpatch {
        # Relax dependency constraints,
        # upstream PR: https://github.com/james-preston/hail/pull/16
        url = "https://patch-diff.githubusercontent.com/raw/james-preston/hail/pull/16.patch";
        sha256 = "0dpagpn654zjrlklihsg911lmxjj8msylbm3c68xa5aad1s9gcf7";
      })
    ];
  }) super.hail;

  # https://github.com/kazu-yamamoto/dns/issues/150
  dns = dontCheck super.dns;

  # https://github.com/haskell-servant/servant-ekg/issues/15
  servant-ekg = doJailbreak super.servant-ekg;

  # it wants to build a statically linked binary by default
  hledger-flow = overrideCabal (drv: {
    postPatch = (drv.postPatch or "") + ''
      substituteInPlace hledger-flow.cabal --replace "-static" ""
    '';
  }) super.hledger-flow;

  # Chart-tests needs and compiles some modules from Chart itself
  Chart-tests = overrideCabal (old: {
    # 2025-02-13: Too strict bounds on lens < 5.3 and vector < 0.13
    jailbreak = true;
    preCheck = old.preCheck or "" + ''
      tar --one-top-level=../chart --strip-components=1 -xf ${self.Chart.src}
    '';
  }) (addExtraLibrary self.QuickCheck super.Chart-tests);

  # This breaks because of version bounds, but compiles and runs fine.
  # Last commit is 5 years ago, so we likely won't get upstream fixed soon.
  # https://bitbucket.org/rvlm/hakyll-contrib-hyphenation/src/master/
  # Therefore we jailbreak it.
  hakyll-contrib-hyphenation = doJailbreak super.hakyll-contrib-hyphenation;

  # The test suite depends on an impure cabal-install installation in
  # $HOME, which we don't have in our build sandbox.
  cabal-install-parsers = dontCheck (super.cabal-install-parsers.override {
    Cabal-syntax = self.Cabal-syntax_3_10_3_0;
  });

  # Test suite requires database
  persistent-mysql = dontCheck super.persistent-mysql;
  persistent-postgresql =
    # TODO: move this override to configuration-nix.nix
    overrideCabal
      (drv: {
        postPatch = drv.postPath or "" + ''
          # patch out TCP usage: https://nixos.org/manual/nixpkgs/stable/#sec-postgresqlTestHook-tcp
          # NOTE: upstream host variable takes only two values...
          sed -i test/PgInit.hs \
            -e s^'host=" <> host <> "'^^
        '';
        preCheck = drv.preCheck or "" + ''
          PGDATABASE=test
          PGUSER=test
        '';
        testToolDepends = drv.testToolDepends or [] ++ [
          pkgs.postgresql
          pkgs.postgresqlTestHook
        ];
      })
      # https://github.com/NixOS/nixpkgs/issues/198495
      (dontCheckIf (!pkgs.postgresql.doCheck) super.persistent-postgresql);

  # Needs matching lsp-types
  lsp_2_4_0_0 = super.lsp_2_4_0_0.override {
    lsp-types = self.lsp-types_2_1_1_0;
  };

  # 2024-02-28: The Hackage version dhall-lsp-server-1.1.3 requires
  # lsp-1.4.0.0 which is hard to build with this LTS. However, the latest
  # git version of dhall-lsp-server works with lsp-2.1.0.0, and only
  # needs jailbreaking to build successfully.
  dhall-lsp-server = lib.pipe
    (super.dhall-lsp-server.overrideScope (lself: lsuper: {
      lsp = doJailbreak lself.lsp_2_1_0_0;  # sorted-list <0.2.2
      lsp-types = doJailbreak lself.lsp-types_2_1_1_0;  # lens <5.3
    }))
    [
      doJailbreak
    ];

  ghcjs-dom-hello = appendPatches [
    (fetchpatch {
      url = "https://github.com/ghcjs/ghcjs-dom-hello/commit/53991df6a4eba9f1e9633eb22f6a0486a79491c3.patch";
      sha256 = "sha256-HQeUgjvzYyY14+CDYiMahAMn7fBcy2d7p8/kqGq+rnI=";
    })
    (fetchpatch {
      url = "https://github.com/ghcjs/ghcjs-dom-hello/commit/d766d937121f7ea5c4c154bd533a1eae47f531c9.patch";
      sha256 = "sha256-QTkH+L+JMwGyuoqzHBnrokT7KzpHC4YiAWoeiaFBLUw=";
    })
    (fetchpatch {
      url = "https://github.com/ghcjs/ghcjs-dom-hello/commit/831464d995f4033c9aa84f9ed9fb37a268f34d4e.patch";
      sha256 = "sha256-hQMy+78geTuxd3kbdiyYqoAFrauu90HbpPi0EEKjMzM=";
    })
   ] super.ghcjs-dom-hello;

  # Needs https://github.com/ghcjs/jsaddle-hello/pull/5 and hackage release
  jsaddle-hello = appendPatches [
    (fetchpatch {
      url = "https://github.com/ghcjs/jsaddle-hello/commit/c4de837675117b821c50a5079d20d84ec16ff26a.patch";
      sha256 = "sha256-NsM7QqNLt5V8i5bveYgMrawGnZVsIuAoJfBF75jBwV0=";
    })
    (fetchpatch {
      url = "https://github.com/ghcjs/jsaddle-hello/commit/5c437363833684ea951ec74a0d0fdf5b6fbaca85.patch";
      sha256 = "sha256-CUyZsts0FAQ3c8Z+zfvwbmlAJCMcidV80n8dA/SoRls=";
    })
    (fetchpatch {
      url = "https://github.com/ghcjs/jsaddle-hello/commit/e2da9e266fbfa8f7fcf3009ab6cfbf825a8bcf7a.patch";
      sha256 = "sha256-WL0CcnlMt6KI7MOZMg74fNN/I4gYSO3n+GiaXB2BOP0=";
    })
  ] super.jsaddle-hello;

  # Tests disabled and broken override needed because of missing lib chrome-test-utils: https://github.com/reflex-frp/reflex-dom/issues/392
  reflex-dom-core = lib.pipe super.reflex-dom-core [
    doDistribute
    dontCheck
    unmarkBroken
  ];

  # Tests disabled because they assume to run in the whole jsaddle repo and not the hackage tarball of jsaddle-warp.
  jsaddle-warp = dontCheck super.jsaddle-warp;

  # https://github.com/ghcjs/jsaddle/issues/151
  jsaddle-webkit2gtk = overrideCabal (drv: {
    postPatch = drv.postPatch or "" + ''
      substituteInPlace jsaddle-webkit2gtk.cabal --replace-fail gi-gtk gi-gtk3
      substituteInPlace jsaddle-webkit2gtk.cabal --replace-fail gi-javascriptcore gi-javascriptcore4
    '';
  }) (super.jsaddle-webkit2gtk.override {
    gi-gtk = self.gi-gtk3;
    gi-javascriptcore = self.gi-javascriptcore4;
  });

  # 2020-06-24: Jailbreaking because of restrictive test dep bounds
  # Upstream issue: https://github.com/kowainik/trial/issues/62
  trial = doJailbreak super.trial;

  # 2024-03-19: Fix for mtl >= 2.3
  pattern-arrows = lib.pipe super.pattern-arrows [
    doJailbreak
    (appendPatches [./patches/pattern-arrows-add-fix-import.patch])
  ];

  # 2024-03-19: Fix for mtl >= 2.3
  cheapskate = lib.pipe super.cheapskate [
    doJailbreak
    (appendPatches [./patches/cheapskate-mtl-2-3-support.patch])
  ];

  # 2020-06-24: Tests are broken in hackage distribution.
  # See: https://github.com/robstewart57/rdf4h/issues/39
  rdf4h = dontCheck super.rdf4h;

  # hasn't bumped upper bounds
  # test fails because of a "Warning: Unused LANGUAGE pragma"
  # https://github.com/ennocramer/monad-dijkstra/issues/4
  monad-dijkstra = dontCheck super.monad-dijkstra;

  # Fixed upstream but not released to Hackage yet:
  # https://github.com/k0001/hs-libsodium/issues/2
  libsodium = overrideCabal (drv: {
    libraryToolDepends = (drv.libraryToolDepends or []) ++ [self.buildHaskellPackages.c2hs];
  }) super.libsodium;

  svgcairo = overrideCabal (drv: {
    patches = drv.patches or [ ] ++ [
      # Remove when https://github.com/gtk2hs/svgcairo/pull/12 goes in.
      (fetchpatch {
        url = "https://github.com/gtk2hs/svgcairo/commit/348c60b99c284557a522baaf47db69322a0a8b67.patch";
        sha256 = "0akhq6klmykvqd5wsbdfnnl309f80ds19zgq06sh1mmggi54dnf3";
      })
      # Remove when https://github.com/gtk2hs/svgcairo/pull/13 goes in.
      (fetchpatch {
        url = "https://github.com/dalpd/svgcairo/commit/d1e0d7ae04c1edca83d5b782e464524cdda6ae85.patch";
        sha256 = "1pq9ld9z67zsxj8vqjf82qwckcp69lvvnrjb7wsyb5jc6jaj3q0a";
      })
    ];
    editedCabalFile = null;
    revision = null;
  }) super.svgcairo;

  # Upstream PR: https://github.com/jkff/splot/pull/9
  splot = appendPatch (fetchpatch {
    url = "https://github.com/jkff/splot/commit/a6710b05470d25cb5373481cf1cfc1febd686407.patch";
    sha256 = "1c5ck2ibag2gcyag6rjivmlwdlp5k0dmr8nhk7wlkzq2vh7zgw63";
  }) super.splot;

  # Support ansi-terminal 1.1: https://github.com/facebookincubator/retrie/pull/73
  retrie = appendPatch (fetchpatch {
    url = "https://github.com/facebookincubator/retrie/commit/b0df07178133b5b049e3e7764acba0e5e3fa57af.patch";
    sha256 = "sha256-Ea/u6PctSxy4h8VySjOwD2xW3TbwY1qE49dG9Av1SbQ=";
  }) super.retrie;

  # Fails with encoding problems, likely needs locale data.
  # Test can be executed by adding which to testToolDepends and
  # $PWD/dist/build/haskeline-examples-Test to $PATH.
  haskeline_0_8_3_0 = doDistribute (dontCheck super.haskeline_0_8_3_0);

  # Test suite fails to compile https://github.com/agrafix/Spock/issues/177
  Spock = dontCheck super.Spock;

  Spock-core = appendPatches [
    (fetchpatch {
      url = "https://github.com/agrafix/Spock/commit/d0b51fa60a83bfa5c1b5fc8fced18001e7321701.patch";
      sha256 = "sha256-l9voiczOOdYVBP/BNEUvqARb21t0Rp2kpsNbRFUWSLg=";
      stripLen = 1;
    })
  ] (doJailbreak super.Spock-core);

  # https://github.com/strake/filtrable.hs/issues/6
  filtrable = doJailbreak super.filtrable;

  hcoord = overrideCabal (drv: {
    # Remove when https://github.com/danfran/hcoord/pull/8 is merged.
    patches = [
      (fetchpatch {
        url = "https://github.com/danfran/hcoord/pull/8/commits/762738b9e4284139f5c21f553667a9975bad688e.patch";
        sha256 = "03r4jg9a6xh7w3jz3g4bs7ff35wa4rrmjgcggq51y0jc1sjqvhyz";
      })
    ];
    # Remove when https://github.com/danfran/hcoord/issues/9 is closed.
    doCheck = false;
  }) super.hcoord;

  # Break infinite recursion via tasty
  temporary = dontCheck super.temporary;

  # Break infinite recursion via doctest-lib
  utility-ht = dontCheck super.utility-ht;

  # Break infinite recursion via optparse-applicative (alternatively, dontCheck syb)
  prettyprinter-ansi-terminal = dontCheck super.prettyprinter-ansi-terminal;

  # Tests rely on `Int` being 64-bit: https://github.com/hspec/hspec/issues/431.
  # Also, we need QuickCheck-2.14.x to build the test suite, which isn't easy in LTS-16.x.
  # So let's not go there and just disable the tests altogether.
  hspec-core = dontCheck super.hspec-core;

  # tests seem to require a different version of hspec-core
  hspec-contrib = dontCheck super.hspec-contrib;

  # The test suite attempts to read `/etc/resolv.conf`, which doesn't work in the sandbox.
  domain-auth = dontCheck super.domain-auth;

  # - Deps are required during the build for testing and also during execution,
  #   so add them to build input and also wrap the resulting binary so they're in
  #   PATH.
  # - Patch can be removed on next package set bump (for v0.2.11)

  # 2023-06-26: Test failure: https://hydra.nixos.org/build/225081865
  update-nix-fetchgit = let
      deps = [ pkgs.git pkgs.nix pkgs.nix-prefetch-git ];
    in lib.pipe  super.update-nix-fetchgit [
      dontCheck
      (self.generateOptparseApplicativeCompletions [ "update-nix-fetchgit" ])
      (overrideCabal (drv: {
        buildTools = drv.buildTools or [ ] ++ [ pkgs.buildPackages.makeWrapper ];
        postInstall = drv.postInstall or "" + ''
          wrapProgram "$out/bin/update-nix-fetchgit" --prefix 'PATH' ':' "${
            lib.makeBinPath deps
          }"
        '';
      }))
      (addTestToolDepends deps)
      # Patch for hnix compat.
      (appendPatch (fetchpatch {
        url = "https://github.com/expipiplus1/update-nix-fetchgit/commit/dfa34f9823e282aa8c5a1b8bc95ad8def0e8d455.patch";
        sha256 = "sha256-yBjn1gVihVTlLewKgJc2I9gEj8ViNBAmw0bcsb5rh1A=";
        excludes = [ "cabal.project" ];
      }))
    ];

  # Raise version bounds: https://github.com/idontgetoutmuch/binary-low-level/pull/16
  binary-strict = appendPatches [
    (fetchpatch {
      url = "https://github.com/idontgetoutmuch/binary-low-level/pull/16/commits/c16d06a1f274559be0dea0b1f7497753e1b1a8ae.patch";
      sha256 = "sha256-deSbudy+2je1SWapirWZ1IVWtJ0sJVR5O/fnaAaib2g=";
    })
  ] super.binary-strict;

  # The tests for semver-range need to be updated for the MonadFail change in
  # ghc-8.8:
  # https://github.com/adnelson/semver-range/issues/15
  semver-range = dontCheck super.semver-range;

  # 2024-03-02: vty <5.39 - https://github.com/reflex-frp/reflex-ghci/pull/33
  reflex-ghci = assert super.reflex-ghci.version == "0.2.0.1"; doJailbreak super.reflex-ghci;

  # 2024-09-18: transformers <0.5  https://github.com/reflex-frp/reflex-gloss/issues/6
  reflex-gloss = assert super.reflex-gloss.version == "0.2"; doJailbreak super.reflex-gloss;

  # 2024-09-18: primitive <0.8  https://gitlab.com/Kritzefitz/reflex-gi-gtk/-/merge_requests/20
  reflex-gi-gtk = assert super.reflex-gi-gtk.version == "0.2.0.1"; doJailbreak super.reflex-gi-gtk;

  # Due to tests restricting base in 0.8.0.0 release
  http-media = doJailbreak super.http-media;

  # 2022-03-19: strict upper bounds https://github.com/poscat0x04/hinit/issues/2
  hinit = doJailbreak
    (self.generateOptparseApplicativeCompletions [ "hi" ]
      super.hinit);

  # 2020-11-23: https://github.com/Rufflewind/blas-hs/issues/8
  blas-hs = dontCheck super.blas-hs;

  # Strange doctest problems
  # https://github.com/biocad/servant-openapi3/issues/30
  servant-openapi3 = dontCheck super.servant-openapi3;

  # Point hspec 2.7.10 to correct dependencies
  hspec_2_7_10 = super.hspec_2_7_10.override {
    hspec-discover = self.hspec-discover_2_7_10;
    hspec-core = self.hspec-core_2_7_10;
  };
  hspec-discover_2_7_10 = super.hspec-discover_2_7_10.override {
    hspec-meta = self.hspec-meta_2_7_8;
  };
  hspec-core_2_7_10 = doJailbreak (dontCheck super.hspec-core_2_7_10);

<<<<<<< HEAD
=======
  # Disable test cases that were broken by insignificant changes in icu 76
  # https://github.com/haskell/text-icu/issues/108
  text-icu = overrideCabal (drv: {
    testFlags = drv.testFlags or [ ] ++ [
      "-t"
      "!Test cases"
    ];
  }) super.text-icu;

  # waiting for aeson bump
  servant-swagger-ui-core = doJailbreak super.servant-swagger-ui-core;

>>>>>>> bbdc2b27
  hercules-ci-agent = self.generateOptparseApplicativeCompletions [ "hercules-ci-agent" ] super.hercules-ci-agent;

  hercules-ci-cli = lib.pipe super.hercules-ci-cli [
    unmarkBroken
    (overrideCabal (drv: { hydraPlatforms = super.hercules-ci-cli.meta.platforms; }))
    # See hercules-ci-optparse-applicative in non-hackage-packages.nix.
    (addBuildDepend super.hercules-ci-optparse-applicative)
    (self.generateOptparseApplicativeCompletions [ "hci" ])
  ];

  # https://github.com/k0001/pipes-aeson/pull/21
  pipes-aeson = appendPatch (fetchpatch {
    url = "https://github.com/k0001/pipes-aeson/commit/08c25865ef557b41d7e4a783f52e655d2a193e18.patch";
    relative = "pipes-aeson";
    sha256 = "sha256-kFV6CcwKdMq+qSgyc+eIApnaycq5A++pEEVr2A9xvts=";
  }) super.pipes-aeson;

  moto-postgresql = appendPatches [
    # https://gitlab.com/k0001/moto/-/merge_requests/3
    (fetchpatch {
      name = "moto-postgresql-monadfail.patch";
      url = "https://gitlab.com/k0001/moto/-/commit/09cc1c11d703c25f6e81325be6482dc7ec6cbf58.patch";
      relative = "moto-postgresql";
      sha256 = "sha256-f2JVX9VveShCeV+T41RQgacpUoh1izfyHlE6VlErkZM=";
    })
  ] super.moto-postgresql;

  moto = appendPatches [
    # https://gitlab.com/k0001/moto/-/merge_requests/3
    (fetchpatch {
      name = "moto-ghc-9.0.patch";
      url = "https://gitlab.com/k0001/moto/-/commit/5b6f015a1271765005f03762f1f1aaed3a3198ed.patch";
      relative = "moto";
      sha256 = "sha256-RMa9tk+2ip3Ks73UFv9Ea9GEnElRtzIjdpld1Fx+dno=";
    })
  ] super.moto;

  # Readline uses Distribution.Simple from Cabal 2, in a way that is not
  # compatible with Cabal 3. No upstream repository found so far
  readline = appendPatch ./patches/readline-fix-for-cabal-3.patch super.readline;

  # DerivingVia is not allowed in safe Haskell
  # https://github.com/strake/util.hs/issues/1
  util = appendConfigureFlags [
    "--ghc-option=-fno-safe-haskell"
    "--haddock-option=--optghc=-fno-safe-haskell"
  ] super.util;
  category = appendConfigureFlags [
    "--ghc-option=-fno-safe-haskell"
    "--haddock-option=--optghc=-fno-safe-haskell"
  ] super.category;
  alg = appendConfigureFlags [
    "--ghc-option=-fno-safe-haskell"
    "--haddock-option=--optghc=-fno-safe-haskell"
  ] super.alg;

  # Missing test files in 1.8.1.0, fixed in 1.8.1.1
  sequence-formats = dontCheck super.sequence-formats;

  # 2025-02-11: Too strict bounds on hedgehog < 1.5
  nothunks = doJailbreak super.nothunks;

  # Test suite fails, upstream not reachable for simple fix (not responsive on github)
  vivid-supercollider = dontCheck super.vivid-supercollider;

  # Test suite does not compile.
  feed = dontCheck super.feed;

  spacecookie = overrideCabal (old: {
    buildTools = (old.buildTools or []) ++ [ pkgs.buildPackages.installShellFiles ];
    # let testsuite discover the resulting binary
    preCheck = ''
      export SPACECOOKIE_TEST_BIN=./dist/build/spacecookie/spacecookie
    '' + (old.preCheck or "");
    # install man pages shipped in the sdist
    postInstall = ''
      installManPage docs/man/*
    '' + (old.postInstall or "");
  }) super.spacecookie;

  # Patch and jailbreak can be removed at next release, chatter > 0.9.1.0
  # * Remove dependency on regex-tdfa-text
  # * Jailbreak as bounds on cereal are too strict
  # * Disable test suite which doesn't compile
  #   https://github.com/creswick/chatter/issues/38
  chatter = appendPatch
    (fetchpatch {
      url = "https://github.com/creswick/chatter/commit/e8c15a848130d7d27b8eb5e73e8a0db1366b2e62.patch";
      sha256 = "1dzak8d12h54vss5fxnrclygz0fz9ygbqvxd5aifz5n3vrwwpj3g";
    })
    (dontCheck (doJailbreak (super.chatter.override { regex-tdfa-text = null; })));

  # test suite doesn't compile anymore due to changed hunit/tasty APIs
  fullstop = dontCheck super.fullstop;

  # * doctests don't work without cabal
  #   https://github.com/noinia/hgeometry/issues/132
  # * Too strict version bound on vector-builder
  #   https://github.com/noinia/hgeometry/commit/a6abecb1ce4a7fd96b25cc1a5c65cd4257ecde7a#commitcomment-49282301
  hgeometry-combinatorial = dontCheck (doJailbreak super.hgeometry-combinatorial);

  # Too strict bounds on containers
  # https://github.com/jswebtools/language-ecmascript-analysis/issues/1
  language-ecmascript-analysis = doJailbreak super.language-ecmascript-analysis;

  cli-git = addBuildTool pkgs.git super.cli-git;

  cli-nix = addBuildTools [
    pkgs.nix
    pkgs.nix-prefetch-git
  ] super.cli-nix;

  # list `modbus` in librarySystemDepends, correct to `libmodbus`
  libmodbus = doJailbreak (addExtraLibrary pkgs.libmodbus super.libmodbus);

  # Too strict version bounds on ghc-events
  # https://github.com/mpickering/hs-speedscope/issues/16
  hs-speedscope = doJailbreak super.hs-speedscope;

  # 2025-02-11: Too strict bounds on base < 4.19, bytestring < 0.12, tasty < 1.5, tasty-quickcheck < 0.11
  blake2 = doJailbreak super.blake2;

  # Test suite doesn't support base16-bytestring >= 1.0
  # https://github.com/serokell/haskell-crypto/issues/25
  crypto-sodium = dontCheck super.crypto-sodium;

  # Polyfill for GHCs from the integer-simple days that don't bundle ghc-bignum
  ghc-bignum = super.ghc-bignum or self.mkDerivation {
    pname = "ghc-bignum";
    version = "1.0";
    sha256 = "0xl848q8z6qx2bi6xil0d35lra7wshwvysyfblki659d7272b1im";
    description = "GHC BigNum library";
    license = lib.licenses.bsd3;
    # ghc-bignum is not buildable if none of the three backends
    # is explicitly enabled. We enable Native for now as it doesn't
    # depend on anything else as oppossed to GMP and FFI.
    # Apply patch which fixes a compilation failure we encountered.
    # Will need to be kept until we can drop ghc-bignum entirely,
    # i. e. if GHC 8.10.* and 8.8.* have been removed.
    configureFlags = [ "-f" "Native" ];
    patches = [
      (fetchpatch {
        url = "https://gitlab.haskell.org/ghc/ghc/-/commit/08d1588bf38d83140a86817a7a615db486357d4f.patch";
        sha256 = "sha256-Y9WW0KDQ/qY2L9ObPvh1i/6lxXIlprbxzdSBDfiaMtE=";
        relative = "libraries/ghc-bignum";
      })
    ];
  };

  # 2021-04-09: too strict time bound
  # PR pending https://github.com/zohl/cereal-time/pull/2
  cereal-time = doJailbreak super.cereal-time;

  # 2021-04-16: too strict bounds on QuickCheck and tasty
  # https://github.com/hasufell/lzma-static/issues/1
  lzma-static = doJailbreak super.lzma-static;
  xz = doJailbreak super.xz;

  # Too strict version bounds on base:
  # https://github.com/obsidiansystems/database-id/issues/1
  database-id-class = doJailbreak super.database-id-class;

  cabal2nix-unstable = overrideCabal {
    passthru = {
      updateScript = ../../../maintainers/scripts/haskell/update-cabal2nix-unstable.sh;

      # This is used by regenerate-hackage-packages.nix to supply the configuration
      # values we can easily generate automatically without checking them in.
      compilerConfig =
        pkgs.runCommand
          "hackage2nix-${self.ghc.haskellCompilerName}-config.yaml"
          {
            nativeBuildInputs = [
              self.ghc
            ];
          }
          ''
            cat > "$out" << EOF
            # generated by haskellPackages.cabal2nix-unstable.compilerConfig
            compiler: ${self.ghc.haskellCompilerName}

            core-packages:
            EOF

            ghc-pkg list \
              | tail -n '+2' \
              | sed -e 's/[()]//g' -e 's/\s\+/  - /' \
              >> "$out"
          '';
    };
  } super.cabal2nix-unstable;

  # Too strict version bounds on base
  # https://github.com/gibiansky/IHaskell/issues/1217
  ihaskell-display = doJailbreak super.ihaskell-display;
  ihaskell-basic = doJailbreak super.ihaskell-basic;

  # Tests need to lookup target triple x86_64-unknown-linux
  # https://github.com/llvm-hs/llvm-hs/issues/334
  llvm-hs = dontCheckIf (pkgs.stdenv.targetPlatform.system != "x86_64-linux") super.llvm-hs;

  # Fix build with bytestring >= 0.11 (GHC 9.2)
  # https://github.com/llvm-hs/llvm-hs/pull/389
  llvm-hs-pure = appendPatches [
    (fetchpatch {
      name = "llvm-hs-pure-bytestring-0.11.patch";
      url = "https://github.com/llvm-hs/llvm-hs/commit/fe8fd556e8d2cc028f61d4d7b4b6bf18c456d090.patch";
      sha256 = "sha256-1d4wQg6JEJL3GwmXQpvbW7VOY5DwjUPmIsLEEur0Kps=";
      relative = "llvm-hs-pure";
      excludes = [ "**/Triple.hs" ]; # doesn't exist in 9.0.0
    })
  ] (overrideCabal {
    # Hackage Revision prevents patch from applying. Revision 1 does not allow
    # bytestring-0.11.4 which is bundled with 9.2.6.
    editedCabalFile = null;
    revision = null;
  } super.llvm-hs-pure);

  # 2025-02-11: Too strict bounds on tasty-quickcheck < 0.11
  exact-pi = doJailbreak super.exact-pi;

  # Too strict bounds on dimensional
  # https://github.com/enomsg/science-constants-dimensional/pull/1
  science-constants-dimensional = doJailbreak super.science-constants-dimensional;

  # Tests are flaky on busy machines, upstream doesn't intend to fix
  # https://github.com/merijn/paramtree/issues/4
  paramtree = dontCheck super.paramtree;

  # 2024-09-18: Make compatible with haskell-gi 0.26.10
  # https://github.com/owickstrom/gi-gtk-declarative/pull/118
  gi-gtk-declarative = overrideCabal (drv: assert drv.version == "0.7.1"; {
    jailbreak = true;
    postPatch = ''
      sed -i '1 i {-# LANGUAGE FlexibleContexts #-}' \
        src/GI/Gtk/Declarative/Widget/Conversions.hs
    '';
  }) super.gi-gtk-declarative;
  gi-gtk-declarative-app-simple = doJailbreak super.gi-gtk-declarative-app-simple;

  # FIXME: These should be removed as gi-gtk4/gi-gdk4 become the standard
  gi-gtk_4 = self.gi-gtk_4_0_12;
  gi-gdk_4 = self.gi-gdk_4_0_10;

  # 2023-04-09: haskell-ci needs Cabal-syntax 3.10
  # 2024-03-21: pins specific version of ShellCheck
  haskell-ci = super.haskell-ci.overrideScope (self: super: {
    Cabal-syntax = self.Cabal-syntax_3_10_3_0;
    ShellCheck = self.ShellCheck_0_9_0;
  });

  # ShellCheck < 0.10.0 needs to be adjusted for changes in fgl >= 5.8
  # https://github.com/koalaman/shellcheck/issues/2677
  ShellCheck_0_9_0 = doJailbreak (appendPatches [
    (fetchpatch {
      name = "shellcheck-fgl-5.8.1.1.patch";
      url = "https://github.com/koalaman/shellcheck/commit/c05380d518056189412e12128a8906b8ca6f6717.patch";
      sha256 = "0gbx46x1a2sh5mvgpqxlx9xkqcw4wblpbgqdkqccxdzf7vy50xhm";
    })
  ] super.ShellCheck_0_9_0);

  # Too strict bound on hspec (<2.11)
  utf8-light = doJailbreak super.utf8-light;

  # BSON defaults to requiring network instead of network-bsd which is
  # required nowadays: https://github.com/mongodb-haskell/bson/issues/26
  bson = appendConfigureFlag "-f-_old_network" (super.bson.override {
    network = self.network-bsd;
  });

  # Disable flaky tests
  # https://github.com/DavidEichmann/alpaca-netcode/issues/2
  alpaca-netcode = overrideCabal {
    testFlags = [ "--pattern" "!/[NOCI]/" ];
  } super.alpaca-netcode;

  # 2021-05-22: Tests fail sometimes (even consistently on hydra)
  # when running a fs-related test with >= 12 jobs. To work around
  # this, run tests with only a single job.
  # https://github.com/vmchale/libarchive/issues/20
  libarchive = overrideCabal {
    testFlags = [ "-j1" ];
  } super.libarchive;

  # 2025-02-11: Too strict bounds on doclayout < 0.5
  table-layout = doJailbreak super.table-layout;

  # https://github.com/plow-technologies/hspec-golden-aeson/issues/17
  hspec-golden-aeson = dontCheck super.hspec-golden-aeson;

  # To strict bound on hspec
  # https://github.com/dagit/zenc/issues/5
  zenc = doJailbreak super.zenc;

  # https://github.com/ajscholl/basic-cpuid/pull/1
  basic-cpuid = appendPatch (fetchpatch {
    url = "https://github.com/ajscholl/basic-cpuid/commit/2f2bd7a7b53103fb0cf26883f094db9d7659887c.patch";
    sha256 = "0l15ccfdys100jf50s9rr4p0d0ikn53bkh7a9qlk9i0y0z5jc6x1";
  }) super.basic-cpuid;

  # 2025-02-11: Too strict bounds on bytestring
  streamly-bytestring = doJailbreak super.streamly-bytestring;

  # Stackage LTS 19 still has 10.*
  hadolint = super.hadolint.override {
    language-docker = self.language-docker_11_0_0;
  };

  # Too strict lower bounds on (test) deps
  # https://github.com/phadej/puresat/issues/6
  puresat = doJailbreak super.puresat;
  # https://github.com/phadej/spdx/issues/62
  spdx = doJailbreak super.spdx;

  # test suite requires stack to run, https://github.com/dino-/photoname/issues/24
  photoname = dontCheck super.photoname;

  # Upgrade of unordered-containers in Stackage causes ordering-sensitive test to fail
  # https://github.com/commercialhaskell/stackage/issues/6366
  # https://github.com/kapralVV/Unique/issues/9
  # Too strict bounds on hashable
   # https://github.com/kapralVV/Unique/pull/10
  Unique = assert super.Unique.version == "0.4.7.9"; overrideCabal (drv: {
    testFlags = [
      "--skip" "/Data.List.UniqueUnsorted.removeDuplicates/removeDuplicates: simple test/"
      "--skip" "/Data.List.UniqueUnsorted.repeatedBy,repeated,unique/unique: simple test/"
      "--skip" "/Data.List.UniqueUnsorted.repeatedBy,repeated,unique/repeatedBy: simple test/"
    ] ++ drv.testFlags or [];
  }) (doJailbreak super.Unique);

  # https://github.com/AndrewRademacher/aeson-casing/issues/8
  aeson-casing = assert super.aeson-casing.version == "0.2.0.0"; overrideCabal (drv: {
    testFlags = [
      "-p" "! /encode train/"
    ] ++ drv.testFlags or [];
  }) super.aeson-casing;

  # https://github.com/emc2/HUnit-Plus/issues/26
  HUnit-Plus = dontCheck super.HUnit-Plus;
  # https://github.com/ewestern/haskell-postgis/issues/7
  haskell-postgis = overrideCabal (drv: {
    testFlags = [
      "--skip" "/Geo/Hexable/Encodes a linestring/"
    ] ++ drv.testFlags or [];
  }) super.haskell-postgis;
  # https://github.com/ChrisPenner/json-to-haskell/issues/5
  json-to-haskell = overrideCabal (drv: {
    testFlags = [
      "--match" "/should sanitize weird field and record names/"
    ] ++ drv.testFlags or [];
  }) super.json-to-haskell;
  # https://github.com/fieldstrength/aeson-deriving/issues/5
  aeson-deriving = dontCheck super.aeson-deriving;

  # 2025-02-11: Too strict bounds on tasty < 1.5, all of the below.
  morpheus-graphql-app = doJailbreak super.morpheus-graphql-app;
  morpheus-graphql-client = doJailbreak super.morpheus-graphql-client;
  morpheus-graphql-core = doJailbreak super.morpheus-graphql-core;
  morpheus-graphql-server = doJailbreak super.morpheus-graphql-server;
  morpheus-graphql-tests = doJailbreak super.morpheus-graphql-tests;
  morpheus-graphql = doJailbreak super.morpheus-graphql;

  drunken-bishop = doJailbreak super.drunken-bishop;
  # https://github.com/SupercedeTech/dropbox-client/issues/1
  dropbox = overrideCabal (drv: {
    testFlags = [
      "--skip" "/Dropbox/Dropbox aeson aeson/encodes list folder correctly/"
    ] ++ drv.testFlags or [];
  }) super.dropbox;
  # https://github.com/alonsodomin/haskell-schema/issues/11
  hschema-aeson = overrideCabal (drv: {
    testFlags = [
      "--skip" "/toJsonSerializer/should generate valid JSON/"
    ] ++ drv.testFlags or [];
  }) super.hschema-aeson;
  # https://github.com/minio/minio-hs/issues/165
  # https://github.com/minio/minio-hs/pull/191 Use crypton-connection instead of unmaintained connection
  minio-hs = overrideCabal (drv: {
    testFlags = [
      "-p" "!/Test mkSelectRequest/"
    ] ++ drv.testFlags or [];
    patches = drv.patches or [ ] ++ [
      (pkgs.fetchpatch {
        name = "use-crypton-connection.patch";
        url = "https://github.com/minio/minio-hs/commit/786cf1881f0b62b7539e63547e76afc3c1ade36a.patch";
        sha256 = "sha256-zw0/jhKzShpqV1sUyxWTl73sQOzm6kA/yQOZ9n0L1Ag";
      })
      (pkgs.fetchpatch {
        name = "compatibility-with-crypton-connection-0-4-0.patch";
        url = "https://github.com/minio/minio-hs/commit/e2169892a5fea444aaf9e551243da811003d3188.patch";
        sha256 = "sha256-hWphiArv7gZWiDewLHDeU4RASGOE9Z1liahTmAGQIgQ=";
      })
    ];
  }) (super.minio-hs.override { connection = self.crypton-connection; });

  # Invalid CPP in test suite: https://github.com/cdornan/memory-cd/issues/1
  memory-cd = dontCheck super.memory-cd;

  fgl-arbitrary = doJailbreak super.fgl-arbitrary;

  # raaz-0.3 onwards uses backpack and it does not play nicely with
  # parallel builds using -j
  #
  # See: https://gitlab.haskell.org/ghc/ghc/-/issues/17188
  #
  # Overwrite the build cores
  raaz = disableParallelBuilding super.raaz;

  # https://github.com/andreymulik/sdp/issues/3
  sdp = disableLibraryProfiling super.sdp;
  sdp-binary = disableLibraryProfiling super.sdp-binary;
  sdp-deepseq = disableLibraryProfiling super.sdp-deepseq;
  sdp-hashable = disableLibraryProfiling super.sdp-hashable;
  sdp-io = disableLibraryProfiling super.sdp-io;
  sdp-quickcheck = disableLibraryProfiling super.sdp-quickcheck;
  sdp4bytestring = disableLibraryProfiling super.sdp4bytestring;
  sdp4text = disableLibraryProfiling super.sdp4text;
  sdp4unordered = disableLibraryProfiling super.sdp4unordered;
  sdp4vector = disableLibraryProfiling super.sdp4vector;

  # Unnecessarily strict bound on template-haskell
  # https://github.com/tree-sitter/haskell-tree-sitter/issues/298
  tree-sitter = doJailbreak super.tree-sitter;

  # Test suite fails to compile
  # https://github.com/kuribas/mfsolve/issues/8
  mfsolve = dontCheck super.mfsolve;

  # Fixes compilation with GHC 9.0 and above
  # https://hub.darcs.net/shelarcy/regex-compat-tdfa/issue/3
  regex-compat-tdfa = appendPatches [
    ./patches/regex-compat-tdfa-ghc-9.0.patch
  ] (overrideCabal {
    # Revision introduces bound base < 4.15
    revision = null;
    editedCabalFile = null;
  } super.regex-compat-tdfa);

  # 2025-02-11: Too strict bounds on hedgehog < 1.5, hspec-hedgehog < 0.2
  validation-selective = doJailbreak super.validation-selective;

  # 2025-02-11: strict upper bounds on base < 4.18
  shower = doJailbreak super.shower;

  # Test suite isn't supposed to succeed yet, apparently…
  # https://github.com/andrewufrank/uniform-error/blob/f40629ad119e90f8dae85e65e93d7eb149bddd53/test/Uniform/Error_test.hs#L124
  # https://github.com/andrewufrank/uniform-error/issues/2
  uniform-error = dontCheck super.uniform-error;
  # https://github.com/andrewufrank/uniform-fileio/issues/2
  uniform-fileio = dontCheck super.uniform-fileio;

  # The shipped Setup.hs file is broken.
  csv = overrideCabal (drv: { preCompileBuildDriver = "rm Setup.hs"; }) super.csv;
  # Build-type is simple, but ships a broken Setup.hs
  digits = overrideCabal (drv: { preCompileBuildDriver = "rm Setup.lhs"; }) super.digits;

  cabal-fmt = doJailbreak (super.cabal-fmt.override {
    # Needs newer Cabal-syntax version.
    Cabal-syntax = self.Cabal-syntax_3_10_3_0;
  });

  # 2025-02-11: Too strict bounds on base < 4.17
  ema = doJailbreak super.ema;

  # Too strict bounds on text and tls
  # https://github.com/barrucadu/irc-conduit/issues/54
  # Use crypton-connection instead of connection
  # https://github.com/barrucadu/irc-conduit/pull/60 https://github.com/barrucadu/irc-client/pull/101
  irc-conduit = appendPatch (pkgs.fetchpatch {
    url = "https://github.com/barrucadu/irc-conduit/pull/60/commits/58f6b5ee0c23a0615e43292dbbacf40636dcd7a6.patch";
    hash = "sha256-d08tb9iL07mBWdlZ7PCfTLVFJLgcxeGVPzJ+jOej8io=";
  }) (doJailbreak (super.irc-conduit.override {
    connection = self.crypton-connection;
    x509-validation = self.crypton-x509-validation;
  }));
  irc-client = appendPatch (pkgs.fetchpatch {
    url = "https://github.com/barrucadu/irc-client/pull/101/commits/0440b7e2ce943d960234c50957a55025771f567a.patch";
    hash = "sha256-iZyZMrodgViXFCMH9y2wIJZRnjd6WhkqInAdykqTdkY=";
  }) (doJailbreak (super.irc-client.override {
    connection = self.crypton-connection;
    x509 = self.crypton-x509;
    x509-store = self.crypton-x509-store;
    x509-validation = self.crypton-x509-validation;
  }));

  # 2022-03-16: Upstream stopped updating bounds https://github.com/haskell-hvr/base-noprelude/pull/15
  base-noprelude = doJailbreak super.base-noprelude;

  # 2025-01-07: unreleased upstream supports hedgehog 1.5 but drifted quite a bit from hackage revisions so hard to patch
  hw-hspec-hedgehog = doJailbreak super.hw-hspec-hedgehog;

  # dontCheck:   tests don't typecheck after ghc 8.4 (possibly introduced by api change of unix library)
  system-fileio = dontCheck super.system-fileio;

  # Test suite doesn't support hspec 2.8
  # https://github.com/zellige/hs-geojson/issues/29
  geojson = dontCheck super.geojson;

  # Test data missing from sdist
  # https://github.com/ngless-toolkit/ngless/issues/152
  NGLess = dontCheck super.NGLess;

  # Raise version bounds: https://github.com/kosmikus/records-sop/pull/15
  records-sop = appendPatch (fetchpatch {
    url = "https://github.com/kosmikus/records-sop/commit/fb149f453a816ff14d0cb20b3ea56b80ff49d9f1.patch";
    sha256 = "sha256-iHiF4EWL/GjJFnr/6aR+yMZKLMLAZK+gsgSxG8YaeDI=";
  }) super.records-sop;

  # Fix build failures for ghc 9 (https://github.com/mokus0/polynomial/pull/20)
  polynomial = appendPatch (fetchpatch {
    name = "haskell-polynomial.20.patch";
    url = "https://github.com/mokus0/polynomial/pull/20.diff";
    sha256 = "1bwivimpi2hiil3zdnl5qkds1inyn239wgxbn3y8l2pwyppnnfl0";
  })
  (overrideCabal (drv: {
    revision = null;
    editedCabalFile = null;
    doCheck = false; # Source dist doesn't include the checks
  })
  super.polynomial);

  # Tests likely broke because of https://github.com/nick8325/quickcheck/issues/359,
  # but fft is not on GitHub, so no issue reported.
  fft = dontCheck super.fft;

  # lucid-htmx has restrictive upper bounds on lucid and servant:
  #
  #   Setup: Encountered missing or private dependencies:
  #   lucid >=2.9.12.1 && <=2.11, servant >=0.18.3 && <0.19
  #
  # Can be removed once
  #
  # > https://github.com/MonadicSystems/lucid-htmx/issues/6
  #
  # has been resolved.
  lucid-htmx = doJailbreak super.lucid-htmx;

  # doctest-parallel is broken with v1-style cabal-install / Setup.hs
  # https://github.com/martijnbastiaan/doctest-parallel/issues/22
  doctest-parallel = dontCheck super.doctest-parallel;
  clash-prelude = dontCheck super.clash-prelude;

  krank = appendPatches [
    # Deal with removed exports in base
    (pkgs.fetchpatch {
      name = "krank-issue-97.patch";
      url = "https://github.com/guibou/krank/commit/f6b676774537f8e2357115fd8cd3c93fb68e8a85.patch";
      sha256 = "0d85q2x37yhjwp17wmqvblkna7p7vnl7rwdqr3kday46wvdgblgl";
      excludes = [ ".envrc" ];
    })
    # Fix build of tests with http-client >=0.7.16
    (pkgs.fetchpatch {
      name = "krank-http-client-0.7.16.patch";
      url = "https://github.com/guibou/krank/commit/50fd3d08526f3ed6add3352460d3d1ce9dc15f6d.patch";
      sha256 = "0h15iir2v4pli2b72gv69amxs277xmmzw3wavrix74h9prbs4pms";
    })
  ] super.krank;

  hermes-json = overrideCabal (drv: {
    # 2025-02-11: Upper bounds on hedgehog < 1.5 too strict.
    jailbreak = true;

    # vendored simdjson breaks with clang-19. apply patches that work with
    # a more recent simdjson so we can un-vendor it
    patches = drv.patches or [] ++ [
      (fetchpatch {
        url = "https://github.com/velveteer/hermes/commit/6fd9904d93a5c001aadb27c114345a6958904d71.patch";
        hash = "sha256-Pv09XP0/VjUiAFp237Adj06PIZU21mQRh7guTlKksvA=";
        excludes = [
          ".github/*"
          "hermes-bench/*"
        ];
      })
      (fetchpatch {
        url = "https://github.com/velveteer/hermes/commit/ca8dddbf52f9d7788460a056fefeb241bcd09190.patch";
        hash = "sha256-tDDGS0QZ3YWe7+SP09wnxx6lIWL986ce5Zhqr7F2sBk=";
        excludes = [
          "README.md"
          ".github/*"
          "hermes-bench/*"
        ];
      })
    ];
    postPatch = drv.postPatch or "" + ''
      ln -fs ${pkgs.simdjson.src} simdjson
    '';
  }) super.hermes-json;

  # Disabling doctests.
  regex-tdfa = overrideCabal {
    testTargets = [ "regex-tdfa-unittest" ];
  } super.regex-tdfa;

  # Missing test files https://github.com/kephas/xdg-basedir-compliant/issues/1
  xdg-basedir-compliant = dontCheck super.xdg-basedir-compliant;

  # Test failure after libxcrypt migration, reported upstrem at
  # https://github.com/phadej/crypt-sha512/issues/13
  crypt-sha512 = dontCheck super.crypt-sha512;

  # Latest release depends on crypton-connection ==0.3.2 https://github.com/ndmitchell/hoogle/issues/435
  hoogle = overrideSrc {
    version = "unstable-2024-07-29";
    src = pkgs.fetchFromGitHub {
      owner = "ndmitchell";
      repo = "hoogle";
      rev = "8149c93c40a542bf8f098047e1acbc347fc9f4e6";
      hash = "sha256-k3UdmTq8c+iNF8inKM+oWf/NgJqRgUSFS3YwRKVg8Mw=";
    };
  } super.hoogle;

  # Too strict upper bound on HTTP
  oeis = doJailbreak super.oeis;

  inherit
    (let
      # We need to build purescript with these dependencies and thus also its reverse
      # dependencies to avoid version mismatches in their dependency closure.
      # TODO: maybe unify with the spago overlay in configuration-nix.nix?
      purescriptOverlay = self: super: {
        # As of 2021-11-08, the latest release of `language-javascript` is 0.7.1.0,
        # but it has a problem with parsing the `async` keyword.  It doesn't allow
        # `async` to be used as an object key:
        # https://github.com/erikd/language-javascript/issues/131
        language-javascript = self.language-javascript_0_7_0_0;
      };
    in {
      purescript =
        lib.pipe
          (super.purescript.overrideScope purescriptOverlay)
          [
            # https://github.com/purescript/purescript/pull/4547
            (appendPatches [
              (pkgs.fetchpatch {
                name = "purescript-import-fix";
                url = "https://github.com/purescript/purescript/commit/c610ec18391139a67dc9dcf19233f57d2c5413f7.patch";
                hash = "sha256-7s/ygzAFJ1ocZIj3OSd3TbsmGki46WViPIZOU1dfQFg=";
              })
            ])
            # PureScript uses nodejs to run tests, so the tests have been disabled
            # for now.  If someone is interested in figuring out how to get this
            # working, it seems like it might be possible.
            dontCheck
            # The current version of purescript (0.14.5) has version bounds for LTS-17,
            # but it compiles cleanly using deps in LTS-18 as well.  This jailbreak can
            # likely be removed when purescript-0.14.6 is released.
            doJailbreak
            # Generate shell completions
            (self.generateOptparseApplicativeCompletions [ "purs" ])
          ];

      purenix =
        lib.pipe
          (super.purenix.overrideScope purescriptOverlay)
          [
            (appendPatches [
              # https://github.com/purenix-org/purenix/pull/63
              (pkgs.fetchpatch {
                name = "purenix-purescript-0_15_12";
                url = "https://github.com/purenix-org/purenix/commit/2dae563f887c7c8daf3dd3e292ee3580cb70d528.patch";
                hash = "sha256-EZXf95BJINyqnRb2t/Ao/9C8ttNp3A27rpKiEKJjO6Y=";
              })
              (pkgs.fetchpatch {
                name = "purenix-import-fix";
                url = "https://github.com/purenix-org/purenix/commit/f1890690264e7e5ce7f5b0a32d73d910ce2cbd73.patch";
                hash = "sha256-MRITcNOiaWmzlTd9l7sIz/LhlnpW8T02CXdcc1qQt3c=";
              })
            ])
          ];
    })
    purescript
    purenix
    ;

  # containers <0.6, semigroupoids <5.3
  data-lens = doJailbreak super.data-lens;

  # hashable <1.4, mmorph <1.2
  composite-aeson = doJailbreak super.composite-aeson;

  # Overly strict bounds on tasty-quickcheck (test suite) (< 0.11)
  hashable = doJailbreak super.hashable;
  # https://github.com/haskell/aeson/pull/1126
  text-iso8601 = doJailbreak super.text-iso8601;
  # https://github.com/well-typed/cborg/issues/340
  cborg = doJailbreak super.cborg;
  # Doesn't compile with tasty-quickcheck == 0.11 (see issue above)
  serialise = dontCheck super.serialise;
  # https://github.com/Bodigrim/data-array-byte/issues/1
  data-array-byte = doJailbreak super.data-array-byte;
  # 2025-02-06: Allow tasty-quickcheck == 0.11.*
  # https://github.com/google/ghc-source-gen/issues/120
  ghc-source-gen = doJailbreak super.ghc-source-gen;
  ghc-source-gen_0_4_5_0 = doJailbreak super.ghc-source-gen_0_4_5_0;
  # https://github.com/byteverse/bytebuild/issues/20#issuecomment-2652113837
  bytebuild = doJailbreak super.bytebuild;

  # Support tasty-quickcheck 0.11: https://github.com/Bodigrim/mod/pull/26
  mod = appendPatch (fetchpatch {
    url = "https://github.com/Bodigrim/mod/commit/30596fb9d85b69ec23ecb05ef9a7c91d67901cfd.patch";
    sha256 = "sha256-9XuzIxEbepaw5bRoIOUka8fkiZBfturIybh/9nhGmWQ=";
  }) super.mod;

  # Support tasty-quickcheck 0.11: https://github.com/nikita-volkov/primitive-extras/pull/9
  primitive-extras = appendPatch (fetchpatch {
    url = "https://github.com/nikita-volkov/primitive-extras/commit/ffc1304793c210a2624532c4f5c45ce7dea5cfbe.patch";
    sha256 = "sha256-AU+OeNjisquoXElZbydrgqElXc2Vwmb5qmG49fU+uj0=";
  }) super.primitive-extras;

  # Fixes build of test suite: not yet released
  primitive-unlifted = appendPatch (fetchpatch {
    url = "https://github.com/haskell-primitive/primitive-unlifted/commit/26922952ef20c4771d857f3e96c9e710cb3c2df9.patch";
    sha256 = "sha256-Qk/o3bkwcgh/NROSFuWc2hN+VJG1W2E+UEncB+KRTuE=";
  }) (overrideCabal { editedCabalFile = null; revision = null; } super.primitive-unlifted);

  # Support tasty-quickcheck 0.11: https://github.com/nikita-volkov/stm-hamt/pull/9
  stm-hamt = appendPatch (fetchpatch {
    url = "https://github.com/nikita-volkov/stm-hamt/commit/4f094ab328606ce7ab8592604cc7fc72eebe6b01.patch";
    sha256 = "sha256-y6/hK18YveyPhRtvrGvJ+Ho4fKoAeD7efXgkusyWfug=";
  }) super.stm-hamt;

  # composite-aeson <0.8, composite-base <0.8
  compdoc = doJailbreak super.compdoc;

  # composite-aeson <0.8, composite-base <0.8
  haskell-coffee = doJailbreak super.haskell-coffee;

  # Test suite doesn't compile anymore
  twitter-types = dontCheck super.twitter-types;

  # Tests open file "data/test_vectors_aserti3-2d_run01.txt" but it doesn't exist
  haskoin-core = dontCheck super.haskoin-core;

  # unix-compat <0.5
  hxt-cache = doJailbreak super.hxt-cache;

  # QuickCheck <2.14
  term-rewriting = doJailbreak super.term-rewriting;

  # tests can't find the test binary anymore - parseargs-example
  parseargs = dontCheck super.parseargs;

  # base <4.14
  decimal-literals = doJailbreak super.decimal-literals;

  # Test failure https://gitlab.com/lysxia/ap-normalize/-/issues/2
  ap-normalize = dontCheck super.ap-normalize;

  heist-extra = doJailbreak super.heist-extra;  # base <4.18.0.0.0
  unionmount = doJailbreak super.unionmount;  # base <4.18
  tailwind = doJailbreak super.tailwind;  # base <=4.17.0.0
  commonmark-wikilink = doJailbreak super.commonmark-wikilink; # base <4.18.0.0.0

  # 2024-03-02: Apply unreleased changes necessary for compatibility
  # with commonmark-extensions-0.2.5.3.
  commonmark-simple = assert super.commonmark-simple.version == "0.1.0.0";
    appendPatches (map ({ rev, hash }: fetchpatch {
      name = "commonmark-simple-${lib.substring 0 7 rev}.patch";
      url = "https://github.com/srid/commonmark-simple/commit/${rev}.patch";
      includes = [ "src/Commonmark/Simple.hs" ];
      inherit hash;
    }) [
      {
        rev = "71f5807ed4cbd8da915bf5ba04cd115b49980bcb";
        hash = "sha256-ibDQbyTd2BoA0V+ldMOr4XYurnqk1nWzbJ15tKizHrM=";
      }
      {
        rev = "fc106c94f781f6a35ef66900880edc08cbe3b034";
        hash = "sha256-9cpgRNFWhpSuSttAvnwPiLmi1sIoDSYbp0sMwcKWgDQ=";
      }
    ])
      (doJailbreak super.commonmark-simple);

  # Test files missing from sdist
  # https://github.com/tweag/webauthn/issues/166
  webauthn = dontCheck super.webauthn;

  # calls ghc in tests
  # https://github.com/brandonchinn178/tasty-autocollect/issues/54
  tasty-autocollect = dontCheck super.tasty-autocollect;

  # unbreak with tasty-quickcheck 0.11, can be dropped for Stackage LTS >= 23.9
  text-builder = doDistribute self.text-builder_0_6_7_3;

  postgrest = lib.pipe
    (super.postgrest.overrideScope (self: super: {
      # 2025-01-19: Upstream is stuck at hasql < 1.7
      # Jailbreaking for newer postgresql-libpq, which seems to work fine
      postgresql-binary = dontCheck (doJailbreak super.postgresql-binary_0_13_1_3);
      hasql = dontCheck (doJailbreak super.hasql_1_6_4_4);
      # Matching dependencies for hasql < 1.6.x
      hasql-dynamic-statements = dontCheck super.hasql-dynamic-statements_0_3_1_5;
      hasql-implicits = dontCheck super.hasql-implicits_0_1_1_3;
      hasql-notifications = dontCheck super.hasql-notifications_0_2_2_2;
      hasql-pool = dontCheck super.hasql-pool_1_0_1;
      hasql-transaction = dontCheck super.hasql-transaction_1_1_0_1;
    })) [
      # 2023-12-20: New version needs extra dependencies
      (addBuildDepends [ self.extra self.fuzzyset_0_2_4 self.cache self.timeit self.prometheus-client ])
      # 2022-12-02: Too strict bounds.
      doJailbreak
      # 2022-12-02: Hackage release lags behind actual releases: https://github.com/PostgREST/postgrest/issues/2275
      (overrideSrc rec {
        version = "12.2.7";
        src = pkgs.fetchFromGitHub {
          owner = "PostgREST";
          repo = "postgrest";
          rev = "v${version}";
          hash = "sha256-4lKA+U7J8maKiDX9CWxWGjepGKSUu4ZOAA188yMt0bU=";
        };
      })
      # 2024-11-03: Fixes build on aarch64-darwin. Can be removed after updating to 13+.
      (appendPatches [
        (fetchpatch {
          url = "https://github.com/PostgREST/postgrest/commit/c045b261c4f7d2c2514e858120950be6b3ddfba8.patch";
          hash = "sha256-6SeteL5sb+/K1y3f9XL7yNzXDdD1KQp91RNP4kutSLE=";
        })
      ])
    ];

  # Too strict bounds on hspec < 2.11
  fuzzyset_0_2_4 = doJailbreak super.fuzzyset_0_2_4;

  html-charset = dontCheck super.html-charset;

  # bytestring <0.11.0, optparse-applicative <0.13.0
  # https://github.com/kseo/sfnt2woff/issues/1
  sfnt2woff = doJailbreak super.sfnt2woff;

  # libfuse3 fails to mount fuse file systems within the build environment
  libfuse3 = dontCheck super.libfuse3;

  # Merged upstream, but never released. Allows both intel and aarch64 darwin to build.
  # https://github.com/vincenthz/hs-gauge/pull/106
  gauge = appendPatch (pkgs.fetchpatch {
    name = "darwin-aarch64-fix.patch";
    url = "https://github.com/vincenthz/hs-gauge/commit/3d7776f41187c70c4f0b4517e6a7dde10dc02309.patch";
    hash = "sha256-4osUMo0cvTvyDTXF8lY9tQbFqLywRwsc3RkHIhqSriQ=";
  }) super.gauge;

  # Flaky QuickCheck tests
  # https://github.com/Haskell-Things/ImplicitCAD/issues/441
  implicit = dontCheck super.implicit;

  # The hackage source is somehow missing a file present in the repo (tests/ListStat.hs).
  sym = dontCheck super.sym;

  # 2024-01-23: https://github.com/composewell/unicode-data/issues/118
  unicode-data = dontCheck super.unicode-data;

  # 2024-01-24: https://github.com/haskellari/tree-diff/issues/79
  tree-diff = dontCheck super.tree-diff;

  # base <4.19
  # https://github.com/well-typed/large-records/issues/168
  large-generics = doJailbreak super.large-generics;

  # Too strict bound on bytestring < 0.12
  # https://github.com/raehik/heystone/issues/2
  heystone = doJailbreak super.heystone;

  # Too strict bounds on base, ghc-prim, primitive
  # https://github.com/kowainik/typerep-map/pull/128
  typerep-map = doJailbreak super.typerep-map;

  # Too strict bounds on base
  kewar = doJailbreak super.kewar;

  # Too strict bounds on aeson and text
  # https://github.com/finn-no/unleash-client-haskell/issues/14
  unleash-client-haskell = doJailbreak super.unleash-client-haskell;

  # Tests rely on (missing) submodule
  unleash-client-haskell-core = dontCheck super.unleash-client-haskell-core;

  # Workaround for Cabal failing to find nonexistent SDL2 library?!
  # https://github.com/NixOS/nixpkgs/issues/260863
  sdl2-gfx = overrideCabal { __propagatePkgConfigDepends = false; } super.sdl2-gfx;

  # Needs git for compile-time insertion of commit hash into --version string.
  kmonad = overrideCabal (drv: {
    libraryToolDepends = (drv.libraryToolDepends or []) ++ [pkgs.buildPackages.git];
  }) super.kmonad;

  # 2024-03-17: broken
  vaultenv = dontDistribute super.vaultenv;

  # 2024-01-24: support optparse-applicative 0.18
  niv = appendPatches [
    (fetchpatch {
      # needed for the following patch to apply
      url = "https://github.com/nmattia/niv/commit/7b76374b2b44152bfbf41fcb60162c2ce9182e7a.patch";
      includes = [ "src/*" ];
      hash = "sha256-3xG+GD6fUCGgi2EgS7WUpjfn6gvc2JurJcIrnyy4ys8=";
    })
    (fetchpatch {
      # Update to optparse-applicative 0.18
      url = "https://github.com/nmattia/niv/commit/290965abaa02be33b601032d850c588a6bafb1a5.patch";
      hash = "sha256-YxUdv4r/Fx+8YxHhqEuS9uZR1XKzVCPrLmj5+AY5GRA=";
    })
  ] super.niv;

  # 2024-03-25: HSH broken because of the unix-2.8.0.0 breaking change
  HSH = appendPatches [./patches/HSH-unix-openFd.patch] super.HSH;

  # Support unix < 2.8 to build in older ghc than 9.6
  linux-namespaces = appendPatch
    (fetchpatch {
      url = "https://github.com/redneb/hs-linux-namespaces/commit/f4a3546541bb6c7172fdd03e177a961da60e3951.patch";
      sha256 = "sha256-6Qv7NWIbzR3ktMGFogw5597bIqPH7Z4hoFvvBQAoquY=";
    })
    super.linux-namespaces;

  # Use recent git version as the hackage version is outdated and not building on recent GHC versions
  haskell-to-elm = overrideSrc {
    version = "unstable-2023-12-02";
    src = pkgs.fetchFromGitHub {
      owner = "haskell-to-elm";
      repo = "haskell-to-elm";
      rev = "52ab086a320a14051aa38d0353d957fb6b2525e9";
      hash = "sha256-j6F4WplJy7NyhTAuiDd/tHT+Agk1QdyPjOEkceZSxq8=";
    };
  } super.haskell-to-elm;

  # Overly strict upper bounds on esqueleto
  # https://github.com/jonschoning/espial/issues/61
  espial = doJailbreak super.espial;

  # https://github.com/isovector/type-errors/issues/9
  type-errors = dontCheck super.type-errors;

  # Too strict bounds on text. Can be removed after https://github.com/alx741/currencies/pull/3 is merged
  currencies = doJailbreak super.currencies;

  argon2 = appendPatch (fetchpatch {
    # https://github.com/haskell-hvr/argon2/pull/20
    url = "https://github.com/haskell-hvr/argon2/commit/f7cc92f18e233e6b1dabf1798dd099e17b6a81a1.patch";
    hash = "sha256-JxraFWzErJT4EhELa3PWBGHaLT9OLgEPNSnxwpdpHd0=";
  }) (doJailbreak super.argon2); # Unmaintained

  # 2024-07-09: zinza has bumped their QuickCheck and tasty dependencies beyond stackage lts.
  # Can possibly be removed once QuickCheck >= 2.15 and tasty >= 1.5
  zinza = dontCheck super.zinza;

  pdftotext = overrideCabal (drv: {
      postPatch = ''
        # Fixes https://todo.sr.ht/~geyaeb/haskell-pdftotext/6
        substituteInPlace pdftotext.cabal --replace-quiet c-sources cxx-sources

        # Fix cabal ignoring cxx because the cabal format version is too old
        substituteInPlace pdftotext.cabal --replace-quiet ">=1.10" 2.2

        # Fix wrong license name that breaks recent cabal version
        substituteInPlace pdftotext.cabal --replace-quiet BSD3 BSD-3-Clause
      '' + (drv.postPatch or "");
    }) (doJailbreak (addExtraLibrary pkgs.pkg-config (addExtraLibrary pkgs.poppler super.pdftotext)));

  proto3-wire = appendPatch (fetchpatch {
    # https://github.com/awakesecurity/proto3-wire/pull/109
    url = "https://github.com/awakesecurity/proto3-wire/commit/b32f3db6f8d36ea0708fb2f371f62d439ea45b42.patch";
    hash = "sha256-EGFyk3XawU0+zk299WGwFKB2uW9eJrCDM6NgfIKWgRY=";
  }) super.proto3-wire;

  # 2024-07-27: building test component requires non-trivial custom build steps
  # https://github.com/awakesecurity/proto3-suite/blob/bec9d40e2767143deed5b2d451197191f1d8c7d5/nix/overlays/haskell-packages.nix#L311
  proto3-suite = lib.pipe super.proto3-suite [
    dontCheck # Hackage release trails a good deal behind master
    doJailbreak
  ];

  # 2024-08-09: Apply optparse-applicative compat fix from master branch
  # https://github.com/NorfairKing/feedback/commit/9368468934a4d8bd94709bdcb1116210b162bab8
  feedback = overrideCabal (drv: assert drv.version == "0.1.0.5"; {
    postPatch = drv.postPatch or "" + ''
      substituteInPlace src/Feedback/Loop/OptParse.hs \
        --replace-fail '(uncurry loopConfigLine)' '(pure . uncurry loopConfigLine)'
    '';
  }) super.feedback;

  testcontainers = lib.pipe super.testcontainers [
    dontCheck   # Tests require docker
    doJailbreak # https://github.com/testcontainers/testcontainers-hs/pull/58
  ];

  # https://bitbucket.org/echo_rm/hailgun/pull-requests/27
  hailgun = appendPatches [
    (fetchpatch {
      url = "https://bitbucket.org/nh2/hailgun/commits/ac2bc2a3003e4b862625862c4565fece01c0cf57/raw";
      sha256 = "sha256-MWeK9nzMVP6cQs2GBFkohABgL8iWcT7YzwF+tLOkIjo=";
    })
    (fetchpatch {
      url = "https://bitbucket.org/nh2/hailgun/commits/583daaf87265a7fa67ce5171fe1077e61be9b39c/raw";
      sha256 = "sha256-6WITonLoONxZzzkS7EI79LwmwSdkt6TCgvHA2Hwy148=";
    })
    (fetchpatch {
      url = "https://bitbucket.org/nh2/hailgun/commits/b9680b82f6d58f807828c1bbb57e26c7af394501/raw";
      sha256 = "sha256-MnOc51tTNg8+HDu1VS2Ct7Mtu0vuuRd3DjzOAOF+t7Q=";
    })
  ] super.hailgun;

  # opencascade-hs requires the include path configuring relative to the
  # opencascade subdirectory in include.
  opencascade-hs = appendConfigureFlags [
    "--extra-include-dirs=${lib.getDev pkgs.opencascade-occt}/include/opencascade"
  ] super.opencascade-hs;

  # https://github.com/haskell-grpc-native/http2-client/pull/96
  http2-client = appendPatch
    (fetchpatch {
      name = "http2-client-fix-build-with-http2-5.2.patch";
      url = "https://github.com/haskell-grpc-native/http2-client/commit/952a57d1138dc31863a5e387dbda67cbdfcfd9f4.patch";
      sha256 = "1q0n7338rjz7zl6xpw51lljp7xw1gl128s1d5877kfil3fc23npp";
    }) super.http2-client;

  # 2025-01-23: jailbreak to allow base >= 4.17
  warp-systemd = doJailbreak super.warp-systemd;

  yesod-core = appendPatch
    (fetchpatch {
      # Relax dependency constraints,
      url = "https://github.com/DamienCassou/yesod/commit/8e7d7de4920e47ab4d05b6a540b1a96ca4c2b053.patch";
      sha256 = "sha256-IxtyHFKygbrUK7JTAytWBZVHh+M1xQTv2IPCG3mjTGE=";
      stripLen = 1;
    }) super.yesod-core;

  bsb-http-chunked = lib.pipe super.bsb-http-chunked [
    (lib.warnIf
      (lib.versionOlder "0.0.0.4" super.bsb-http-chunked.version)
      "override for haskellPackages.bsb-http-chunked may no longer be needed"
    )
    # Last released in 2018
    # https://github.com/sjakobi/bsb-http-chunked/issues/38
    # https://github.com/sjakobi/bsb-http-chunked/issues/45
    (overrideSrc {
      src = pkgs.fetchFromGitHub {
        owner = "sjakobi";
        repo = "bsb-http-chunked";
        rev = "c0ecd72fe2beb1cf7de9340cc8b4a31045460532";
        hash = "sha256-+UDxfywXPjxPuFupcB8veyMYWVQCKha64me9HADtFGg=";
      };
    })
    # https://github.com/sjakobi/bsb-http-chunked/pull/49
    (appendPatch (fetchpatch {
      url = "https://github.com/sjakobi/bsb-http-chunked/commit/689bf9ce12b8301d0e13a68e4a515c2779b62947.patch";
      sha256 = "sha256-ZdCXMhni+RGisRODiElObW5c4hKy2giWQmWnatqeRJo=";
    }))
  ];
} // import ./configuration-tensorflow.nix {inherit pkgs haskellLib;} self super

# Gogol Packages
# 2024-12-27: use latest source files from github, as the hackage release is outdated
// (
let
  gogolSrc = pkgs.fetchFromGitHub {
    owner = "brendanhay";
    repo = "gogol";
    rev = "a9d50bbd73d2cb9675bd9bff0f50fcd108f95608";
    sha256 = "sha256-8ilQe/Z5MLFIDY8T68azFpYW5KkSyhy3c6pgWtsje9w=";
  };
  setGogolSourceRoot =
    dir: drv:
    (overrideCabal (drv: { src = gogolSrc; }) drv).overrideAttrs (_oldAttrs: {
      sourceRoot = "${gogolSrc.name}/${dir}";
    });
  isGogolService = name: lib.hasPrefix "gogol-" name && name != "gogol-core";
  gogolServices = lib.filter isGogolService (lib.attrNames super);
  gogolServiceOverrides = (lib.genAttrs gogolServices (name: setGogolSourceRoot "lib/services/${name}" super.${name}));
in
{
  gogol-core = assert super.gogol-core.version == "0.5.0"; lib.pipe
    super.gogol-core
    [
      (setGogolSourceRoot "lib/gogol-core")
      (addBuildDepend self.base64)
      (overrideCabal (drv: { editedCabalFile = null; revision = null; }))
    ];
  gogol = assert super.gogol.version == "0.5.0"; setGogolSourceRoot "lib/gogol" super.gogol;
} // gogolServiceOverrides)

# Amazonka Packages
# 2025-01-24: use latest source files from github, as the hackage release is outdated, https://github.com/brendanhay/amazonka/issues/1001
// (
let
  amazonkaSrc = pkgs.fetchFromGitHub {
    owner = "brendanhay";
    repo = "amazonka";
    rev = "f3a7fca02fdbb832cc348e991983b1465225d50c";
    sha256 = "sha256-u+R+4WeCd16X8H2dkDHzD3nOLsvsTB0lLNUsbRT23aE=";
  };
  setAmazonkaSourceRoot = dir: drv: (overrideSrc { version = "2.0"; src = amazonkaSrc + "/${dir}"; }) drv;
  isAmazonkaService = name: lib.hasPrefix "amazonka-" name && name != "amazonka-test";
  amazonkaServices = lib.filter isAmazonkaService (lib.attrNames super);
  amazonkaServiceOverrides = (lib.genAttrs amazonkaServices (name: lib.pipe super.${name} [(setAmazonkaSourceRoot "lib/services/${name}") doJailbreak]));
in
amazonkaServiceOverrides // {
  amazonka-core = assert super.amazonka-core.version == "2.0"; lib.pipe
    super.amazonka-core
    [ (setAmazonkaSourceRoot "lib/amazonka-core")
      (addBuildDepends [ self.microlens self.microlens-contra self.microlens-pro ])
    ];
  amazonka = assert super.amazonka.version == "2.0"; setAmazonkaSourceRoot "lib/amazonka" (doJailbreak super.amazonka);
})<|MERGE_RESOLUTION|>--- conflicted
+++ resolved
@@ -1697,8 +1697,6 @@
   };
   hspec-core_2_7_10 = doJailbreak (dontCheck super.hspec-core_2_7_10);
 
-<<<<<<< HEAD
-=======
   # Disable test cases that were broken by insignificant changes in icu 76
   # https://github.com/haskell/text-icu/issues/108
   text-icu = overrideCabal (drv: {
@@ -1708,10 +1706,6 @@
     ];
   }) super.text-icu;
 
-  # waiting for aeson bump
-  servant-swagger-ui-core = doJailbreak super.servant-swagger-ui-core;
-
->>>>>>> bbdc2b27
   hercules-ci-agent = self.generateOptparseApplicativeCompletions [ "hercules-ci-agent" ] super.hercules-ci-agent;
 
   hercules-ci-cli = lib.pipe super.hercules-ci-cli [
