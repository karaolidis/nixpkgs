# COMMON OVERRIDES FOR THE HASKELL PACKAGE SET IN NIXPKGS
#
# This file contains haskell package overrides that are shared by all
# haskell package sets provided by nixpkgs and distributed via the official
# NixOS hydra instance.
#
# Overrides that would also make sense for custom haskell package sets not provided
# as part of nixpkgs and that are specific to Nix should go in configuration-nix.nix
#
# See comment at the top of configuration-nix.nix for more information about this
# distinction.
{ pkgs, haskellLib }:

let
  inherit (pkgs) fetchpatch fetchpatch2 lib;
  inherit (lib) throwIfNot versionOlder versions;
in

with haskellLib;

self: super: {
  # Make sure that Cabal 3.10.* can be built as-is
  Cabal_3_10_3_0 = doDistribute (super.Cabal_3_10_3_0.override ({
    Cabal-syntax = self.Cabal-syntax_3_10_3_0;
  } // lib.optionalAttrs (lib.versionOlder self.ghc.version "9.2.5") {
    # Use process core package when possible
    process = self.process_1_6_20_0;
  }));

  Cabal_3_12_0_0 = doDistribute (super.Cabal_3_12_0_0.override ({
    Cabal-syntax = self.Cabal-syntax_3_12_0_0;
  } // lib.optionalAttrs (lib.versionOlder self.ghc.version "9.2.5") {
    # Use process core package when possible
    process = self.process_1_6_20_0;
  }));

  # cabal-install needs most recent versions of Cabal and Cabal-syntax,
  # so we need to put some extra work for non-latest GHCs
  inherit (
    let
      # !!! Use cself/csuper inside for the actual overrides
      cabalInstallOverlay = cself: csuper:
        {
          # Needs to be downgraded compared to Stackage LTS 21
          resolv = cself.resolv_0_1_2_0;
        } // lib.optionalAttrs (lib.versionOlder self.ghc.version "9.10") {
          Cabal = cself.Cabal_3_10_3_0;
          Cabal-syntax = cself.Cabal-syntax_3_10_3_0;
        } // lib.optionalAttrs (lib.versionOlder self.ghc.version "9.4") {
          # We need at least directory >= 1.3.7.0. Using the latest version
          # 1.3.8.* is not an option since it causes very annoying dependencies
          # on newer versions of unix and filepath than GHC 9.2 ships
          directory = cself.directory_1_3_7_1;
          # GHC 9.2.5 starts shipping 1.6.16.0 which is required by
          # cabal-install, but we need to recompile process even if the correct
          # version is available to prevent inconsistent dependencies:
          # process depends on directory.
          process = cself.process_1_6_20_0;

          # Prevent dependency on doctest which causes an inconsistent dependency
          # due to depending on ghc which depends on directory etc.
          vector = dontCheck csuper.vector;
        };
    in
    {
      cabal-install =
        let
          cabal-install = super.cabal-install.overrideScope cabalInstallOverlay;
          scope = cabal-install.scope;
        in
        # Some dead code is not properly eliminated on aarch64-darwin, leading
        # to bogus references to some dependencies.
        overrideCabal (old: lib.optionalAttrs (pkgs.stdenv.hostPlatform.isDarwin && pkgs.stdenv.hostPlatform.isAarch64) {
          postInstall = ''
            ${old.postInstall or ""}
            remove-references-to -t ${scope.HTTP} "$out/bin/.cabal-wrapped"
            remove-references-to -t ${scope.Cabal} "$out/bin/.cabal-wrapped"
          '';
        }) cabal-install;

      cabal-install-solver = super.cabal-install-solver.overrideScope cabalInstallOverlay;

      # Needs cabal-install >= 3.8 /as well as/ matching Cabal
      guardian =
        lib.pipe
          (super.guardian.overrideScope cabalInstallOverlay)
          [
            # Tests need internet access (run stack)
            dontCheck
            # May as well…
            (self.generateOptparseApplicativeCompletions [ "guardian" ])
          ];
    }
  ) cabal-install
    cabal-install-solver
    guardian
  ;

  # Extensions wants the latest version of Cabal for its list of Haskell
  # language extensions.
  # 2024-01-15: jailbreak to allow hspec-hedgehog 0.1.1.0 https://github.com/kowainik/extensions/pull/92
  extensions = doJailbreak (super.extensions.override {
    Cabal =
      if versionOlder self.ghc.version "9.6"
      then self.Cabal_3_10_3_0
      else null; # use GHC bundled version
  });

  #######################################
  ### HASKELL-LANGUAGE-SERVER SECTION ###
  #######################################

  # All jailbreaks in this section due to: https://github.com/haskell/haskell-language-server/pull/4316#discussion_r1667684895
  haskell-language-server = doJailbreak (dontCheck (super.haskell-language-server.overrideScope (lself: lsuper: {
    # For most ghc versions, we overrideScope Cabal in the configuration-ghc-???.nix,
    # because some packages, like ormolu, need a newer Cabal version.
    # ghc-paths is special because it depends on Cabal for building
    # its Setup.hs, and therefor declares a Cabal dependency, but does
    # not actually use it as a build dependency.
    # That means ghc-paths can just use the ghc included Cabal version,
    # without causing package-db incoherence and we should do that because
    # otherwise we have different versions of ghc-paths
    # around which have the same abi-hash, which can lead to confusions and conflicts.
    ghc-paths = lsuper.ghc-paths.override { Cabal = null; };
  })));
  hls-plugin-api = doJailbreak super.hls-plugin-api;
  ghcide = doJailbreak super.ghcide;

  # For -f-auto see cabal.project in haskell-language-server.
  ghc-lib-parser-ex = addBuildDepend self.ghc-lib-parser (disableCabalFlag "auto" super.ghc-lib-parser-ex);

  ###########################################
  ### END HASKELL-LANGUAGE-SERVER SECTION ###
  ###########################################

  # Test ldap server test/ldap.js is missing from sdist
  # https://github.com/supki/ldap-client/issues/18
  ldap-client-og = dontCheck super.ldap-client-og;

  # Support for template-haskell >= 2.16
  language-haskell-extract = appendPatch (pkgs.fetchpatch {
    url = "https://gitlab.haskell.org/ghc/head.hackage/-/raw/dfd024c9a336c752288ec35879017a43bd7e85a0/patches/language-haskell-extract-0.2.4.patch";
    sha256 = "0w4y3v69nd3yafpml4gr23l94bdhbmx8xky48a59lckmz5x9fgxv";
  }) (doJailbreak super.language-haskell-extract);

  vector = overrideCabal (old: {
    # Too strict bounds on doctest which isn't used, but is part of the configuration
    jailbreak = true;
    # vector-doctest seems to be broken when executed via ./Setup test
    testTarget = lib.concatStringsSep " " [
      "vector-tests-O0"
      "vector-tests-O2"
    ];
  }) super.vector;

  # Almost guaranteed failure due to floating point imprecision with QuickCheck-2.14.3
  # https://github.com/haskell/math-functions/issues/73
  math-functions = overrideCabal (drv: {
    testFlags = drv.testFlags or [] ++ [ "-p" "! /Kahan.t_sum_shifted/" ];
  }) super.math-functions;

  # Too strict bounds on base
  # https://github.com/lspitzner/butcher/issues/7#issuecomment-1681394943
  butcher = doJailbreak super.butcher;
  # https://github.com/lspitzner/data-tree-print/issues/4
  data-tree-print = doJailbreak super.data-tree-print;
  # … and template-haskell.
  # https://github.com/lspitzner/czipwith/issues/5
  czipwith = doJailbreak super.czipwith;

  # jacinda needs latest version of alex
  jacinda = super.jacinda.override {
    alex = self.alex_3_5_1_0;
  };

  # 2024-07-09: rhine 1.4.* needs newer monad-schedule than stackage (and is only consumer)
  monad-schedule = assert super.monad-schedule.version == "0.1.2.2"; doDistribute self.monad-schedule_0_2;

  aeson =
    # aeson's test suite includes some tests with big numbers that fail on 32bit
    # https://github.com/haskell/aeson/issues/1060
    dontCheckIf pkgs.stdenv.hostPlatform.is32bit
    # Deal with infinite and NaN values generated by QuickCheck-2.14.3
    (appendPatches [
      (pkgs.fetchpatch {
        name = "aeson-quickcheck-2.14.3-double-workaround.patch";
        url = "https://github.com/haskell/aeson/commit/58766a1916b4980792763bab74f0c86e2a7ebf20.patch";
        sha256 = "1jk2xyi9g6dfjsi6hvpvkpmag3ivimipwy1izpbidf3wvc9cixs3";
      })
    ] super.aeson);

  # 2023-06-28: Test error: https://hydra.nixos.org/build/225565149
  orbits = dontCheck super.orbits;

  # Too strict bounds on hspec < 2.11
  http-api-data = doJailbreak super.http-api-data;
  tasty-discover = doJailbreak super.tasty-discover;

  # Allow aeson == 2.1.*
  # https://github.com/hdgarrood/aeson-better-errors/issues/23
  aeson-better-errors = lib.pipe super.aeson-better-errors [
    doJailbreak
    (appendPatches [
      # https://github.com/hdgarrood/aeson-better-errors/pull/25
      (fetchpatch {
        name = "mtl-2-3.patch";
        url = "https://github.com/hdgarrood/aeson-better-errors/commit/1ec49ab7d1472046b680b5a64ae2930515b47714.patch";
        hash = "sha256-xuuocWxSoBDclVp0bJ9UrDamVcDVOAFgJIi/un1xBvk=";
      })
    ])
  ];

  # https://github.com/mpickering/eventlog2html/pull/187
  eventlog2html = lib.pipe super.eventlog2html [
    doJailbreak
    (appendPatch (fetchpatch {
      name = "blaze-html-compat.patch";
      url = "https://github.com/mpickering/eventlog2html/commit/666aee9ee44c571173a73036b36ad4154c188481.patch";
      sha256 = "sha256-9PLygLEpJ6pAZ31gSWiEMqWxmvElT6Unc/pgr6ULIaw=";
    }))
   ];

  # 2023-08-09: Jailbreak because of vector < 0.13
  # 2023-11-09: don't check because of https://github.com/tweag/monad-bayes/pull/326
  monad-bayes = dontCheck (doJailbreak super.monad-bayes);

  # Disable tests failing on odd floating point numbers generated by QuickCheck 2.14.3
  # https://github.com/haskell/statistics/issues/205
  statistics = overrideCabal (drv: {
    testFlags = [
      "-p" "! (/Pearson correlation/ || /t_qr/ || /Tests for: FDistribution.1-CDF is correct/)"
    ];
  }) super.statistics;

  # There are numerical tests on random data, that may fail occasionally
  lapack = dontCheck super.lapack;

  # currently, cabal-plan seems to get not much maintenance
  cabal-plan = doJailbreak super.cabal-plan;

  # test dependency has incorrect upper bound but still supports the newer dependency
  # https://github.com/fused-effects/fused-effects/issues/451
  # https://github.com/fused-effects/fused-effects/pull/452
  fused-effects = doJailbreak super.fused-effects;

  # support for transformers >= 0.6
  fused-effects-random = doJailbreak super.fused-effects-random;
  fused-effects-readline = doJailbreak super.fused-effects-readline;

  leveldb-haskell = overrideCabal (drv: {
    version = "2024-05-05-unstable";
    # Fix tests on mtl ≥ 2.3
    # https://github.com/kim/leveldb-haskell/pull/42
    src = pkgs.fetchFromGitHub {
      owner = "kim";
      repo = "leveldb-haskell";
      rev = "3a505f3a7de0f5d14463538d7c2c9a9881a60eb9";
      sha256 = "sha256-okUn5ZuWcj8vPr0GWXvO1LygNCrDfttkDaUoOt+FLA0=";
    };
  }) super.leveldb-haskell;

  # 2024-06-23: Hourglass is archived and had its last commit 6 years ago.
  # Patch is needed to add support for time 1.10, which is only used in the tests
  # https://github.com/vincenthz/hs-hourglass/pull/56
  # Jailbreak is needed because a hackage revision added the (correct) time <1.10 bound.
  hourglass = doJailbreak
    (appendPatches [
      (pkgs.fetchpatch {
        name = "hourglass-pr-56.patch";
        url =
          "https://github.com/vincenthz/hs-hourglass/commit/cfc2a4b01f9993b1b51432f0a95fa6730d9a558a.patch";
        sha256 = "sha256-gntZf7RkaR4qzrhjrXSC69jE44SknPDBmfs4z9rVa5Q=";
      })
    ] super.hourglass);

  # Arion's test suite needs a Nixpkgs, which is cumbersome to do from Nixpkgs
  # itself. For instance, pkgs.path has dirty sources and puts a huge .git in the
  # store. Testing is done upstream.
  arion-compose = dontCheck super.arion-compose;

  # 2023-07-17: Outdated base bound https://github.com/srid/lvar/issues/5
  lvar = doJailbreak super.lvar;

  # This used to be a core package provided by GHC, but then the compiler
  # dropped it. We define the name here to make sure that old packages which
  # depend on this library still evaluate (even though they won't compile
  # successfully with recent versions of the compiler).
  bin-package-db = null;

  # Unnecessarily requires alex >= 3.3
  # https://github.com/glguy/config-value/commit/c5558c8258598fab686c259bff510cc1b19a0c50#commitcomment-119514821
  config-value = doJailbreak super.config-value;

  # path-io bound is adjusted in 0.6.1 release
  # https://github.com/tek/hix/commit/019426f6a3db256e4c96558ffe6fa2114e2f19a0
  hix = doJailbreak super.hix;

  # waiting for release: https://github.com/jwiegley/c2hsc/issues/41
  c2hsc = appendPatch (fetchpatch {
    url = "https://github.com/jwiegley/c2hsc/commit/490ecab202e0de7fc995eedf744ad3cb408b53cc.patch";
    sha256 = "1c7knpvxr7p8c159jkyk6w29653z5yzgjjqj11130bbb8mk9qhq7";
  }) super.c2hsc;

  ghc-debug-client = doJailbreak super.ghc-debug-client;

  # Test failure.  Tests also disabled in Stackage:
  # https://github.com/jtdaugherty/brick/issues/499
  brick = dontCheck super.brick;

  # Needs older QuickCheck version
  attoparsec-varword = dontCheck super.attoparsec-varword;

  # These packages (and their reverse deps) cannot be built with profiling enabled.
  ghc-heap-view = disableLibraryProfiling super.ghc-heap-view;
  ghc-datasize = disableLibraryProfiling super.ghc-datasize;
  ghc-vis = disableLibraryProfiling super.ghc-vis;

  # Fixes compilation for basement on i686 for GHC >= 9.4
  # https://github.com/haskell-foundation/foundation/pull/573
  # Patch would not work for GHC >= 9.2 where it breaks compilation on x86_64
  # https://github.com/haskell-foundation/foundation/pull/573#issuecomment-1669468867
  # TODO(@sternenseemann): make unconditional
  basement = appendPatches (lib.optionals pkgs.stdenv.hostPlatform.is32bit [
    (fetchpatch {
      name = "basement-i686-ghc-9.4.patch";
      url = "https://github.com/haskell-foundation/foundation/pull/573/commits/38be2c93acb6f459d24ed6c626981c35ccf44095.patch";
      sha256 = "17kz8glfim29vyhj8idw8bdh3id5sl9zaq18zzih3schfvyjppj7";
      stripLen = 1;
    })
  ]) super.basement;

  # Fixes compilation of memory with GHC >= 9.4 on 32bit platforms
  # https://github.com/vincenthz/hs-memory/pull/99
  memory = appendPatches (lib.optionals pkgs.stdenv.hostPlatform.is32bit [
    (fetchpatch {
      name = "memory-i686-ghc-9.4.patch";
      url = "https://github.com/vincenthz/hs-memory/pull/99/commits/2738929ce15b4c8704bbbac24a08539b5d4bf30e.patch";
      sha256 = "196rj83iq2k249132xsyhbbl81qi1j23h9pa6mmk6zvxpcf63yfw";
    })
  ]) super.memory;

  # Depends on outdated deps hedgehog < 1.4, doctest < 0.12 for tests
  # As well as deepseq < 1.5 (so it forbids GHC 9.8)
  hw-fingertree = doJailbreak super.hw-fingertree;

  # 2024-03-10: Maintainance stalled, fixes unmerged: https://github.com/haskell/ThreadScope/pull/130
  threadscope = overrideCabal (drv: {
    prePatch = drv.prePatch or "" + ''
      ${pkgs.buildPackages.dos2unix}/bin/dos2unix *.cabal
    '';
    editedCabalFile = null;
    revision = null;
  })
  (appendPatches [
    (fetchpatch {
      name = "loosen-bounds-1.patch";
      url = "https://github.com/haskell/ThreadScope/commit/8f9f21449adb3af07eed539dcaf267c9c9ee987b.patch";
      sha256 = "sha256-egKM060QplSmUeDptHXoSom1vf5KBrvNcjb2Vk59N7A=";
    })
    (fetchpatch {
      name = "loosen-bounds-2.patch";
      url = "https://github.com/haskell/ThreadScope/commit/f366a9ee455eda16cd6a4dc26f0275e2cf2b5798.patch";
      sha256 = "sha256-DaPTK5LRbZZS1KDIr5X/eXQasqtofrCteTbUQUZPu0Q=";
    })
    (fetchpatch {
      name = "loosen-bounds-3.patch";
      url = "https://github.com/haskell/ThreadScope/commit/12819abaa2322976004b7582e598db1cf952707a.patch";
      sha256 = "sha256-r7MVw8wwKU4R5VmcypBzhOBfTlRCISoRJtwie3+2Vb0=";
    })
    (fetchpatch {
      name = "import-monad.patch";
      url = "https://github.com/haskell/ThreadScope/commit/8846508e9769a8dfd82b3ff66259ba4d58255932.patch";
      sha256 = "sha256-wBqDJWmqvmU1sFuw/ZlxHOb8xPhZO2RBuyYFP9bJCVI=";
    })
  ]
    super.threadscope);

  # http2 also overridden in all-packages.nix for mailctl.
  # twain is currently only used by mailctl, so the .overrideScope shouldn't
  # negatively affect any other packages, at least currently...
  # https://github.com/alexmingoia/twain/issues/5
  twain = super.twain.overrideScope (self: _: {
    http2 = self.http2_3_0_3;
    warp = self.warp_3_3_30;
  });

  # The latest release on hackage has an upper bound on containers which
  # breaks the build, though it works with the version of containers present
  # and the upper bound doesn't exist in code anymore:
  # > https://github.com/roelvandijk/numerals
  numerals = doJailbreak (dontCheck super.numerals);

  # Bound on containers is too strict but jailbreak doesn't work with conditional flags
  # https://github.com/NixOS/jailbreak-cabal/issues/24
  containers-unicode-symbols = overrideCabal {
    postPatch = ''
      substituteInPlace containers-unicode-symbols.cabal \
        --replace 'containers >= 0.5 && < 0.6.5' 'containers'
    '';
  } super.containers-unicode-symbols;

  # Test file not included on hackage
  numerals-base = dontCheck (doJailbreak super.numerals-base);

  # This test keeps being aborted because it runs too quietly for too long
  Lazy-Pbkdf2 = if pkgs.stdenv.isi686 then dontCheck super.Lazy-Pbkdf2 else super.Lazy-Pbkdf2;

  # check requires mysql server
  mysql-simple = dontCheck super.mysql-simple;
  mysql-haskell = dontCheck super.mysql-haskell;

  # Test data missing
  # https://github.com/FPtje/GLuaFixer/issues/165
  glualint = dontCheck super.glualint;

  # The Hackage tarball is purposefully broken, because it's not intended to be, like, useful.
  # https://git-annex.branchable.com/bugs/bash_completion_file_is_missing_in_the_6.20160527_tarball_on_hackage/
  git-annex = overrideCabal (drv: {
    src = pkgs.fetchgit {
      name = "git-annex-${super.git-annex.version}-src";
      url = "git://git-annex.branchable.com/";
      rev = "refs/tags/" + super.git-annex.version;
      hash = "sha256-D/lvNe2pa1vZvMEsVV4SuwPAJd2Aer0yA3bRae6j3jQ=";
      # delete android and Android directories which cause issues on
      # darwin (case insensitive directory). Since we don't need them
      # during the build process, we can delete it to prevent a hash
      # mismatch on darwin.
      postFetch = ''
        rm -r $out/doc/?ndroid*
      '';
    };

    patches = drv.patches or [ ] ++ [
      # Prevent .desktop files from being installed to $out/usr/share.
      # TODO(@sternenseemann): submit upstreamable patch resolving this
      # (this should be possible by also taking PREFIX into account).
      ./patches/git-annex-no-usr-prefix.patch
    ];
  }) super.git-annex;

  # Too strict bounds on servant
  # Pending a hackage revision: https://github.com/berberman/arch-web/commit/5d08afee5b25e644f9e2e2b95380a5d4f4aa81ea#commitcomment-89230555
  arch-web = doJailbreak super.arch-web;

  # Too strict upper bound on hedgehog
  # https://github.com/circuithub/rel8/issues/248
  rel8 = doJailbreak super.rel8;

  # Fix test trying to access /home directory
  shell-conduit = overrideCabal (drv: {
    postPatch = "sed -i s/home/tmp/ test/Spec.hs";
  }) super.shell-conduit;

  # https://github.com/serokell/nixfmt/issues/130
  nixfmt = doJailbreak super.nixfmt;

  # Too strict upper bounds on turtle and text
  # https://github.com/awakesecurity/nix-deploy/issues/35
  nix-deploy = doJailbreak super.nix-deploy;

  # Too strict upper bound on algebraic-graphs
  # https://github.com/awakesecurity/nix-graph/issues/5
  nix-graph = doJailbreak super.nix-graph;

  # Manually maintained
  cachix-api = overrideCabal (drv: {
    version = "1.7.4";
    src = pkgs.fetchFromGitHub {
      owner = "cachix";
      repo = "cachix";
      rev = "v1.7.4";
      sha256 = "sha256-lHy5kgx6J8uD+16SO47dPrbob98sh+W1tf4ceSqPVK4=";
    };
    postUnpack = "sourceRoot=$sourceRoot/cachix-api";
  }) super.cachix-api;
  cachix = (overrideCabal (drv: {
    version = "1.7.4";
    src = pkgs.fetchFromGitHub {
      owner = "cachix";
      repo = "cachix";
      rev = "v1.7.4";
      sha256 = "sha256-lHy5kgx6J8uD+16SO47dPrbob98sh+W1tf4ceSqPVK4=";
    };
    postUnpack = "sourceRoot=$sourceRoot/cachix";
  }) (lib.pipe
        (super.cachix.override {
          nix = self.hercules-ci-cnix-store.nixPackage;
        })
        [
         (addBuildTool self.hercules-ci-cnix-store.nixPackage)
         (addBuildTool pkgs.buildPackages.pkg-config)
        ]
  ));

  # https://github.com/froozen/kademlia/issues/2
  kademlia = dontCheck super.kademlia;

  # Tests require older versions of tasty.
  hzk = dontCheck super.hzk;
  resolv_0_1_2_0 = doJailbreak super.resolv_0_1_2_0;

  # Test suite doesn't compile with 9.6, 9.8
  # https://github.com/sebastiaanvisser/fclabels/issues/45
  # https://github.com/sebastiaanvisser/fclabels/issues/46
  fclabels = dontCheck super.fclabels;

  # Tests require a Kafka broker running locally
  haskakafka = dontCheck super.haskakafka;

  bindings-levmar = addExtraLibrary pkgs.blas super.bindings-levmar;

  # Requires wrapQtAppsHook
  qtah-cpp-qt5 = overrideCabal (drv: {
    buildDepends = [ pkgs.qt5.wrapQtAppsHook ];
  }) super.qtah-cpp-qt5;

  # The Haddock phase fails for one reason or another.
  deepseq-magic = dontHaddock super.deepseq-magic;
  feldspar-signal = dontHaddock super.feldspar-signal; # https://github.com/markus-git/feldspar-signal/issues/1
  hoodle-core = dontHaddock super.hoodle-core;
  hsc3-db = dontHaddock super.hsc3-db;

  # Fix build with time >= 1.10 while retaining compat with time < 1.9
  mbox = appendPatch ./patches/mbox-time-1.10.patch
    (overrideCabal { editedCabalFile = null; revision = null; } super.mbox);

  # https://github.com/techtangents/ablist/issues/1
  ABList = dontCheck super.ABList;

  inline-c-cpp = overrideCabal (drv: {
    postPatch = (drv.postPatch or "") + ''
      substituteInPlace inline-c-cpp.cabal --replace "-optc-std=c++11" ""
    '';
  }) super.inline-c-cpp;

  inline-java = addBuildDepend pkgs.jdk super.inline-java;

  # Too strict upper bound on unicode-transforms
  # <https://gitlab.com/ngua/ipa-hs/-/issues/1>
  ipa = doJailbreak super.ipa;

  # Upstream notified by e-mail.
  permutation = dontCheck super.permutation;

  # https://github.com/jputcu/serialport/issues/25
  serialport = dontCheck super.serialport;

  # Test suite depends on source code being available
  simple-affine-space = dontCheck super.simple-affine-space;

  # Fails no apparent reason. Upstream has been notified by e-mail.
  assertions = dontCheck super.assertions;

  # 2023-01-29: Restrictive base bound already loosened on master but not released: https://github.com/sebastiaanvisser/clay/commit/4483bdf7a452903f177220958f1610030ab7f28a
  clay = throwIfNot (super.clay.version == "0.14.0") "Remove clay jailbreak in configuration-common.nix when you see this eval error." (doJailbreak super.clay);

  # These packages try to execute non-existent external programs.
  cmaes = dontCheck super.cmaes;                        # http://hydra.cryp.to/build/498725/log/raw
  dbmigrations = dontCheck super.dbmigrations;
  filestore = dontCheck super.filestore;
  graceful = dontCheck super.graceful;
  HList = dontCheck super.HList;
  ide-backend = dontCheck super.ide-backend;
  marquise = dontCheck super.marquise;                  # https://github.com/anchor/marquise/issues/69
  memcached-binary = dontCheck super.memcached-binary;
  msgpack-rpc = dontCheck super.msgpack-rpc;
  persistent-zookeeper = dontCheck super.persistent-zookeeper;
  pocket-dns = dontCheck super.pocket-dns;
  squeal-postgresql = dontCheck super.squeal-postgresql;
  postgrest-ws = dontCheck super.postgrest-ws;
  snowball = dontCheck super.snowball;
  sophia = dontCheck super.sophia;
  test-sandbox = dontCheck super.test-sandbox;
  texrunner = dontCheck super.texrunner;
  wai-middleware-hmac = dontCheck super.wai-middleware-hmac;
  xkbcommon = dontCheck super.xkbcommon;
  xmlgen = dontCheck super.xmlgen;
  HerbiePlugin = dontCheck super.HerbiePlugin;
  wai-cors = dontCheck super.wai-cors;

  # 2022-01-29: Tests fail: https://github.com/psibi/streamly-bytestring/issues/27
  # 2022-02-14: Strict upper bound: https://github.com/psibi/streamly-bytestring/issues/30
  streamly-bytestring = dontCheck (doJailbreak super.streamly-bytestring);

  # 2024-05-18: Upstream tests against a different pandoc version
  pandoc-crossref = dontCheck super.pandoc-crossref;

  # base bound
  digit = doJailbreak super.digit;

  # 2022-01-29: Tests require package to be in ghc-db.
  aeson-schemas = dontCheck super.aeson-schemas;

  # 2023-04-20: Restrictive bytestring bound in tests.
  storablevector = doJailbreak super.storablevector;

  matterhorn = doJailbreak super.matterhorn;

  # Too strict bounds on transformers and resourcet
  # https://github.com/alphaHeavy/lzma-conduit/issues/23
  lzma-conduit = doJailbreak super.lzma-conduit;

  # 2020-06-05: HACK: does not pass own build suite - `dontCheck`
  # 2024-01-15: too strict bound on free < 5.2
  hnix = doJailbreak (dontCheck (super.hnix.override {
    # 2023-12-11: Needs older core due to remote
    hnix-store-core = self.hnix-store-core_0_6_1_0;
  }));


  # Too strict bounds on algebraic-graphs
  # https://github.com/haskell-nix/hnix-store/issues/180
  hnix-store-core_0_6_1_0 = doJailbreak super.hnix-store-core_0_6_1_0;
  # 2023-12-11: Needs older core
  hnix-store-remote = super.hnix-store-remote.override { hnix-store-core = self.hnix-store-core_0_6_1_0; };

  # Fails for non-obvious reasons while attempting to use doctest.
  focuslist = dontCheck super.focuslist;
  search = dontCheck super.search;

  # see https://github.com/LumiGuide/haskell-opencv/commit/cd613e200aa20887ded83256cf67d6903c207a60
  opencv = dontCheck (appendPatch ./patches/opencv-fix-116.patch super.opencv);
  opencv-extra = dontCheck (appendPatch ./patches/opencv-fix-116.patch super.opencv-extra);

  # https://github.com/ekmett/structures/issues/3
  structures = dontCheck super.structures;

  # Disable test suites to fix the build.
  acme-year = dontCheck super.acme-year;                # http://hydra.cryp.to/build/497858/log/raw
  aeson-lens = dontCheck super.aeson-lens;              # http://hydra.cryp.to/build/496769/log/raw
  aeson-schema = dontCheck super.aeson-schema;          # https://github.com/timjb/aeson-schema/issues/9
  angel = dontCheck super.angel;
  apache-md5 = dontCheck super.apache-md5;              # http://hydra.cryp.to/build/498709/nixlog/1/raw
  app-settings = dontCheck super.app-settings;          # http://hydra.cryp.to/build/497327/log/raw
  aws-kinesis = dontCheck super.aws-kinesis;            # needs aws credentials for testing
  binary-protocol = dontCheck super.binary-protocol;    # http://hydra.cryp.to/build/499749/log/raw
  binary-search = dontCheck super.binary-search;
  bloodhound = dontCheck super.bloodhound;              # https://github.com/plow-technologies/quickcheck-arbitrary-template/issues/10
  buildwrapper = dontCheck super.buildwrapper;
  burst-detection = dontCheck super.burst-detection;    # http://hydra.cryp.to/build/496948/log/raw
  cabal-meta = dontCheck super.cabal-meta;              # http://hydra.cryp.to/build/497892/log/raw
  camfort = dontCheck super.camfort;
  cjk = dontCheck super.cjk;
  CLI = dontCheck super.CLI;                            # Upstream has no issue tracker.
  command-qq = dontCheck super.command-qq;              # http://hydra.cryp.to/build/499042/log/raw
  conduit-connection = dontCheck super.conduit-connection;
  craftwerk = dontCheck super.craftwerk;
  crc = dontCheck super.crc;                            # https://github.com/MichaelXavier/crc/issues/2
  css-text = dontCheck super.css-text;
  damnpacket = dontCheck super.damnpacket;              # http://hydra.cryp.to/build/496923/log
  data-hash = dontCheck super.data-hash;
  Deadpan-DDP = dontCheck super.Deadpan-DDP;            # http://hydra.cryp.to/build/496418/log/raw
  DigitalOcean = dontCheck super.DigitalOcean;
  direct-sqlite = dontCheck super.direct-sqlite;
  directory-layout = dontCheck super.directory-layout;
  dlist = dontCheck super.dlist;
  docopt = dontCheck super.docopt;                      # http://hydra.cryp.to/build/499172/log/raw
  dom-selector = dontCheck super.dom-selector;          # http://hydra.cryp.to/build/497670/log/raw
  dotenv = dontCheck super.dotenv;                      # Tests fail because of missing test file on version 0.8.0.2 fixed on version 0.8.0.4
  dotfs = dontCheck super.dotfs;                        # http://hydra.cryp.to/build/498599/log/raw
  DRBG = dontCheck super.DRBG;                          # http://hydra.cryp.to/build/498245/nixlog/1/raw
  ed25519 = dontCheck super.ed25519;
  etcd = dontCheck super.etcd;
  fb = dontCheck super.fb;                              # needs credentials for Facebook
  fptest = dontCheck super.fptest;                      # http://hydra.cryp.to/build/499124/log/raw
  friday-juicypixels = dontCheck super.friday-juicypixels; #tarball missing test/rgba8.png
  ghc-events-parallel = dontCheck super.ghc-events-parallel;    # http://hydra.cryp.to/build/496828/log/raw
  ghc-imported-from = dontCheck super.ghc-imported-from;
  ghc-parmake = dontCheck super.ghc-parmake;
  git-vogue = dontCheck super.git-vogue;
  github-rest = dontCheck super.github-rest;  # test suite needs the network
  gitlib-cmdline = dontCheck super.gitlib-cmdline;
  GLFW-b = dontCheck super.GLFW-b;                      # https://github.com/bsl/GLFW-b/issues/50
  hackport = dontCheck super.hackport;
  hadoop-formats = dontCheck super.hadoop-formats;
  haeredes = dontCheck super.haeredes;
  hashed-storage = dontCheck super.hashed-storage;
  hashring = dontCheck super.hashring;
  hath = dontCheck super.hath;
  haxl = dontCheck super.haxl;                          # non-deterministic failure https://github.com/facebook/Haxl/issues/85
  haxl-facebook = dontCheck super.haxl-facebook;        # needs facebook credentials for testing
  hdbi-postgresql = dontCheck super.hdbi-postgresql;
  hedis = dontCheck super.hedis;
  hedis-pile = dontCheck super.hedis-pile;
  hedis-tags = dontCheck super.hedis-tags;
  hedn = dontCheck super.hedn;
  hgdbmi = dontCheck super.hgdbmi;
  hi = dontCheck super.hi;
  hierarchical-clustering = dontCheck super.hierarchical-clustering;
  hlibgit2 = disableHardening [ "format" ] super.hlibgit2;
  hmatrix-tests = dontCheck super.hmatrix-tests;
  hquery = dontCheck super.hquery;
  hs2048 = dontCheck super.hs2048;
  hsbencher = dontCheck super.hsbencher;
  hsexif = dontCheck super.hsexif;
  hspec-server = dontCheck super.hspec-server;
  HTF = overrideCabal (orig: {
    # The scripts in scripts/ are needed to build the test suite.
    preBuild = "patchShebangs --build scripts";
    # test suite doesn't compile with aeson >= 2.0
    # https://github.com/skogsbaer/HTF/issues/114
    doCheck = false;
  }) super.HTF;
  htsn = dontCheck super.htsn;
  htsn-import = dontCheck super.htsn-import;
  http-link-header = dontCheck super.http-link-header; # non deterministic failure https://hydra.nixos.org/build/75041105
  influxdb = dontCheck super.influxdb;
  integer-roots = dontCheck super.integer-roots; # requires an old version of smallcheck, will be fixed in > 1.0
  itanium-abi = dontCheck super.itanium-abi;
  katt = dontCheck super.katt;
  language-slice = dontCheck super.language-slice;

  # Group of libraries by same upstream maintainer for interacting with
  # Telegram messenger. Bit-rotted a bit since 2020.
  tdlib = appendPatch (fetchpatch {
    # https://github.com/poscat0x04/tdlib/pull/3
    url = "https://github.com/poscat0x04/tdlib/commit/8eb9ecbc98c65a715469fdb8b67793ab375eda31.patch";
    hash = "sha256-vEI7fTsiafNGBBl4VUXVCClW6xKLi+iK53fjcubgkpc=";
  }) (doJailbreak super.tdlib) ;
  tdlib-types = doJailbreak super.tdlib-types;
  tdlib-gen = doJailbreak super.tdlib-gen;
  # https://github.com/poscat0x04/language-tl/pull/1
  language-tl = doJailbreak super.language-tl;

  ldap-client = dontCheck super.ldap-client;
  lensref = dontCheck super.lensref;
  lvmrun = disableHardening ["format"] (dontCheck super.lvmrun);
  matplotlib = dontCheck super.matplotlib;
  memcache = dontCheck super.memcache;
  metrics = dontCheck super.metrics;
  milena = dontCheck super.milena;
  modular-arithmetic = dontCheck super.modular-arithmetic; # tests require a very old Glob (0.7.*)
  nats-queue = dontCheck super.nats-queue;
  netpbm = dontCheck super.netpbm;
  network = dontCheck super.network;
  network_2_6_3_1 = dontCheck super.network_2_6_3_1; # package is missing files for test
  network-dbus = dontCheck super.network-dbus;
  notcpp = dontCheck super.notcpp;
  ntp-control = dontCheck super.ntp-control;
  odpic-raw = dontCheck super.odpic-raw; # needs a running oracle database server
  opaleye = dontCheck super.opaleye;
  openpgp = dontCheck super.openpgp;
  optional = dontCheck super.optional;
  orgmode-parse = dontCheck super.orgmode-parse;
  os-release = dontCheck super.os-release;
  parameterized = dontCheck super.parameterized; # https://github.com/louispan/parameterized/issues/2
  persistent-redis = dontCheck super.persistent-redis;
  pipes-extra = dontCheck super.pipes-extra;
  pipes-websockets = dontCheck super.pipes-websockets;
  posix-pty = dontCheck super.posix-pty; # https://github.com/merijn/posix-pty/issues/12
  postgresql-binary = dontCheck super.postgresql-binary; # needs a running postgresql server
  powerdns = dontCheck super.powerdns; # Tests require networking and external services
  process-streaming = dontCheck super.process-streaming;
  punycode = dontCheck super.punycode;
  pwstore-cli = dontCheck super.pwstore-cli;
  quantities = dontCheck super.quantities;
  redis-io = dontCheck super.redis-io;
  rethinkdb = dontCheck super.rethinkdb;
  Rlang-QQ = dontCheck super.Rlang-QQ;
  safecopy = dontCheck super.safecopy;
  sai-shape-syb = dontCheck super.sai-shape-syb;
  scp-streams = dontCheck super.scp-streams;
  sdl2 = dontCheck super.sdl2; # the test suite needs an x server
  separated = dontCheck super.separated;
  shadowsocks = dontCheck super.shadowsocks;
  shake-language-c = dontCheck super.shake-language-c;
  snap-core = doJailbreak (dontCheck super.snap-core); # attoparsec bound is too strict. This has been fixed on master
  snap-server = doJailbreak super.snap-server; # attoparsec bound is too strict
  sourcemap = dontCheck super.sourcemap;
  static-resources = dontCheck super.static-resources;
  strive = dontCheck super.strive;                      # fails its own hlint test with tons of warnings
  svndump = dontCheck super.svndump;
  tar = dontCheck super.tar; #https://hydra.nixos.org/build/25088435/nixlog/2 (fails only on 32-bit)
  th-printf = dontCheck super.th-printf;
  thumbnail-plus = dontCheck super.thumbnail-plus;
  tickle = dontCheck super.tickle;
  tpdb = dontCheck super.tpdb;
  translatable-intset = dontCheck super.translatable-intset;
  ua-parser = dontCheck super.ua-parser;
  unagi-chan = dontCheck super.unagi-chan;
  universe-some = dontCheck super.universe-some;
  wai-logger = dontCheck super.wai-logger;
  WebBits = dontCheck super.WebBits;                    # http://hydra.cryp.to/build/499604/log/raw
  webdriver = dontCheck super.webdriver;
  webdriver-angular = dontCheck super.webdriver-angular;
  xsd = dontCheck super.xsd;
  zip-archive = dontCheck super.zip-archive;  # https://github.com/jgm/zip-archive/issues/57

  # 2023-01-11: Too strict bounds on optparse-applicative
  # https://github.com/Gabriella439/bench/issues/49
  bench = doJailbreak super.bench;

  # 2023-06-26: Test failure: https://hydra.nixos.org/build/224869905
  comfort-blas = dontCheck super.comfort-blas;

  # 2022-06-26: Too strict lower bound on semialign.
  trie-simple = doJailbreak super.trie-simple;

  # These test suites run for ages, even on a fast machine. This is nuts.
  Random123 = dontCheck super.Random123;
  systemd = dontCheck super.systemd;

  # https://github.com/eli-frey/cmdtheline/issues/28
  cmdtheline = dontCheck super.cmdtheline;

  # https://github.com/bos/snappy/issues/1
  # https://github.com/bos/snappy/pull/10
  snappy = appendPatches [
    (pkgs.fetchpatch {
      url = "https://github.com/bos/snappy/commit/8687802c0b85ed7fbbb1b1945a75f14fb9a9c886.patch";
      sha256 = "sha256-p6rMzkjPAZVljsC1Ubj16/mNr4mq5JpxfP5xwT+Gt5M=";
    })
    (pkgs.fetchpatch {
      url = "https://github.com/bos/snappy/commit/21c3250c1f3d273cdcf597e2b7909a22aeaa710f.patch";
      sha256 = "sha256-qHEQ8FFagXGxvtblBvo7xivRARzXlaMLw8nt0068nt0=";
    })
  ] (dontCheck super.snappy);

  # https://github.com/vincenthz/hs-crypto-pubkey/issues/20
  crypto-pubkey = dontCheck super.crypto-pubkey;

  # https://github.com/Philonous/xml-picklers/issues/5
  xml-picklers = dontCheck super.xml-picklers;

  # https://github.com/joeyadams/haskell-stm-delay/issues/3
  stm-delay = dontCheck super.stm-delay;

  # https://github.com/pixbi/duplo/issues/25
  duplo = doJailbreak super.duplo;

  # https://github.com/evanrinehart/mikmod/issues/1
  mikmod = addExtraLibrary pkgs.libmikmod super.mikmod;

  # Missing module.
  rematch = dontCheck super.rematch;            # https://github.com/tcrayford/rematch/issues/5
  rematch-text = dontCheck super.rematch-text;  # https://github.com/tcrayford/rematch/issues/6

  # Package exists only to be example of documentation, yet it has restrictive
  # "base" dependency.
  haddock-cheatsheet = doJailbreak super.haddock-cheatsheet;

  # no haddock since this is an umbrella package.
  cloud-haskell = dontHaddock super.cloud-haskell;

  # This packages compiles 4+ hours on a fast machine. That's just unreasonable.
  CHXHtml = dontDistribute super.CHXHtml;

  # https://github.com/NixOS/nixpkgs/issues/6350
  paypal-adaptive-hoops = overrideCabal (drv: { testTarget = "local"; }) super.paypal-adaptive-hoops;

  # Avoid "QuickCheck >=2.3 && <2.10" dependency we cannot fulfill in lts-11.x.
  test-framework = dontCheck super.test-framework;

  # Depends on broken test-framework-quickcheck.
  apiary = dontCheck super.apiary;
  apiary-authenticate = dontCheck super.apiary-authenticate;
  apiary-clientsession = dontCheck super.apiary-clientsession;
  apiary-cookie = dontCheck super.apiary-cookie;
  apiary-eventsource = dontCheck super.apiary-eventsource;
  apiary-logger = dontCheck super.apiary-logger;
  apiary-memcached = dontCheck super.apiary-memcached;
  apiary-mongoDB = dontCheck super.apiary-mongoDB;
  apiary-persistent = dontCheck super.apiary-persistent;
  apiary-purescript = dontCheck super.apiary-purescript;
  apiary-session = dontCheck super.apiary-session;
  apiary-websockets = dontCheck super.apiary-websockets;

  # https://github.com/junjihashimoto/test-sandbox-compose/issues/2
  test-sandbox-compose = dontCheck super.test-sandbox-compose;

  # Test suite won't compile against tasty-hunit 0.10.x.
  binary-parsers = dontCheck super.binary-parsers;

  # https://github.com/ndmitchell/shake/issues/804
  shake = dontCheck super.shake;

  # https://github.com/nushio3/doctest-prop/issues/1
  doctest-prop = dontCheck super.doctest-prop;

  # Missing file in source distribution:
  # - https://github.com/karun012/doctest-discover/issues/22
  # - https://github.com/karun012/doctest-discover/issues/23
  #
  # When these are fixed the following needs to be enabled again:
  #
  # # Depends on itself for testing
  # doctest-discover = addBuildTool super.doctest-discover
  #   (if pkgs.stdenv.buildPlatform != pkgs.stdenv.hostPlatform
  #    then self.buildHaskellPackages.doctest-discover
  #    else dontCheck super.doctest-discover);
  doctest-discover = dontCheck super.doctest-discover;

  # Too strict lower bound on tasty-hedgehog
  # https://github.com/qfpl/tasty-hedgehog/issues/70
  tasty-sugar = doJailbreak super.tasty-sugar;

  # Too strict lower bound on aeson
  # https://github.com/input-output-hk/hedgehog-extras/issues/39
  hedgehog-extras = doJailbreak super.hedgehog-extras;

  # Known issue with nondeterministic test suite failure
  # https://github.com/nomeata/tasty-expected-failure/issues/21
  tasty-expected-failure = dontCheck super.tasty-expected-failure;

  # Waiting on https://github.com/RaphaelJ/friday/pull/36
  friday = doJailbreak super.friday;

  # Won't compile with recent versions of QuickCheck.
  inilist = dontCheck super.inilist;

  # https://github.com/yaccz/saturnin/issues/3
  Saturnin = dontCheck super.Saturnin;

  # https://github.com/kkardzis/curlhs/issues/6
  curlhs = dontCheck super.curlhs;

  # curl 7.87.0 introduces a preprocessor typechecker of sorts which fails on
  # incorrect usages of curl_easy_getopt and similar functions. Presumably
  # because the wrappers in curlc.c don't use static values for the different
  # arguments to curl_easy_getinfo, it complains and needs to be disabled.
  # https://github.com/GaloisInc/curl/issues/28
  curl = appendConfigureFlags [
    "--ghc-option=-DCURL_DISABLE_TYPECHECK"
  ] super.curl;

  # https://github.com/hvr/token-bucket/issues/3
  token-bucket = dontCheck super.token-bucket;

  # https://github.com/alphaHeavy/lzma-enumerator/issues/3
  lzma-enumerator = dontCheck super.lzma-enumerator;

  # FPCO's fork of Cabal won't succeed its test suite.
  Cabal-ide-backend = dontCheck super.Cabal-ide-backend;

  # This package can't be built on non-Windows systems.
  Win32 = overrideCabal (drv: { broken = !pkgs.stdenv.isCygwin; }) super.Win32;
  inline-c-win32 = dontDistribute super.inline-c-win32;
  Southpaw = dontDistribute super.Southpaw;

  # https://ghc.haskell.org/trac/ghc/ticket/9825
  vimus = overrideCabal (drv: { broken = pkgs.stdenv.isLinux && pkgs.stdenv.isi686; }) super.vimus;

  # https://github.com/kazu-yamamoto/logger/issues/42
  logger = dontCheck super.logger;

  # vector dependency < 0.12
  imagemagick = doJailbreak super.imagemagick;

  # Elm is no longer actively maintained on Hackage: https://github.com/NixOS/nixpkgs/pull/9233.
  Elm = markBroken super.Elm;
  elm-build-lib = markBroken super.elm-build-lib;
  elm-compiler = markBroken super.elm-compiler;
  elm-get = markBroken super.elm-get;
  elm-make = markBroken super.elm-make;
  elm-package = markBroken super.elm-package;
  elm-reactor = markBroken super.elm-reactor;
  elm-repl = markBroken super.elm-repl;
  elm-server = markBroken super.elm-server;
  elm-yesod = markBroken super.elm-yesod;

  # https://github.com/Euterpea/Euterpea2/issues/40
  Euterpea = doJailbreak super.Euterpea;

  # Byte-compile elisp code for Emacs.
  ghc-mod = overrideCabal (drv: {
    preCheck = "export HOME=$TMPDIR";
    testToolDepends = drv.testToolDepends or [] ++ [self.cabal-install];
    doCheck = false;            # https://github.com/kazu-yamamoto/ghc-mod/issues/335
    executableToolDepends = drv.executableToolDepends or [] ++ [pkgs.buildPackages.emacs];
    postInstall = ''
      local lispdir=( "$data/share/${self.ghc.targetPrefix}${self.ghc.haskellCompilerName}/*/${drv.pname}-${drv.version}/elisp" )
      make -C $lispdir
      mkdir -p $data/share/emacs/site-lisp
      ln -s "$lispdir/"*.el{,c} $data/share/emacs/site-lisp/
    '';
  }) super.ghc-mod;

  # Apply compatibility patches until a new release arrives
  # https://github.com/phadej/spdx/issues/33
  spdx = appendPatches [
    (fetchpatch {
      name = "spdx-ghc-9.4.patch";
      url = "https://github.com/phadej/spdx/pull/30/commits/545dc69f433225c837375fba4cbbdb7f9cc7b09b.patch";
      sha256 = "0p2h8dxkjy2v0dx7h6v62clmx5n5j3c4zh4myh926fijympi1glz";
    })
    (fetchpatch {
      name = "spdx-ghc-9.6.patch";
      url = "https://github.com/phadej/spdx/pull/32/commits/b51f665e9960614274ff6a9ac658802c1a785687.patch";
      sha256 = "01vf1h0djr84yxsjfhym715ncx0w5q4l02k3dkbmg40pnc62ql4h";
      excludes = [ ".github/**" ];
    })
  ] super.spdx;

  # 2022-03-19: Testsuite is failing: https://github.com/puffnfresh/haskell-jwt/issues/2
  jwt = dontCheck super.jwt;

  # Build Selda with the latest git version.
  # See https://github.com/valderman/selda/issues/187
  inherit (let
    mkSeldaPackage = name: overrideCabal (drv: {
      version = "2024-05-05-unstable";
      src = pkgs.fetchFromGitHub {
        owner = "valderman";
        repo = "selda";
        rev = "50c3ba5c5da72bb758a4112363ba2fe1c0e968ea";
        hash = "sha256-LEAJsSsDL0mmVHntnI16fH8m5DmePfcU0hFw9ErqTgQ=";
      } + "/${name}";
    }) super.${name};
  in
    lib.genAttrs [ "selda" "selda-sqlite" "selda-json" ] mkSeldaPackage
  )
  selda
  selda-sqlite
  selda-json
  ;

  # 2024-03-10: Getting the test suite to run requires a correctly crafted GHC_ENVIRONMENT variable.
  graphql-client = dontCheck super.graphql-client;

  # Build the latest git version instead of the official release. This isn't
  # ideal, but Chris doesn't seem to make official releases any more.
  structured-haskell-mode = overrideCabal (drv: {
    src = pkgs.fetchFromGitHub {
      owner = "projectional-haskell";
      repo = "structured-haskell-mode";
      rev = "7f9df73f45d107017c18ce4835bbc190dfe6782e";
      sha256 = "1jcc30048j369jgsbbmkb63whs4wb37bq21jrm3r6ry22izndsqa";
    };
    version = "20170205-git";
    editedCabalFile = null;
    # Make elisp files available at a location where people expect it. We
    # cannot easily byte-compile these files, unfortunately, because they
    # depend on a new version of haskell-mode that we don't have yet.
    postInstall = ''
      local lispdir=( "$data/share/${self.ghc.targetPrefix}${self.ghc.haskellCompilerName}/"*"/${drv.pname}-"*"/elisp" )
      mkdir -p $data/share/emacs
      ln -s $lispdir $data/share/emacs/site-lisp
    '';
  }) super.structured-haskell-mode;

  # Make elisp files available at a location where people expect it.
  hindent = (overrideCabal (drv: {
    # We cannot easily byte-compile these files, unfortunately, because they
    # depend on a new version of haskell-mode that we don't have yet.
    postInstall = ''
      local lispdir=( "$data/share/${self.ghc.targetPrefix}${self.ghc.haskellCompilerName}/"*"/${drv.pname}-"*"/elisp" )
      mkdir -p $data/share/emacs
      ln -s $lispdir $data/share/emacs/site-lisp
    '';
    doCheck = false; # https://github.com/chrisdone/hindent/issues/299
  }) super.hindent);

  # https://github.com/basvandijk/concurrent-extra/issues/12
  concurrent-extra = dontCheck super.concurrent-extra;

  # https://github.com/pxqr/base32-bytestring/issues/4
  base32-bytestring = dontCheck super.base32-bytestring;

  # Djinn's last release was 2014, incompatible with Semigroup-Monoid Proposal
  # https://github.com/augustss/djinn/pull/8
  djinn = overrideSrc {
    version = "unstable-2023-11-20";
    src = pkgs.fetchFromGitHub {
      owner = "augustss";
      repo = "djinn";
      rev = "69b3fbad9f42f0b1b2c49977976b8588c967d76e";
      hash = "sha256-ibxn6DXk4pqsOsWhi8KcrlH/THnuMWvIu5ENOn3H3So=";
    };
  } super.djinn;

  mueval = doJailbreak super.mueval;

  # We cannot build this package w/o the C library from <http://www.phash.org/>.
  phash = markBroken super.phash;

  # https://github.com/Philonous/hs-stun/pull/1
  # Remove if a version > 0.1.0.1 ever gets released.
  stunclient = overrideCabal (drv: {
    postPatch = (drv.postPatch or "") + ''
      substituteInPlace source/Network/Stun/MappedAddress.hs --replace "import Network.Endian" ""
    '';
  }) super.stunclient;

  d-bus = let
    # The latest release on hackage is missing necessary patches for recent compilers
    # https://github.com/Philonous/d-bus/issues/24
    newer = overrideSrc {
      version = "unstable-2021-01-08";
      src = pkgs.fetchFromGitHub {
        owner = "Philonous";
        repo = "d-bus";
        rev = "fb8a948a3b9d51db618454328dbe18fb1f313c70";
        hash = "sha256-R7/+okb6t9DAkPVUV70QdYJW8vRcvBdz4zKJT13jb3A=";
      };
    } super.d-bus;
  # Add now required extension on recent compilers.
  # https://github.com/Philonous/d-bus/pull/23
  in appendPatch (fetchpatch {
    url = "https://github.com/Philonous/d-bus/commit/e5f37900a3a301c41d98bdaa134754894c705681.patch";
    sha256 = "6rQ7H9t483sJe1x95yLPAZ0BKTaRjgqQvvrQv7HkJRE=";
  }) newer;

  # * The standard libraries are compiled separately.
  # * We need a few patches from master to fix compilation with
  #   updated dependencies which can be
  #   removed when the next idris release comes around.
  idris = lib.pipe super.idris [
    dontCheck
    doJailbreak
    (appendPatch (fetchpatch {
      name = "idris-bumps.patch";
      url = "https://github.com/idris-lang/Idris-dev/compare/c99bc9e4af4ea32d2172f873152b76122ee4ee14...cf78f0fb337d50f4f0dba235b6bbe67030f1ff47.patch";
      hash = "sha256-RCMIRHIAK1PCm4B7v+5gXNd2buHXIqyAxei4bU8+eCk=";
    }))
    (self.generateOptparseApplicativeCompletions [ "idris" ])
  ];

  # Too strict bound on hspec
  # https://github.com/lspitzner/multistate/issues/9#issuecomment-1367853016
  multistate = doJailbreak super.multistate;

  # https://github.com/pontarius/pontarius-xmpp/issues/105
  pontarius-xmpp = dontCheck super.pontarius-xmpp;

  # fails with sandbox
  yi-keymap-vim = dontCheck super.yi-keymap-vim;

  # https://github.com/bmillwood/applicative-quoters/issues/6
  applicative-quoters = doJailbreak super.applicative-quoters;

  # https://hydra.nixos.org/build/42769611/nixlog/1/raw
  # note: the library is unmaintained, no upstream issue
  dataenc = doJailbreak super.dataenc;

  # horribly outdated (X11 interface changed a lot)
  sindre = markBroken super.sindre;

  # Test suite occasionally runs for 1+ days on Hydra.
  distributed-process-tests = dontCheck super.distributed-process-tests;

  # https://github.com/mulby/diff-parse/issues/9
  diff-parse = doJailbreak super.diff-parse;

  # No upstream issue tracker
  hspec-expectations-pretty-diff = dontCheck super.hspec-expectations-pretty-diff;

  # Don't depend on chell-quickcheck, which doesn't compile due to restricting
  # QuickCheck to versions ">=2.3 && <2.9".
  system-filepath = dontCheck super.system-filepath;

  # The tests spuriously fail
  libmpd = dontCheck super.libmpd;

  # https://github.com/xu-hao/namespace/issues/1
  namespace = doJailbreak super.namespace;

  # https://github.com/danidiaz/streaming-eversion/issues/1
  streaming-eversion = dontCheck super.streaming-eversion;

  # https://github.com/danidiaz/tailfile-hinotify/issues/2
  tailfile-hinotify = doJailbreak (dontCheck super.tailfile-hinotify);

  # Test suite fails: https://github.com/lymar/hastache/issues/46.
  # Don't install internal mkReadme tool.
  hastache = overrideCabal (drv: {
    doCheck = false;
    postInstall = "rm $out/bin/mkReadme && rmdir $out/bin";
  }) super.hastache;

  # Has a dependency on outdated versions of directory.
  cautious-file = doJailbreak (dontCheck super.cautious-file);

  # missing dependencies: blaze-html >=0.5 && <0.9, blaze-markup >=0.5 && <0.8
  digestive-functors-blaze = doJailbreak super.digestive-functors-blaze;
  digestive-functors = doJailbreak super.digestive-functors;

  # Wrap the generated binaries to include their run-time dependencies in
  # $PATH. Also, cryptol needs a version of sbl that's newer than what we have
  # in LTS-13.x.
  cryptol = overrideCabal (drv: {
    buildTools = drv.buildTools or [] ++ [ pkgs.buildPackages.makeWrapper ];
    postInstall = drv.postInstall or "" + ''
      for b in $out/bin/cryptol $out/bin/cryptol-html; do
        wrapProgram $b --prefix 'PATH' ':' "${lib.getBin pkgs.z3}/bin"
      done
    '';
  }) super.cryptol;

  # Tests try to invoke external process and process == 1.4
  grakn = dontCheck (doJailbreak super.grakn);

  # test suite requires git and does a bunch of git operations
  restless-git = dontCheck super.restless-git;

  # patch out a flaky test that depends on output from hspec >= v2.11.7.
  # https://github.com/hspec/sensei/issues/125
  sensei = appendPatch (fetchpatch {
    url = "https://github.com/hspec/sensei/commit/5c11026fa48e13ea1c351ab882765eb0966f2e97.patch";
    hash = "sha256-eUCDvypj2bxTRnHLzrcembLMKHg5c3W3quNfclBDsso=";
  }) (overrideCabal (drv: {
    # sensei passes `-package hspec-meta` to GHC in the tests, but doesn't
    # depend on it itself.
    testHaskellDepends = drv.testHaskellDepends or [] ++ [ self.hspec-meta ];
    # requires git at test-time *and* runtime, but we'll just rely on users to
    # bring their own git at runtime.
    testToolDepends = drv.testToolDepends or [] ++ [ pkgs.git ];
  }) super.sensei);

  # Depends on broken fluid.
  fluid-idl-http-client = markBroken super.fluid-idl-http-client;
  fluid-idl-scotty = markBroken super.fluid-idl-scotty;

  # Work around https://github.com/haskell/c2hs/issues/192.
  c2hs = dontCheck super.c2hs;

  # Needs pginit to function and pgrep to verify.
  tmp-postgres = overrideCabal (drv: {
    # Flaky tests: https://github.com/jfischoff/tmp-postgres/issues/274
    doCheck = false;

    preCheck = ''
      export HOME="$TMPDIR"
    '' + (drv.preCheck or "");
    libraryToolDepends = drv.libraryToolDepends or [] ++ [pkgs.buildPackages.postgresql];
    testToolDepends = drv.testToolDepends or [] ++ [pkgs.procps];
  }) super.tmp-postgres;

  # Needs QuickCheck <2.10, which we don't have.
  edit-distance = doJailbreak super.edit-distance;
  int-cast = doJailbreak super.int-cast;

  # Needs QuickCheck <2.10, HUnit <1.6 and base <4.10
  pointfree = doJailbreak super.pointfree;

  # Needs tasty-quickcheck ==0.8.*, which we don't have.
  gitHUD = dontCheck super.gitHUD;
  githud = dontCheck super.githud;

  # Test suite fails due to trying to create directories
  path-io = dontCheck super.path-io;

  # Duplicate instance with smallcheck.
  store = dontCheck super.store;

  # With ghc-8.2.x haddock would time out for unknown reason
  # See https://github.com/haskell/haddock/issues/679
  language-puppet = dontHaddock super.language-puppet;

  # https://github.com/alphaHeavy/protobuf/issues/34
  protobuf = dontCheck super.protobuf;

  # jailbreak tasty < 1.2 until servant-docs > 0.11.3 is on hackage.
  snap-templates = doJailbreak super.snap-templates; # https://github.com/snapframework/snap-templates/issues/22

  # The test suite does not know how to find the 'alex' binary.
  alex = overrideCabal (drv: {
    testSystemDepends = (drv.testSystemDepends or []) ++ [pkgs.which];
    preCheck = ''export PATH="$PWD/dist/build/alex:$PATH"'';
  }) super.alex;

  # 2023-07-14: Restrictive upper bounds: https://github.com/luke-clifton/shh/issues/76
  shh = doJailbreak super.shh;
  shh-extras = doJailbreak super.shh-extras;

  # This package refers to the wrong library (itself in fact!)
  vulkan = super.vulkan.override { vulkan = pkgs.vulkan-loader; };

  # Compiles some C or C++ source which requires these headers
  VulkanMemoryAllocator = addExtraLibrary pkgs.vulkan-headers super.VulkanMemoryAllocator;
  # dontCheck can be removed on the next package set bump
  vulkan-utils = dontCheck (addExtraLibrary pkgs.vulkan-headers super.vulkan-utils);

  # https://github.com/dmwit/encoding/pull/3
  encoding = doJailbreak (appendPatch ./patches/encoding-Cabal-2.0.patch super.encoding);

  # Work around overspecified constraint on github ==0.18.
  github-backup = doJailbreak super.github-backup;

  # dontCheck: https://github.com/haskell-servant/servant-auth/issues/113
  servant-auth-client = dontCheck super.servant-auth-client;
  # Allow lens-aeson >= 1.2 https://github.com/haskell-servant/servant/issues/1703
  servant-auth-server = doJailbreak super.servant-auth-server;
  # Allow hspec >= 2.10 https://github.com/haskell-servant/servant/issues/1704
  servant-foreign = doJailbreak super.servant-foreign;

  # Generate cli completions for dhall.
  dhall = self.generateOptparseApplicativeCompletions [ "dhall" ] super.dhall;
  dhall-json = self.generateOptparseApplicativeCompletions ["dhall-to-json" "dhall-to-yaml"] super.dhall-json;
  # 2023-12-19: jailbreaks due to hnix-0.17 https://github.com/dhall-lang/dhall-haskell/pull/2559
  # until dhall-nix 1.1.26+, dhall-nixpkgs 1.0.10+
  dhall-nix = self.generateOptparseApplicativeCompletions [ "dhall-to-nix" ] (doJailbreak super.dhall-nix);
  dhall-nixpkgs = self.generateOptparseApplicativeCompletions [ "dhall-to-nixpkgs" ] (doJailbreak super.dhall-nixpkgs);
  dhall-yaml = self.generateOptparseApplicativeCompletions ["dhall-to-yaml-ng" "yaml-to-dhall"] super.dhall-yaml;

  # musl fixes
  # dontCheck: use of non-standard strptime "%s" which musl doesn't support; only used in test
  unix-time = if pkgs.stdenv.hostPlatform.isMusl then dontCheck super.unix-time else super.unix-time;

  # Workaround for https://github.com/sol/hpack/issues/528
  # The hpack test suite can't deal with the CRLF line endings hackage revisions insert
  hpack = overrideCabal (drv: {
    postPatch = drv.postPatch or "" + ''
      "${lib.getBin pkgs.buildPackages.dos2unix}/bin/dos2unix" *.cabal
    '';
  }) super.hpack;

  # hslua has tests that break when using musl.
  # https://github.com/hslua/hslua/issues/106
  hslua-core = if pkgs.stdenv.hostPlatform.isMusl then dontCheck super.hslua-core else super.hslua-core;

  # Missing files required by the test suite.
  # https://github.com/deemp/flakes/issues/4
  lima = dontCheck super.lima;

  # The test suite runs for 20+ minutes on a very fast machine, which feels kinda disproportionate.
  prettyprinter = dontCheck super.prettyprinter;

  # Fix with Cabal 2.2, https://github.com/guillaume-nargeot/hpc-coveralls/pull/73
  hpc-coveralls = appendPatch (fetchpatch {
    url = "https://github.com/guillaume-nargeot/hpc-coveralls/pull/73/commits/344217f513b7adfb9037f73026f5d928be98d07f.patch";
    sha256 = "056rk58v9h114mjx62f41x971xn9p3nhsazcf9zrcyxh1ymrdm8j";
  }) super.hpc-coveralls;

  # sexpr is old, broken and has no issue-tracker. Let's fix it the best we can.
  sexpr = appendPatch ./patches/sexpr-0.2.1.patch
    (overrideCabal (drv: {
      isExecutable = false;
      libraryHaskellDepends = drv.libraryHaskellDepends ++ [self.QuickCheck];
    }) super.sexpr);

  # https://github.com/haskell/hoopl/issues/50
  hoopl = dontCheck super.hoopl;

  # https://github.com/DanielG/cabal-helper/pull/123
  cabal-helper = doJailbreak super.cabal-helper;

  # TODO(Profpatsch): factor out local nix store setup from
  # lib/tests/release.nix and use that for the tests of libnix
  # libnix = overrideCabal (old: {
  #   testToolDepends = old.testToolDepends or [] ++ [ pkgs.nix ];
  # }) super.libnix;
  libnix = dontCheck super.libnix;

  # dontCheck: The test suite tries to mess with ALSA, which doesn't work in the build sandbox.
  xmobar = dontCheck super.xmobar;

  # https://github.com/mgajda/json-autotype/issues/25
  json-autotype = dontCheck super.json-autotype;

  postgresql-simple-migration = overrideCabal (drv: {
      preCheck = ''
        PGUSER=test
        PGDATABASE=test
      '';
      testToolDepends = drv.testToolDepends or [] ++ [
        pkgs.postgresql
        pkgs.postgresqlTestHook
      ];
    }) (doJailbreak super.postgresql-simple-migration);

  postgresql-simple = addTestToolDepends [
    pkgs.postgresql
    pkgs.postgresqlTestHook
  ] super.postgresql-simple;

  beam-postgres = lib.pipe super.beam-postgres [
    # Requires pg_ctl command during tests
    (addTestToolDepends [pkgs.postgresql])
    (dontCheckIf (!pkgs.postgresql.doCheck))
  ];

  # Requires pqueue <1.5 but it works fine with pqueue-1.5.0.0
  # https://github.com/haskell-beam/beam/pull/705
  beam-migrate = doJailbreak super.beam-migrate;

  users-postgresql-simple = addTestToolDepends [
    pkgs.postgresql
    pkgs.postgresqlTestHook
  ] super.users-postgresql-simple;

  gargoyle-postgresql-nix = addBuildTool [pkgs.postgresql] super.gargoyle-postgresql-nix;

  # PortMidi needs an environment variable to have ALSA find its plugins:
  # https://github.com/NixOS/nixpkgs/issues/6860
  PortMidi = overrideCabal (drv: {
    patches = (drv.patches or []) ++ [ ./patches/portmidi-alsa-plugins.patch ];
    postPatch = (drv.postPatch or "") + ''
      substituteInPlace portmidi/pm_linux/pmlinuxalsa.c \
        --replace @alsa_plugin_dir@ "${pkgs.alsa-plugins}/lib/alsa-lib"
    '';
  }) super.PortMidi;

  scat = overrideCabal (drv: {
    patches = [
      # Fix build with base >= 4.11 (https://github.com/redelmann/scat/pull/6)
      (fetchpatch {
        url = "https://github.com/redelmann/scat/commit/429f22944b7634b8789cb3805292bcc2b23e3e9f.diff";
        hash = "sha256-FLr1KfBaSYzI6MiZIBY1CkgAb5sThvvgjrSAN8EV0h4=";
      })
      # Fix build with vector >= 0.13, mtl >= 2.3 (https://github.com/redelmann/scat/pull/8)
      (fetchpatch {
        url = "https://github.com/redelmann/scat/compare/e8e064f7e6a152fe25a6ccd743573a16974239d0..c6a3636548d628f32d8edc73a333188ce24141a7.patch";
        hash = "sha256-BU4MUn/TnZHpZBlX1vDHE7QZva5yhlLTb8zwpx7UScI";
      })
    ];
  }) super.scat;

  # Fix build with attr-2.4.48 (see #53716)
  xattr = appendPatch ./patches/xattr-fix-build.patch super.xattr;

  esqueleto =
    overrideCabal
      (drv: {
        postPatch = drv.postPatch or "" + ''
          # patch out TCP usage: https://nixos.org/manual/nixpkgs/stable/#sec-postgresqlTestHook-tcp
          sed -i test/PostgreSQL/Test.hs \
            -e s^host=localhost^^
        '';
        # Match the test suite defaults (or hardcoded values?)
        preCheck = drv.preCheck or "" + ''
          PGUSER=esqutest
          PGDATABASE=esqutest
        '';
        testFlags = drv.testFlags or [] ++ [
          # We don't have a MySQL test hook yet
          "--skip=/Esqueleto/MySQL"
        ];
        testToolDepends = drv.testToolDepends or [] ++ [
          pkgs.postgresql
          pkgs.postgresqlTestHook
        ];
      })
      # https://github.com/NixOS/nixpkgs/issues/198495
      (dontCheckIf (!pkgs.postgresql.doCheck) super.esqueleto);

  # Requires API keys to run tests
  algolia = dontCheck super.algolia;
  openai-hs = dontCheck super.openai-hs;

  # antiope-s3's latest stackage version has a hspec < 2.6 requirement, but
  # hspec which isn't in stackage is already past that
  antiope-s3 = doJailbreak super.antiope-s3;

  # Has tasty < 1.2 requirement, but works just fine with 1.2
  temporary-resourcet = doJailbreak super.temporary-resourcet;

  # Test suite doesn't work with current QuickCheck
  # https://github.com/pruvisto/heap/issues/11
  heap = dontCheck super.heap;

  # Test suite won't link for no apparent reason.
  constraints-deriving = dontCheck super.constraints-deriving;

  # https://github.com/elliottt/hsopenid/issues/15
  openid = markBroken super.openid;

  # https://github.com/erikd/hjsmin/issues/32
  hjsmin = dontCheck super.hjsmin;

  # too strict bounds on text in the test suite
  # https://github.com/audreyt/string-qq/pull/3
  string-qq = doJailbreak super.string-qq;

  # Remove for hail > 0.2.0.0
  hail = overrideCabal (drv: {
    patches = [
      (fetchpatch {
        # Relax dependency constraints,
        # upstream PR: https://github.com/james-preston/hail/pull/13
        url = "https://patch-diff.githubusercontent.com/raw/james-preston/hail/pull/13.patch";
        sha256 = "039p5mqgicbhld2z44cbvsmam3pz0py3ybaifwrjsn1y69ldsmkx";
      })
      (fetchpatch {
        # Relax dependency constraints,
        # upstream PR: https://github.com/james-preston/hail/pull/16
        url = "https://patch-diff.githubusercontent.com/raw/james-preston/hail/pull/16.patch";
        sha256 = "0dpagpn654zjrlklihsg911lmxjj8msylbm3c68xa5aad1s9gcf7";
      })
    ];
  }) super.hail;

  # https://github.com/kazu-yamamoto/dns/issues/150
  dns = dontCheck super.dns;

  # https://github.com/haskell-servant/servant-ekg/issues/15
  servant-ekg = doJailbreak super.servant-ekg;

  # the test suite has an overly tight restriction on doctest
  # See https://github.com/ekmett/perhaps/pull/5
  perhaps = doJailbreak super.perhaps;

  # it wants to build a statically linked binary by default
  hledger-flow = overrideCabal (drv: {
    postPatch = (drv.postPatch or "") + ''
      substituteInPlace hledger-flow.cabal --replace "-static" ""
    '';
  }) super.hledger-flow;

  # Chart-tests needs and compiles some modules from Chart itself
  Chart-tests = overrideCabal (old: {
    # https://github.com/timbod7/haskell-chart/issues/233
    jailbreak = true;
    preCheck = old.preCheck or "" + ''
      tar --one-top-level=../chart --strip-components=1 -xf ${self.Chart.src}
    '';
  }) (addExtraLibrary self.QuickCheck super.Chart-tests);

  # This breaks because of version bounds, but compiles and runs fine.
  # Last commit is 5 years ago, so we likely won't get upstream fixed soon.
  # https://bitbucket.org/rvlm/hakyll-contrib-hyphenation/src/master/
  # Therefore we jailbreak it.
  hakyll-contrib-hyphenation = doJailbreak super.hakyll-contrib-hyphenation;
  # 2021-10-04: too strict upper bound on Hakyll
  hakyll-filestore = doJailbreak super.hakyll-filestore;

  # The test suite depends on an impure cabal-install installation in
  # $HOME, which we don't have in our build sandbox.
  # 2022-08-31: Jailbreak is done to allow aeson 2.0.*:
  # https://github.com/haskell-CI/haskell-ci/commit/6ad0d5d701cbe101013335d597acaf5feadd3ab9#r82681900
  cabal-install-parsers = doJailbreak (dontCheck (super.cabal-install-parsers.override {
    Cabal-syntax = self.Cabal-syntax_3_10_3_0;
  }));

  # Test suite requires database
  persistent-mysql = dontCheck super.persistent-mysql;
  persistent-postgresql =
    # TODO: move this override to configuration-nix.nix
    overrideCabal
      (drv: {
        postPatch = drv.postPath or "" + ''
          # patch out TCP usage: https://nixos.org/manual/nixpkgs/stable/#sec-postgresqlTestHook-tcp
          # NOTE: upstream host variable takes only two values...
          sed -i test/PgInit.hs \
            -e s^'host=" <> host <> "'^^
        '';
        # https://github.com/commercialhaskell/stackage/issues/6884
        # persistent-postgresql-2.13.5.1 needs persistent-test >= 2.13.1.3 which
        # is incompatible with the stackage version of persistent, so the tests
        # are disabled temporarily.
        doCheck = false;
        preCheck = drv.preCheck or "" + ''
          PGDATABASE=test
          PGUSER=test
        '';
        testToolDepends = drv.testToolDepends or [] ++ [
          pkgs.postgresql
          pkgs.postgresqlTestHook
        ];
      })
      # https://github.com/NixOS/nixpkgs/issues/198495
      (dontCheckIf (!pkgs.postgresql.doCheck) super.persistent-postgresql);

  # Test suite requires a later version of persistent-test which depends on persistent 2.14
  # https://github.com/commercialhaskell/stackage/issues/6884
  persistent-sqlite = dontCheck super.persistent-sqlite;

  # 2021-12-26: Too strict bounds on doctest
  polysemy-plugin = doJailbreak super.polysemy-plugin;

  # Needs matching lsp-types
  lsp_2_4_0_0 = super.lsp_2_4_0_0.override {
    lsp-types = self.lsp-types_2_1_1_0;
  };

  # 2024-02-28: The Hackage version dhall-lsp-server-1.1.3 requires
  # lsp-1.4.0.0 which is hard to build with this LTS. However, the latest
  # git version of dhall-lsp-server works with lsp-2.1.0.0, and only
  # needs jailbreaking to build successfully.
  dhall-lsp-server = lib.pipe
    (super.dhall-lsp-server.overrideScope (lself: lsuper: {
      lsp = doJailbreak lself.lsp_2_1_0_0;  # sorted-list <0.2.2
      lsp-types = lself.lsp-types_2_0_2_0;
    }))
    [
      # Use latest main branch version of dhall-lsp-server.
      (assert super.dhall-lsp-server.version == "1.1.3"; overrideSrc {
        version = "unstable-2024-02-19";
        src = pkgs.fetchFromGitHub {
          owner = "dhall-lang";
          repo = "dhall-haskell";
          rev = "277d8b1b3637ba2ce125783cc1936dc9591e67a7";
          hash = "sha256-YvL3XEltU9sdU45ULHeD3j1mPGZoO1J81MW7f2+10ok=";
        } + "/dhall-lsp-server";
      })
      # New version needs an extra dependency
      (addBuildDepend self.text-rope)
      # bounds too strict: mtl <2.3, transformers <0.6
      doJailbreak
    ];

  ghcjs-dom-hello = appendPatches [
    (fetchpatch {
      url = "https://github.com/ghcjs/ghcjs-dom-hello/commit/53991df6a4eba9f1e9633eb22f6a0486a79491c3.patch";
      sha256 = "sha256-HQeUgjvzYyY14+CDYiMahAMn7fBcy2d7p8/kqGq+rnI=";
    })
    (fetchpatch {
      url = "https://github.com/ghcjs/ghcjs-dom-hello/commit/d766d937121f7ea5c4c154bd533a1eae47f531c9.patch";
      sha256 = "sha256-QTkH+L+JMwGyuoqzHBnrokT7KzpHC4YiAWoeiaFBLUw=";
    })
    (fetchpatch {
      url = "https://github.com/ghcjs/ghcjs-dom-hello/commit/831464d995f4033c9aa84f9ed9fb37a268f34d4e.patch";
      sha256 = "sha256-hQMy+78geTuxd3kbdiyYqoAFrauu90HbpPi0EEKjMzM=";
    })
   ] super.ghcjs-dom-hello;

  # Needs https://github.com/ghcjs/jsaddle-hello/pull/5 and hackage release
  jsaddle-hello = appendPatches [
    (fetchpatch {
      url = "https://github.com/ghcjs/jsaddle-hello/commit/c4de837675117b821c50a5079d20d84ec16ff26a.patch";
      sha256 = "sha256-NsM7QqNLt5V8i5bveYgMrawGnZVsIuAoJfBF75jBwV0=";
    })
    (fetchpatch {
      url = "https://github.com/ghcjs/jsaddle-hello/commit/5c437363833684ea951ec74a0d0fdf5b6fbaca85.patch";
      sha256 = "sha256-CUyZsts0FAQ3c8Z+zfvwbmlAJCMcidV80n8dA/SoRls=";
    })
    (fetchpatch {
      url = "https://github.com/ghcjs/jsaddle-hello/commit/e2da9e266fbfa8f7fcf3009ab6cfbf825a8bcf7a.patch";
      sha256 = "sha256-WL0CcnlMt6KI7MOZMg74fNN/I4gYSO3n+GiaXB2BOP0=";
    })
  ] super.jsaddle-hello;

  # Too strict upper bounds on text
  lsql-csv = doJailbreak super.lsql-csv;

  reflex-dom = lib.pipe super.reflex-dom [
      (appendPatch
        (fetchpatch {
          name = "bump-reflex-dom-bounds.patch";
          url = "https://github.com/reflex-frp/reflex-dom/commit/70ff88942f9d2bcd364e301c70df8702f452df38.patch";
          sha256 = "sha256-xzk1+6CnfhEBfXdL5RUFbLRSn7knMwydmV8v2F2W5gE=";
          relative = "reflex-dom";
        })
      )
      (overrideCabal (drv: {
        editedCabalFile = null;
        revision = null;
      }))
    ];

  # Tests disabled and broken override needed because of missing lib chrome-test-utils: https://github.com/reflex-frp/reflex-dom/issues/392
  # 2022-03-16: Pullrequest for ghc 9 compat https://github.com/reflex-frp/reflex-dom/pull/433
  reflex-dom-core = lib.pipe super.reflex-dom-core [
      doDistribute
      unmarkBroken
      dontCheck
      (appendPatches [
        (fetchpatch {
          name = "fix-th-build-order.patch";
          url = "https://github.com/reflex-frp/reflex-dom/commit/1814640a14c6c30b1b2299e74d08fb6fcaadfb94.patch";
          sha256 = "sha256-QyX2MLd7Tk0M1s0DU0UV3szXs8ngz775i3+KI62Q3B8=";
          relative = "reflex-dom-core";
        })
        (fetchpatch {
          name = "bump-reflex-dom-core-bounds.patch";
          url = "https://github.com/reflex-frp/reflex-dom/commit/51cdd96dde9d65fcde326a16a797397bf62102d9.patch";
          sha256 = "sha256-Ct8gMbXqN+6vqTwFiqnKxddAfs+YFaBocF4G7PPMzFo=";
          relative = "reflex-dom-core";
        })
        (fetchpatch {
          name = "new-mtl-compat.patch";
          url = "https://github.com/reflex-frp/reflex-dom/commit/df95bfc0b9baf70492f20daddfe6bb180f80c413.patch";
          sha256 = "sha256-zkLZtcnfqpfiv6zDEmkZjWHr2b7lOnZ4zujm0/pkxQg=";
          relative = "reflex-dom-core";
        })
      ])
    ];

  # Tests disabled because they assume to run in the whole jsaddle repo and not the hackage tarball of jsaddle-warp.
  jsaddle-warp = dontCheck super.jsaddle-warp;

  # 2020-06-24: Jailbreaking because of restrictive test dep bounds
  # Upstream issue: https://github.com/kowainik/trial/issues/62
  trial = doJailbreak super.trial;

  # 2024-03-19: Fix for mtl >= 2.3
  pattern-arrows = lib.pipe super.pattern-arrows [
    doJailbreak
    (appendPatches [./patches/pattern-arrows-add-fix-import.patch])
  ];

  # 2024-03-19: Fix for mtl >= 2.3
  cheapskate = lib.pipe super.cheapskate [
    doJailbreak
    (appendPatches [./patches/cheapskate-mtl-2-3-support.patch])
  ];

  # 2020-06-24: Tests are broken in hackage distribution.
  # See: https://github.com/robstewart57/rdf4h/issues/39
  rdf4h = dontCheck super.rdf4h;

  # hasn't bumped upper bounds
  # test fails because of a "Warning: Unused LANGUAGE pragma"
  # https://github.com/ennocramer/monad-dijkstra/issues/4
  monad-dijkstra = dontCheck super.monad-dijkstra;

  # Fixed upstream but not released to Hackage yet:
  # https://github.com/k0001/hs-libsodium/issues/2
  libsodium = overrideCabal (drv: {
    libraryToolDepends = (drv.libraryToolDepends or []) ++ [self.buildHaskellPackages.c2hs];
  }) super.libsodium;

  svgcairo = overrideCabal (drv: {
    patches = drv.patches or [ ] ++ [
      # Remove when https://github.com/gtk2hs/svgcairo/pull/12 goes in.
      (fetchpatch {
        url = "https://github.com/gtk2hs/svgcairo/commit/348c60b99c284557a522baaf47db69322a0a8b67.patch";
        sha256 = "0akhq6klmykvqd5wsbdfnnl309f80ds19zgq06sh1mmggi54dnf3";
      })
      # Remove when https://github.com/gtk2hs/svgcairo/pull/13 goes in.
      (fetchpatch {
        url = "https://github.com/dalpd/svgcairo/commit/d1e0d7ae04c1edca83d5b782e464524cdda6ae85.patch";
        sha256 = "1pq9ld9z67zsxj8vqjf82qwckcp69lvvnrjb7wsyb5jc6jaj3q0a";
      })
    ];
    editedCabalFile = null;
    revision = null;
  }) super.svgcairo;

  # Upstream PR: https://github.com/jkff/splot/pull/9
  splot = appendPatch (fetchpatch {
    url = "https://github.com/jkff/splot/commit/a6710b05470d25cb5373481cf1cfc1febd686407.patch";
    sha256 = "1c5ck2ibag2gcyag6rjivmlwdlp5k0dmr8nhk7wlkzq2vh7zgw63";
  }) super.splot;

  # 2023-07-27: Fix build with newer monad-logger: https://github.com/obsidiansystems/monad-logger-extras/pull/5
  # 2024-03-02: jailbreak for ansi-terminal <0.12, mtl <2.3
  monad-logger-extras = appendPatch (fetchpatch {
    url = "https://github.com/obsidiansystems/monad-logger-extras/commit/55d414352e740a5ecacf313732074d9b4cf2a6b3.patch";
    sha256 = "sha256-xsQbr/QIrgWR0uwDPtV0NRTbVvP0tR9bY9NMe1JzqOw=";
  }) (doJailbreak super.monad-logger-extras);

  # Fails with encoding problems, likely needs locale data.
  # Test can be executed by adding which to testToolDepends and
  # $PWD/dist/build/haskeline-examples-Test to $PATH.
  haskeline_0_8_2_1 = doDistribute (dontCheck super.haskeline_0_8_2_1);

  # Too strict upper bound on HTF
  # https://github.com/nikita-volkov/stm-containers/issues/29
  stm-containers = doJailbreak super.stm-containers;

  # Test suite fails to compile https://github.com/agrafix/Spock/issues/177
  Spock = dontCheck super.Spock;

  Spock-core = appendPatches [
    (fetchpatch {
      url = "https://github.com/agrafix/Spock/commit/d0b51fa60a83bfa5c1b5fc8fced18001e7321701.patch";
      sha256 = "sha256-l9voiczOOdYVBP/BNEUvqARb21t0Rp2kpsNbRFUWSLg=";
      stripLen = 1;
    })
  ] (doJailbreak super.Spock-core);

  # https://github.com/strake/filtrable.hs/issues/6
  filtrable = doJailbreak super.filtrable;

  # hasura packages need some extra care
  graphql-engine = overrideCabal (drv: {
    patches = [
      # Compat with unordered-containers >= 0.2.15.0
      (fetchpatch {
        name = "hasura-graphql-engine-updated-deps.patch";
        url = "https://github.com/hasura/graphql-engine/commit/d50aae87a58794bc1fc66c7a60acb0c34b5e70c7.patch";
        stripLen = 1;
        excludes = [ "cabal.project.freeze" ];
        sha256 = "0lb5l9vfynr85i9xs53w4mpgczp04ncxz7846n3y91ri34fa87v3";
      })
      # Compat with hashable >= 1.3.4.0
      (fetchpatch {
        name = "hasura-graphql-engine-hashable-1.3.4.0.patch";
        url = "https://github.com/hasura/graphql-engine/commit/e48b2287315fb09005ffd52c0a686dc321171ae2.patch";
        sha256 = "1jppnanmsyl8npyf59s0d8bgjy7bq50vkh5zx4888jy6jqh27jb6";
        stripLen = 1;
      })
      # Compat with unordered-containers >= 0.2.17.0
      (fetchpatch {
        name = "hasura-graphql-engine-unordered-containers-0.2.17.0.patch";
        url = "https://github.com/hasura/graphql-engine/commit/3a1eb3128a2ded2da7c5fef089738890828cce03.patch";
        sha256 = "0vz7s8m8mjvv728vm4q0dvvrirvydaw7xks30b5ddj9f6a72a2f1";
        stripLen = 1;
      })
    ];
    doHaddock = false;
    version = "2.3.1";
  }) (super.graphql-engine.override {
    immortal = self.immortal_0_2_2_1;
    resource-pool = self.hasura-resource-pool;
    ekg-core = self.hasura-ekg-core;
    ekg-json = self.hasura-ekg-json;
  });
  hasura-ekg-json = super.hasura-ekg-json.override {
    ekg-core = self.hasura-ekg-core;
  };
  pg-client = lib.pipe
    (super.pg-client.override {
      resource-pool = self.hasura-resource-pool;
      ekg-core = self.hasura-ekg-core;
    }) [
      (overrideCabal (drv: {
        librarySystemDepends = with pkgs; [ postgresql krb5.dev openssl.dev ];
        testToolDepends = drv.testToolDepends or [] ++ [
          pkgs.postgresql pkgs.postgresqlTestHook
        ];
        preCheck = drv.preCheck or "" + ''
          # empty string means use default connection
          export DATABASE_URL=""
        '';
      }))
      # https://github.com/NixOS/nixpkgs/issues/198495
      (dontCheckIf (!pkgs.postgresql.doCheck))
    ];

  hcoord = overrideCabal (drv: {
    # Remove when https://github.com/danfran/hcoord/pull/8 is merged.
    patches = [
      (fetchpatch {
        url = "https://github.com/danfran/hcoord/pull/8/commits/762738b9e4284139f5c21f553667a9975bad688e.patch";
        sha256 = "03r4jg9a6xh7w3jz3g4bs7ff35wa4rrmjgcggq51y0jc1sjqvhyz";
      })
    ];
    # Remove when https://github.com/danfran/hcoord/issues/9 is closed.
    doCheck = false;
  }) super.hcoord;

  # Break infinite recursion via tasty
  temporary = dontCheck super.temporary;

  # Break infinite recursion via doctest-lib
  utility-ht = dontCheck super.utility-ht;

  # Break infinite recursion via optparse-applicative (alternatively, dontCheck syb)
  prettyprinter-ansi-terminal = dontCheck super.prettyprinter-ansi-terminal;

  # Tests rely on `Int` being 64-bit: https://github.com/hspec/hspec/issues/431.
  # Also, we need QuickCheck-2.14.x to build the test suite, which isn't easy in LTS-16.x.
  # So let's not go there and just disable the tests altogether.
  hspec-core = dontCheck super.hspec-core;

  # tests seem to require a different version of hspec-core
  hspec-contrib = dontCheck super.hspec-contrib;

  # github.com/ucsd-progsys/liquidhaskell/issues/1729
  liquidhaskell-boot = super.liquidhaskell-boot.override { Diff = self.Diff_0_3_4; };
  Diff_0_3_4 = dontCheck super.Diff_0_3_4;

  # The test suite attempts to read `/etc/resolv.conf`, which doesn't work in the sandbox.
  domain-auth = dontCheck super.domain-auth;

  # - Deps are required during the build for testing and also during execution,
  #   so add them to build input and also wrap the resulting binary so they're in
  #   PATH.
  # - Patch can be removed on next package set bump (for v0.2.11)

  # 2023-06-26: Test failure: https://hydra.nixos.org/build/225081865
  update-nix-fetchgit = let
      deps = [ pkgs.git pkgs.nix pkgs.nix-prefetch-git ];
    in lib.pipe  super.update-nix-fetchgit [
      dontCheck
      (self.generateOptparseApplicativeCompletions [ "update-nix-fetchgit" ])
      (overrideCabal (drv: {
        buildTools = drv.buildTools or [ ] ++ [ pkgs.buildPackages.makeWrapper ];
        postInstall = drv.postInstall or "" + ''
          wrapProgram "$out/bin/update-nix-fetchgit" --prefix 'PATH' ':' "${
            lib.makeBinPath deps
          }"
        '';
      }))
      (addTestToolDepends deps)
      # Patch for hnix compat.
      (appendPatch (fetchpatch {
        url = "https://github.com/expipiplus1/update-nix-fetchgit/commit/dfa34f9823e282aa8c5a1b8bc95ad8def0e8d455.patch";
        sha256 = "sha256-yBjn1gVihVTlLewKgJc2I9gEj8ViNBAmw0bcsb5rh1A=";
        excludes = [ "cabal.project" ];
      }))
    ];

  # Raise version bounds: https://github.com/idontgetoutmuch/binary-low-level/pull/16
  binary-strict = appendPatches [
    (fetchpatch {
      url = "https://github.com/idontgetoutmuch/binary-low-level/pull/16/commits/c16d06a1f274559be0dea0b1f7497753e1b1a8ae.patch";
      sha256 = "sha256-deSbudy+2je1SWapirWZ1IVWtJ0sJVR5O/fnaAaib2g=";
    })
  ] super.binary-strict;

  # 2020-11-15: nettle tests are pre MonadFail change
  # https://github.com/stbuehler/haskell-nettle/issues/10
  nettle = dontCheck super.nettle;

  # The tests for semver-range need to be updated for the MonadFail change in
  # ghc-8.8:
  # https://github.com/adnelson/semver-range/issues/15
  semver-range = dontCheck super.semver-range;

  # 2022-06-19: Disable checks because of https://github.com/reflex-frp/reflex/issues/475
  reflex = doJailbreak (dontCheck super.reflex);

  # 2024-03-02: vty <5.39 - https://github.com/reflex-frp/reflex-ghci/pull/33
  reflex-ghci = assert super.reflex-ghci.version == "0.2.0.1"; doJailbreak super.reflex-ghci;

  # 2020-11-19: jailbreaking because of pretty-simple bound out of date
  # https://github.com/kowainik/stan/issues/408
  # Tests disabled because of: https://github.com/kowainik/stan/issues/409
  stan = doJailbreak (dontCheck super.stan);

  # Due to tests restricting base in 0.8.0.0 release
  http-media = doJailbreak super.http-media;

  # 2022-03-19: strict upper bounds https://github.com/poscat0x04/hinit/issues/2
  hinit = doJailbreak
    (self.generateOptparseApplicativeCompletions [ "hi" ]
      (super.hinit.override { haskeline = self.haskeline_0_8_2_1; }));

  # 2020-11-23: https://github.com/Rufflewind/blas-hs/issues/8
  blas-hs = dontCheck super.blas-hs;

  # Strange doctest problems
  # https://github.com/biocad/servant-openapi3/issues/30
  servant-openapi3 = dontCheck super.servant-openapi3;

  # Point hspec 2.7.10 to correct dependencies
  hspec_2_7_10 = super.hspec_2_7_10.override {
    hspec-discover = self.hspec-discover_2_7_10;
    hspec-core = self.hspec-core_2_7_10;
  };
  hspec-discover_2_7_10 = super.hspec-discover_2_7_10.override {
    hspec-meta = self.hspec-meta_2_7_8;
  };
  hspec-core_2_7_10 = doJailbreak (dontCheck super.hspec-core_2_7_10);

  # waiting for aeson bump
  servant-swagger-ui-core = doJailbreak super.servant-swagger-ui-core;

  hercules-ci-agent = self.generateOptparseApplicativeCompletions [ "hercules-ci-agent" ] super.hercules-ci-agent;

  # Test suite doesn't compile with aeson 2.0
  # https://github.com/hercules-ci/hercules-ci-agent/pull/387
  hercules-ci-api-agent = dontCheck super.hercules-ci-api-agent;

  hercules-ci-cli = lib.pipe super.hercules-ci-cli [
    unmarkBroken
    (overrideCabal (drv: { hydraPlatforms = super.hercules-ci-cli.meta.platforms; }))
    # See hercules-ci-optparse-applicative in non-hackage-packages.nix.
    (addBuildDepend super.hercules-ci-optparse-applicative)
    (self.generateOptparseApplicativeCompletions [ "hci" ])
  ];

  pipes-aeson = appendPatches [
    # Dependency of the aeson-2 patch
    (fetchpatch {
      name = "pipes-aeson-add-loop.patch";
      url = "https://github.com/k0001/pipes-aeson/commit/d22133b4a678edbb52bcaec5079dc88ccc0de1d3.patch";
      sha256 = "sha256-5o5ys1P1+QB4rjLCYok5AcPRWCtRiecP/TqCFm8ulVY=";
      includes = ["src/Pipes/Aeson.hs" "src/Pipes/Aeson/Internal.hs" "src/Pipes/Aeson/Unchecked.hs"];
    })
    # https://github.com/k0001/pipes-aeson/pull/20
    (fetchpatch {
      name = "pipes-aeson-aeson-2.patch";
      url = "https://github.com/hercules-ci/pipes-aeson/commit/ac735c9cd459c6ef51ba82325d1c55eb67cb7b2c.patch";
      sha256 = "sha256-viWZ6D5t79x50RXiOjP6UeQ809opgNFYZOP+h+1KJh0=";
      includes = ["src/Pipes/Aeson.hs" "src/Pipes/Aeson/Internal.hs" "src/Pipes/Aeson/Unchecked.hs"];
    })
  ] super.pipes-aeson;

  # Needs bytestring 0.11
  # https://github.com/Gabriella439/Haskell-Pipes-HTTP-Library/pull/17
  pipes-http = doJailbreak super.pipes-http;

  moto-postgresql = appendPatches [
    # https://gitlab.com/k0001/moto/-/merge_requests/3
    (fetchpatch {
      name = "moto-postgresql-monadfail.patch";
      url = "https://gitlab.com/k0001/moto/-/commit/09cc1c11d703c25f6e81325be6482dc7ec6cbf58.patch";
      relative = "moto-postgresql";
      sha256 = "sha256-f2JVX9VveShCeV+T41RQgacpUoh1izfyHlE6VlErkZM=";
    })
  ] (unmarkBroken super.moto-postgresql);

  moto = appendPatches [
    # https://gitlab.com/k0001/moto/-/merge_requests/3
    (fetchpatch {
      name = "moto-ghc-9.0.patch";
      url = "https://gitlab.com/k0001/moto/-/commit/5b6f015a1271765005f03762f1f1aaed3a3198ed.patch";
      relative = "moto";
      sha256 = "sha256-RMa9tk+2ip3Ks73UFv9Ea9GEnElRtzIjdpld1Fx+dno=";
    })
  ] super.moto;

  # Readline uses Distribution.Simple from Cabal 2, in a way that is not
  # compatible with Cabal 3. No upstream repository found so far
  readline = appendPatch ./patches/readline-fix-for-cabal-3.patch super.readline;

  # https://github.com/jgm/pandoc/issues/9589
  pandoc = assert super.pandoc.version == "3.1.11.1"; lib.pipe super.pandoc
    [
      dontCheck
      (appendPatch
        (pkgs.fetchpatch {
          name = "drop-usage-known-bad-actor-cdn.patch";
          url = "https://github.com/jgm/pandoc/commit/5877ec546df29115163b36de32837f5e08506092.patch";
          hash = "sha256-2ffdL2dS/hHWBjJcIHbae5OdL/VKlHNKUMDHRy3hqvc=";
        })
      )
    ];

  # 2020-12-06: Restrictive upper bounds w.r.t. pandoc-types (https://github.com/owickstrom/pandoc-include-code/issues/27)
  pandoc-include-code = doJailbreak super.pandoc-include-code;

  # 2023-07-08: Restrictive upper bounds on text: https://github.com/owickstrom/pandoc-emphasize-code/pull/14
  # 2023-07-08: Missing test dependency: https://github.com/owickstrom/pandoc-emphasize-code/pull/13
  pandoc-emphasize-code = dontCheck (doJailbreak super.pandoc-emphasize-code);

  # DerivingVia is not allowed in safe Haskell
  # https://github.com/strake/util.hs/issues/1
  util = appendConfigureFlags [
    "--ghc-option=-fno-safe-haskell"
    "--haddock-option=--optghc=-fno-safe-haskell"
  ] super.util;
  category = appendConfigureFlags [
    "--ghc-option=-fno-safe-haskell"
    "--haddock-option=--optghc=-fno-safe-haskell"
  ] super.category;
  alg = appendConfigureFlags [
    "--ghc-option=-fno-safe-haskell"
    "--haddock-option=--optghc=-fno-safe-haskell"
  ] super.alg;

  # Windows.normalise changed in filepath >= 1.4.100.4 which fails the equivalency
  # test suite. This is of no great consequence for us, though.
  # Patch solving this has been submitted to upstream by me (@sternenseemann).
  filepath-bytestring =
    lib.warnIf
      (lib.versionAtLeast super.filepath-bytestring.version "1.4.100.4")
      "filepath-bytestring override may be obsolete"
      dontCheck super.filepath-bytestring;

  # Break out of overspecified constraint on QuickCheck.
  haddock-library = doJailbreak super.haddock-library;

  # Test suite has overly strict bounds on tasty, jailbreaking fails.
  # https://github.com/input-output-hk/nothunks/issues/9
  nothunks = dontCheck super.nothunks;

  # Allow building with older versions of http-client.
  http-client-restricted = doJailbreak super.http-client-restricted;

  # Test suite fails, upstream not reachable for simple fix (not responsive on github)
  vivid-osc = dontCheck super.vivid-osc;
  vivid-supercollider = dontCheck super.vivid-supercollider;

  # Test suite does not compile.
  feed = dontCheck super.feed;

  spacecookie = overrideCabal (old: {
    buildTools = (old.buildTools or []) ++ [ pkgs.buildPackages.installShellFiles ];
    # let testsuite discover the resulting binary
    preCheck = ''
      export SPACECOOKIE_TEST_BIN=./dist/build/spacecookie/spacecookie
    '' + (old.preCheck or "");
    # install man pages shipped in the sdist
    postInstall = ''
      installManPage docs/man/*
    '' + (old.postInstall or "");
  }) super.spacecookie;

  # Patch and jailbreak can be removed at next release, chatter > 0.9.1.0
  # * Remove dependency on regex-tdfa-text
  # * Jailbreak as bounds on cereal are too strict
  # * Disable test suite which doesn't compile
  #   https://github.com/creswick/chatter/issues/38
  chatter = appendPatch
    (fetchpatch {
      url = "https://github.com/creswick/chatter/commit/e8c15a848130d7d27b8eb5e73e8a0db1366b2e62.patch";
      sha256 = "1dzak8d12h54vss5fxnrclygz0fz9ygbqvxd5aifz5n3vrwwpj3g";
    })
    (dontCheck (doJailbreak (super.chatter.override { regex-tdfa-text = null; })));

  # test suite doesn't compile anymore due to changed hunit/tasty APIs
  fullstop = dontCheck super.fullstop;

  # * doctests don't work without cabal
  #   https://github.com/noinia/hgeometry/issues/132
  # * Too strict version bound on vector-builder
  #   https://github.com/noinia/hgeometry/commit/a6abecb1ce4a7fd96b25cc1a5c65cd4257ecde7a#commitcomment-49282301
  hgeometry-combinatorial = dontCheck (doJailbreak super.hgeometry-combinatorial);

  # Too strict version bounds on ansi-terminal
  # https://github.com/kowainik/co-log/pull/218
  co-log = doJailbreak super.co-log;

  # Test suite has a too strict bound on base
  # https://github.com/jswebtools/language-ecmascript/pull/88
  # Test suite doesn't compile anymore
  language-ecmascript = dontCheck (doJailbreak super.language-ecmascript);

  # Too strict bounds on containers
  # https://github.com/jswebtools/language-ecmascript-analysis/issues/1
  language-ecmascript-analysis = doJailbreak super.language-ecmascript-analysis;

  # Too strict bounds on optparse-applicative
  # https://github.com/faylang/fay/pull/474
  fay = doJailbreak super.fay;

  # Requests latest versions of crypton-connection and tls
  darcs = super.darcs.overrideScope (self: super: {
    crypton-connection = self.crypton-connection_0_4_0;
    tls = self.tls_2_0_6;
  });

  # Need https://github.com/obsidiansystems/cli-extras/pull/12 and more
  cli-extras = doJailbreak super.cli-extras;

  cli-git = lib.pipe super.cli-git [
    doJailbreak
    (addBuildTool pkgs.git)
  ];

  # Need https://github.com/obsidiansystems/cli-nix/pull/5 and more
  cli-nix = addBuildTools [
    pkgs.nix
    pkgs.nix-prefetch-git
  ] (doJailbreak super.cli-nix);

  nix-thunk = doJailbreak super.nix-thunk;

  # list `modbus` in librarySystemDepends, correct to `libmodbus`
  libmodbus = doJailbreak (addExtraLibrary pkgs.libmodbus super.libmodbus);

  # 2021-04-02: Outdated optparse-applicative bound is fixed but not realeased on upstream.
  trial-optparse-applicative = assert super.trial-optparse-applicative.version == "0.0.0.0"; doJailbreak super.trial-optparse-applicative;

  # 2022-12-28: Too strict version bounds on bytestring
  iconv = doJailbreak super.iconv;

  ginger = doJailbreak super.ginger;

  # 2024-05-05 syntax changes: https://github.com/obsidiansystems/haveibeenpwned/pull/9
  haveibeenpwned = appendPatch
    (fetchpatch {
      url = "https://github.com/obsidiansystems/haveibeenpwned/pull/9/commits/14c134eec7de12f755b2d4667727762a8a1a6476.patch";
      sha256 = "sha256-fau5+b6tufJ+MscrLgbYvvBsekPe8R6QAy/4H31dcQ4";
    })
    (doJailbreak super.haveibeenpwned);


  # Too strict version bounds on ghc-events
  # https://github.com/mpickering/hs-speedscope/issues/16
  hs-speedscope = doJailbreak super.hs-speedscope;

  # Test suite doesn't support base16-bytestring >= 1.0
  # https://github.com/centromere/blake2/issues/6
  blake2 = dontCheck super.blake2;

  # Test suite doesn't support base16-bytestring >= 1.0
  # https://github.com/serokell/haskell-crypto/issues/25
  crypto-sodium = dontCheck super.crypto-sodium;

  taskell = super.taskell.override {
    # Does not support brick >= 1.0
    # https://github.com/smallhadroncollider/taskell/issues/125
    brick = self.brick_0_70_1;
  };

  # Polyfill for GHCs from the integer-simple days that don't bundle ghc-bignum
  ghc-bignum = super.ghc-bignum or self.mkDerivation {
    pname = "ghc-bignum";
    version = "1.0";
    sha256 = "0xl848q8z6qx2bi6xil0d35lra7wshwvysyfblki659d7272b1im";
    description = "GHC BigNum library";
    license = lib.licenses.bsd3;
    # ghc-bignum is not buildable if none of the three backends
    # is explicitly enabled. We enable Native for now as it doesn't
    # depend on anything else as oppossed to GMP and FFI.
    # Apply patch which fixes a compilation failure we encountered.
    # Will need to be kept until we can drop ghc-bignum entirely,
    # i. e. if GHC 8.10.* and 8.8.* have been removed.
    configureFlags = [ "-f" "Native" ];
    patches = [
      (fetchpatch {
        url = "https://gitlab.haskell.org/ghc/ghc/-/commit/08d1588bf38d83140a86817a7a615db486357d4f.patch";
        sha256 = "sha256-Y9WW0KDQ/qY2L9ObPvh1i/6lxXIlprbxzdSBDfiaMtE=";
        relative = "libraries/ghc-bignum";
      })
    ];
  };

  # 2021-04-09: outdated base and alex-tools
  # PR pending https://github.com/glguy/language-lua/pull/6
  language-lua = doJailbreak super.language-lua;

  # 2021-04-09: too strict time bound
  # PR pending https://github.com/zohl/cereal-time/pull/2
  cereal-time = doJailbreak super.cereal-time;

  # 2021-04-16: too strict bounds on QuickCheck and tasty
  # https://github.com/hasufell/lzma-static/issues/1
  lzma-static = doJailbreak super.lzma-static;

  # Too strict version bounds on base:
  # https://github.com/obsidiansystems/database-id/issues/1
  database-id-class = doJailbreak super.database-id-class;

  # https://github.com/softwarefactory-project/matrix-client-haskell/issues/36
  # Restrictive bounds on aeson
  matrix-client = doJailbreak super.matrix-client;

  cabal2nix-unstable = overrideCabal {
    passthru = {
      updateScript = ../../../maintainers/scripts/haskell/update-cabal2nix-unstable.sh;

      # This is used by regenerate-hackage-packages.nix to supply the configuration
      # values we can easily generate automatically without checking them in.
      compilerConfig =
        pkgs.runCommand
          "hackage2nix-${self.ghc.haskellCompilerName}-config.yaml"
          {
            nativeBuildInputs = [
              self.ghc
            ];
          }
          ''
            cat > "$out" << EOF
            # generated by haskellPackages.cabal2nix-unstable.compilerConfig
            compiler: ${self.ghc.haskellCompilerName}

            core-packages:
            EOF

            ghc-pkg list \
              | tail -n '+2' \
              | sed -e 's/[()]//g' -e 's/\s\+/  - /' \
              >> "$out"
          '';
    };
  } super.cabal2nix-unstable;

  # Too strict version bounds on base
  # https://github.com/gibiansky/IHaskell/issues/1217
  ihaskell-display = doJailbreak super.ihaskell-display;
  ihaskell-basic = doJailbreak super.ihaskell-basic;

  # Fixes too strict version bounds on regex libraries
  # Presumably to be removed at the next release
  # Test suite doesn't support hspec 2.8
  # https://github.com/yi-editor/yi/issues/1124
  yi-language = appendPatch (fetchpatch {
    url = "https://github.com/yi-editor/yi/commit/0d3bcb5ba4c237d57ce33a3dc39b63c56d890765.patch";
    relative = "yi-language";
    sha256 = "sha256-AVQLvul3ufxGQyoXud05qauclNanf6kunip0oJ/9lWQ=";
  }) (dontCheck super.yi-language);

  # Tests need to lookup target triple x86_64-unknown-linux
  # https://github.com/llvm-hs/llvm-hs/issues/334
  llvm-hs = dontCheckIf (pkgs.stdenv.targetPlatform.system != "x86_64-linux") super.llvm-hs;

  # Fix build with bytestring >= 0.11 (GHC 9.2)
  # https://github.com/llvm-hs/llvm-hs/pull/389
  llvm-hs-pure = appendPatches [
    (fetchpatch {
      name = "llvm-hs-pure-bytestring-0.11.patch";
      url = "https://github.com/llvm-hs/llvm-hs/commit/fe8fd556e8d2cc028f61d4d7b4b6bf18c456d090.patch";
      sha256 = "sha256-1d4wQg6JEJL3GwmXQpvbW7VOY5DwjUPmIsLEEur0Kps=";
      relative = "llvm-hs-pure";
      excludes = [ "**/Triple.hs" ]; # doesn't exist in 9.0.0
    })
  ] (overrideCabal {
    # Hackage Revision prevents patch from applying. Revision 1 does not allow
    # bytestring-0.11.4 which is bundled with 9.2.6.
    editedCabalFile = null;
    revision = null;
  } super.llvm-hs-pure);

  # * Fix build failure by picking patch from 8.5, we need
  #   this version of sbv for petrinizer
  # * Pin version of crackNum that still exposes its library
  sbv_7_13 = appendPatch (fetchpatch {
      url = "https://github.com/LeventErkok/sbv/commit/57014b9c7c67dd9b63619a996e2c66e32c33c958.patch";
      sha256 = "10npa8nh2413n6p6qld795qfkbld08icm02bspmk93y0kabpgmgm";
    })
    (super.sbv_7_13.override {
      crackNum = self.crackNum_2_4;
    });

  # Too strict bounds on dimensional
  # https://github.com/enomsg/science-constants-dimensional/pull/1
  science-constants-dimensional = doJailbreak super.science-constants-dimensional;

  # Tests are flaky on busy machines, upstream doesn't intend to fix
  # https://github.com/merijn/paramtree/issues/4
  paramtree = dontCheck super.paramtree;

  # Too strict version bounds on haskell-gi
  # https://github.com/owickstrom/gi-gtk-declarative/issues/100
  gi-gtk-declarative = doJailbreak super.gi-gtk-declarative;
  gi-gtk-declarative-app-simple = doJailbreak super.gi-gtk-declarative-app-simple;

  gi-gtk_4 = self.gi-gtk_4_0_9;
  gi-gtk_4_0_9 = doDistribute (super.gi-gtk_4_0_9.override {
    gi-gdk = self.gi-gdk_4;
  });
  gi-gdk_4 = self.gi-gdk_4_0_8;
  gi-gdk_4_0_8 = doDistribute super.gi-gdk_4_0_8;
  # GSK is only used for GTK 4.
  gi-gsk = super.gi-gsk.override {
    gi-gdk = self.gi-gdk_4;
  };
  gi-adwaita = super.gi-adwaita.override {
    gi-gdk = self.gi-gdk_4;
    gi-gtk = self.gi-gtk_4;
  };

  # 2023-04-09: haskell-ci needs Cabal-syntax 3.10
  # 2023-07-03: allow lattices-2.2, waiting on https://github.com/haskell-CI/haskell-ci/pull/664
  # 2024-03-21: pins specific version of ShellCheck
  haskell-ci = doJailbreak (super.haskell-ci.overrideScope (self: super: {
    Cabal-syntax = self.Cabal-syntax_3_10_3_0;
    ShellCheck = self.ShellCheck_0_9_0;
  }));

  # ShellCheck < 0.10.0 needs to be adjusted for changes in fgl >= 5.8
  # https://github.com/koalaman/shellcheck/issues/2677
  ShellCheck_0_9_0 = doJailbreak (appendPatches [
    (fetchpatch {
      name = "shellcheck-fgl-5.8.1.1.patch";
      url = "https://github.com/koalaman/shellcheck/commit/c05380d518056189412e12128a8906b8ca6f6717.patch";
      sha256 = "0gbx46x1a2sh5mvgpqxlx9xkqcw4wblpbgqdkqccxdzf7vy50xhm";
    })
  ] super.ShellCheck_0_9_0);

  # Too strict bound on hspec (<2.11)
  utf8-light = doJailbreak super.utf8-light;

  large-hashable = lib.pipe (super.large-hashable.override {
    # https://github.com/factisresearch/large-hashable/commit/5ec9d2c7233fc4445303564047c992b693e1155c
    utf8-light = null;
  }) [
    # 2022-03-21: use version from git which supports GHC 9.{0,2} and aeson 2.0
    (assert super.large-hashable.version == "0.1.0.4"; overrideSrc {
      version = "unstable-2022-06-10";
      src = pkgs.fetchFromGitHub {
        owner = "factisresearch";
        repo = "large-hashable";
        rev = "4d149c828c185bcf05556d1660f79ff1aec7eaa1";
        sha256 = "141349qcw3m93jw95jcha9rsg2y8sn5ca5j59cv8xmci38k2nam0";
      };
    })
    # Provide newly added dependencies
    (overrideCabal (drv: {
      libraryHaskellDepends = drv.libraryHaskellDepends or [] ++ [
        self.cryptonite
        self.memory
      ];
      testHaskellDepends = drv.testHaskellDepends or [] ++ [
        self.inspection-testing
      ];
    }))
    # https://github.com/factisresearch/large-hashable/issues/24
    (overrideCabal (drv: {
      testFlags = drv.testFlags or [] ++ [
        "-n" "^Data.LargeHashable.Tests.Inspection:genericSumGetsOptimized$"
      ];
    }))
    # https://github.com/factisresearch/large-hashable/issues/25
    # Currently broken with text >= 2.0
    (overrideCabal (lib.optionalAttrs (lib.versionAtLeast self.ghc.version "9.4") {
      broken = true;
      hydraPlatforms = [];
    }))
  ];

  # BSON defaults to requiring network instead of network-bsd which is
  # required nowadays: https://github.com/mongodb-haskell/bson/issues/26
  bson = appendConfigureFlag "-f-_old_network" (super.bson.override {
    network = self.network-bsd;
  });

  # Disable flaky tests
  # https://github.com/DavidEichmann/alpaca-netcode/issues/2
  alpaca-netcode = overrideCabal {
    testFlags = [ "--pattern" "!/[NOCI]/" ];
  } super.alpaca-netcode;

  # 2021-05-22: Tests fail sometimes (even consistently on hydra)
  # when running a fs-related test with >= 12 jobs. To work around
  # this, run tests with only a single job.
  # https://github.com/vmchale/libarchive/issues/20
  libarchive = overrideCabal {
    testFlags = [ "-j1" ];
  } super.libarchive;

  # Too strict bounds on QuickCheck
  # https://github.com/muesli4/table-layout/issues/16
  table-layout = doJailbreak super.table-layout;

  # 2021-06-20: Outdated upper bounds
  # https://github.com/Porges/email-validate-hs/issues/58
  email-validate = doJailbreak super.email-validate;

  # https://github.com/plow-technologies/hspec-golden-aeson/issues/17
  hspec-golden-aeson = dontCheck super.hspec-golden-aeson;

  # To strict bound on hspec
  # https://github.com/dagit/zenc/issues/5
  zenc = doJailbreak super.zenc;

  # https://github.com/ajscholl/basic-cpuid/pull/1
  basic-cpuid = appendPatch (fetchpatch {
    url = "https://github.com/ajscholl/basic-cpuid/commit/2f2bd7a7b53103fb0cf26883f094db9d7659887c.patch";
    sha256 = "0l15ccfdys100jf50s9rr4p0d0ikn53bkh7a9qlk9i0y0z5jc6x1";
  }) super.basic-cpuid;

  # 2021-08-18: streamly-posix was released with hspec 2.8.2, but it works with older versions too.
  streamly-posix = doJailbreak super.streamly-posix;

  # 2022-12-30: Restrictive upper bound on optparse-applicative
  retrie = doJailbreak super.retrie;

  # 2022-08-30 Too strict bounds on finite-typelits
  # https://github.com/jumper149/blucontrol/issues/1
  blucontrol = doJailbreak super.blucontrol;

  # Fix from https://github.com/brendanhay/gogol/pull/144 which has seen no release
  # Can't use fetchpatch as it required tweaking the line endings as the .cabal
  # file revision on hackage was gifted CRLF line endings
  gogol-core = appendPatch ./patches/gogol-core-144.patch super.gogol-core;

  # Stackage LTS 19 still has 10.*
  hadolint = super.hadolint.override {
    language-docker = self.language-docker_11_0_0;
  };

  # test suite requires stack to run, https://github.com/dino-/photoname/issues/24
  photoname = dontCheck super.photoname;

  # Upgrade of unordered-containers in Stackage causes ordering-sensitive test to fail
  # https://github.com/commercialhaskell/stackage/issues/6366
  # https://github.com/kapralVV/Unique/issues/9
  # Too strict bounds on hashable
   # https://github.com/kapralVV/Unique/pull/10
  Unique = assert super.Unique.version == "0.4.7.9"; overrideCabal (drv: {
    testFlags = [
      "--skip" "/Data.List.UniqueUnsorted.removeDuplicates/removeDuplicates: simple test/"
      "--skip" "/Data.List.UniqueUnsorted.repeatedBy,repeated,unique/unique: simple test/"
      "--skip" "/Data.List.UniqueUnsorted.repeatedBy,repeated,unique/repeatedBy: simple test/"
    ] ++ drv.testFlags or [];
  }) (doJailbreak super.Unique);

  # https://github.com/AndrewRademacher/aeson-casing/issues/8
  aeson-casing = assert super.aeson-casing.version == "0.2.0.0"; overrideCabal (drv: {
    testFlags = [
      "-p" "! /encode train/"
    ] ++ drv.testFlags or [];
  }) super.aeson-casing;

  # https://github.com/emc2/HUnit-Plus/issues/26
  HUnit-Plus = dontCheck super.HUnit-Plus;
  # https://github.com/ewestern/haskell-postgis/issues/7
  haskell-postgis = overrideCabal (drv: {
    testFlags = [
      "--skip" "/Geo/Hexable/Encodes a linestring/"
    ] ++ drv.testFlags or [];
  }) super.haskell-postgis;
  # https://github.com/ChrisPenner/json-to-haskell/issues/5
  json-to-haskell = overrideCabal (drv: {
    testFlags = [
      "--match" "/should sanitize weird field and record names/"
    ] ++ drv.testFlags or [];
  }) super.json-to-haskell;
  # https://github.com/fieldstrength/aeson-deriving/issues/5
  aeson-deriving = dontCheck super.aeson-deriving;
  # https://github.com/morpheusgraphql/morpheus-graphql/issues/660
  morpheus-graphql-core = overrideCabal (drv: {
    testFlags = [
      "-p" "!/field.unexpected-value/&&!/field.missing-field/&&!/argument.unexpected-value/&&!/argument.missing-field/"
    ] ++ drv.testFlags or [];
  }) super.morpheus-graphql-core;
  morpheus-graphql = overrideCabal (drv: {
    testFlags = [
      "-p" "!/Test Rendering/"
    ] ++ drv.testFlags or [];
  }) super.morpheus-graphql;
  drunken-bishop = doJailbreak super.drunken-bishop;
  # https://github.com/SupercedeTech/dropbox-client/issues/1
  dropbox = overrideCabal (drv: {
    testFlags = [
      "--skip" "/Dropbox/Dropbox aeson aeson/encodes list folder correctly/"
    ] ++ drv.testFlags or [];
  }) super.dropbox;
  # https://github.com/alonsodomin/haskell-schema/issues/11
  hschema-aeson = overrideCabal (drv: {
    testFlags = [
      "--skip" "/toJsonSerializer/should generate valid JSON/"
    ] ++ drv.testFlags or [];
  }) super.hschema-aeson;
  # https://github.com/minio/minio-hs/issues/165
  # https://github.com/minio/minio-hs/pull/191 Use crypton-connection instead of unmaintained connection
  minio-hs = overrideCabal (drv: {
    testFlags = [
      "-p" "!/Test mkSelectRequest/"
    ] ++ drv.testFlags or [];
    patches = drv.patches or [ ] ++ [
      (pkgs.fetchpatch {
        name = "use-crypton-connection.patch";
        url = "https://github.com/minio/minio-hs/commit/786cf1881f0b62b7539e63547e76afc3c1ade36a.patch";
        sha256 = "sha256-zw0/jhKzShpqV1sUyxWTl73sQOzm6kA/yQOZ9n0L1Ag";
      })
    ];
  }) (super.minio-hs.override { connection = self.crypton-connection; });

  # Invalid CPP in test suite: https://github.com/cdornan/memory-cd/issues/1
  memory-cd = dontCheck super.memory-cd;

  # https://github.com/haskell/fgl/pull/99
  fgl = doJailbreak super.fgl;
  fgl-arbitrary = doJailbreak super.fgl-arbitrary;

  # raaz-0.3 onwards uses backpack and it does not play nicely with
  # parallel builds using -j
  #
  # See: https://gitlab.haskell.org/ghc/ghc/-/issues/17188
  #
  # Overwrite the build cores
  raaz = overrideCabal (drv: {
    enableParallelBuilding = false;
  }) super.raaz;

  # https://github.com/andreymulik/sdp/issues/3
  sdp = disableLibraryProfiling super.sdp;
  sdp-binary = disableLibraryProfiling super.sdp-binary;
  sdp-deepseq = disableLibraryProfiling super.sdp-deepseq;
  sdp-hashable = disableLibraryProfiling super.sdp-hashable;
  sdp-io = disableLibraryProfiling super.sdp-io;
  sdp-quickcheck = disableLibraryProfiling super.sdp-quickcheck;
  sdp4bytestring = disableLibraryProfiling super.sdp4bytestring;
  sdp4text = disableLibraryProfiling super.sdp4text;
  sdp4unordered = disableLibraryProfiling super.sdp4unordered;
  sdp4vector = disableLibraryProfiling super.sdp4vector;

  # Unnecessarily strict bound on template-haskell
  # https://github.com/tree-sitter/haskell-tree-sitter/issues/298
  tree-sitter = doJailbreak super.tree-sitter;

  # 2022-08-07: Bounds are too restrictive: https://github.com/marcin-rzeznicki/libjwt-typed/issues/2
  # Also, the tests fail.
  libjwt-typed = dontCheck (doJailbreak super.libjwt-typed);

  # Test suite fails to compile
  # https://github.com/kuribas/mfsolve/issues/8
  mfsolve = dontCheck super.mfsolve;

  # Fixes compilation with GHC 9.0 and above
  # https://hub.darcs.net/shelarcy/regex-compat-tdfa/issue/3
  regex-compat-tdfa = appendPatches [
    ./patches/regex-compat-tdfa-ghc-9.0.patch
  ] (overrideCabal {
    # Revision introduces bound base < 4.15
    revision = null;
    editedCabalFile = null;
  } super.regex-compat-tdfa);

  # https://github.com/kowainik/validation-selective/issues/64
  validation-selective = doJailbreak super.validation-selective;
  # https://github.com/system-f/validation/issues/57
  validation = doJailbreak super.validation;

  # 2022-03-16: strict upper bounds https://github.com/monadfix/shower/issues/18
  shower = doJailbreak (dontCheck super.shower);

  # Test suite isn't supposed to succeed yet, apparently…
  # https://github.com/andrewufrank/uniform-error/blob/f40629ad119e90f8dae85e65e93d7eb149bddd53/test/Uniform/Error_test.hs#L124
  # https://github.com/andrewufrank/uniform-error/issues/2
  uniform-error = dontCheck super.uniform-error;
  # https://github.com/andrewufrank/uniform-fileio/issues/2
  uniform-fileio = dontCheck super.uniform-fileio;

  # The shipped Setup.hs file is broken.
  csv = overrideCabal (drv: { preCompileBuildDriver = "rm Setup.hs"; }) super.csv;
  # Build-type is simple, but ships a broken Setup.hs
  digits = overrideCabal (drv: { preCompileBuildDriver = "rm Setup.lhs"; }) super.digits;

  cabal-fmt = doJailbreak (super.cabal-fmt.override {
    # Needs newer Cabal-syntax version.
    Cabal-syntax = self.Cabal-syntax_3_10_3_0;
  });

  # 2023-07-18: https://github.com/srid/ema/issues/156
  ema = doJailbreak super.ema;

  # 2024-03-02: base <=4.18.0.0  https://github.com/srid/url-slug/pull/2
  url-slug = doJailbreak super.url-slug;

  glirc = doJailbreak (super.glirc.override {
    vty = self.vty_5_35_1;
  });

  # Too strict bounds on text and tls
  # https://github.com/barrucadu/irc-conduit/issues/54
  # Use crypton-connection instead of connection
  # https://github.com/barrucadu/irc-conduit/pull/60 https://github.com/barrucadu/irc-client/pull/101
  irc-conduit = appendPatch (pkgs.fetchpatch {
    url = "https://github.com/barrucadu/irc-conduit/pull/60/commits/58f6b5ee0c23a0615e43292dbbacf40636dcd7a6.patch";
    hash = "sha256-d08tb9iL07mBWdlZ7PCfTLVFJLgcxeGVPzJ+jOej8io=";
  }) (doJailbreak (super.irc-conduit.override {
    connection = self.crypton-connection;
    x509-validation = self.crypton-x509-validation;
  }));
  irc-client = appendPatch (pkgs.fetchpatch {
    url = "https://github.com/barrucadu/irc-client/pull/101/commits/0440b7e2ce943d960234c50957a55025771f567a.patch";
    hash = "sha256-iZyZMrodgViXFCMH9y2wIJZRnjd6WhkqInAdykqTdkY=";
  }) (doJailbreak (super.irc-client.override {
    connection = self.crypton-connection;
    x509 = self.crypton-x509;
    x509-store = self.crypton-x509-store;
    x509-validation = self.crypton-x509-validation;
  }));

  # 2022-02-25: Unmaintained and to strict upper bounds
  paths = doJailbreak super.paths;

  # 2022-02-26: https://github.com/emilypi/base64/issues/39
  base64 = dontCheck super.base64;

  # 2022-03-16: Upstream stopped updating bounds https://github.com/haskell-hvr/base-noprelude/pull/15
  base-noprelude = doJailbreak super.base-noprelude;

  # https://github.com/obsidiansystems/dependent-sum/pull/73
  dependent-sum-template = appendPatch (fetchpatch {
    url = "https://github.com/obsidiansystems/dependent-sum/commit/619727ba1792e39a68d23c62e75a923672e87a54.patch";
    hash = "sha256-SyD1/KrX1KUjrR82fvI+BRcqLC2Q3AbvSeKNrdGstjg=";
    relative = "dependent-sum-template";
  }) super.dependent-sum-template;

  # Too strict bounds on chell: https://github.com/fpco/haskell-filesystem/issues/24
  system-fileio = doJailbreak super.system-fileio;

  # Bounds too strict on base and ghc-prim: https://github.com/tibbe/ekg-core/pull/43 (merged); waiting on hackage release
  ekg-core = assert super.ekg-core.version == "0.1.1.7"; doJailbreak super.ekg-core;
  hasura-ekg-core = doJailbreak super.hasura-ekg-core;

  # Test suite doesn't support hspec 2.8
  # https://github.com/zellige/hs-geojson/issues/29
  geojson = dontCheck super.geojson;

  # Test data missing from sdist
  # https://github.com/ngless-toolkit/ngless/issues/152
  NGLess = dontCheck super.NGLess;

  # Raise version bounds: https://github.com/kosmikus/records-sop/pull/15
  records-sop = appendPatch (fetchpatch {
    url = "https://github.com/kosmikus/records-sop/commit/fb149f453a816ff14d0cb20b3ea56b80ff49d9f1.patch";
    sha256 = "sha256-iHiF4EWL/GjJFnr/6aR+yMZKLMLAZK+gsgSxG8YaeDI=";
  }) super.records-sop;

  # Need https://github.com/well-typed/large-records/pull/151
  large-generics = doJailbreak super.large-generics;

  # Fix build failures for ghc 9 (https://github.com/mokus0/polynomial/pull/20)
  polynomial = appendPatch (fetchpatch {
    name = "haskell-polynomial.20.patch";
    url = "https://github.com/mokus0/polynomial/pull/20.diff";
    sha256 = "1bwivimpi2hiil3zdnl5qkds1inyn239wgxbn3y8l2pwyppnnfl0";
  })
  (overrideCabal (drv: {
    revision = null;
    editedCabalFile = null;
    doCheck = false; # Source dist doesn't include the checks
  })
  super.polynomial);

  # Tests likely broke because of https://github.com/nick8325/quickcheck/issues/359,
  # but fft is not on GitHub, so no issue reported.
  fft = dontCheck super.fft;

  # lucid-htmx has restrictive upper bounds on lucid and servant:
  #
  #   Setup: Encountered missing or private dependencies:
  #   lucid >=2.9.12.1 && <=2.11, servant >=0.18.3 && <0.19
  #
  # Can be removed once
  #
  # > https://github.com/MonadicSystems/lucid-htmx/issues/6
  #
  # has been resolved.
  lucid-htmx = doJailbreak super.lucid-htmx;

  # Too strict bounds on hspec
  # https://github.com/klapaucius/vector-hashtables/issues/11
  vector-hashtables = doJailbreak super.vector-hashtables;

  # doctest-parallel is broken with v1-style cabal-install / Setup.hs
  # https://github.com/martijnbastiaan/doctest-parallel/issues/22
  doctest-parallel = dontCheck super.doctest-parallel;
  clash-prelude = dontCheck super.clash-prelude;

  # Ships a broken Setup.hs
  # https://github.com/lehins/conduit-aeson/issues/1
  conduit-aeson = overrideCabal (drv: {
    postPatch = ''
      ${drv.postPatch or ""}
      rm Setup.hs
    '';
    # doctest suite uses doctest-parallel which still doesn't work in nixpkgs
    testTarget = "tests";
  }) super.conduit-aeson;

  # Upper bounds are too strict:
  # https://github.com/velveteer/hermes/pull/22
  hermes-json = doJailbreak super.hermes-json;

  # Disabling doctests.
  regex-tdfa = overrideCabal {
    testTarget = "regex-tdfa-unittest";
  } super.regex-tdfa;

  # Missing test files https://github.com/kephas/xdg-basedir-compliant/issues/1
  xdg-basedir-compliant = dontCheck super.xdg-basedir-compliant;

  # Test failure after libxcrypt migration, reported upstrem at
  # https://github.com/phadej/crypt-sha512/issues/13
  crypt-sha512 = dontCheck super.crypt-sha512;

  # Too strict upper bound on HTTP
  oeis = doJailbreak super.oeis;

  inherit
    (let
      # We need to build purescript with these dependencies and thus also its reverse
      # dependencies to avoid version mismatches in their dependency closure.
      # TODO: maybe unify with the spago overlay in configuration-nix.nix?
      purescriptOverlay = self: super: {
        # As of 2021-11-08, the latest release of `language-javascript` is 0.7.1.0,
        # but it has a problem with parsing the `async` keyword.  It doesn't allow
        # `async` to be used as an object key:
        # https://github.com/erikd/language-javascript/issues/131
        language-javascript = self.language-javascript_0_7_0_0;
      };
    in {
      purescript =
        lib.pipe
          (super.purescript.overrideScope purescriptOverlay)
          ([
            # PureScript uses nodejs to run tests, so the tests have been disabled
            # for now.  If someone is interested in figuring out how to get this
            # working, it seems like it might be possible.
            dontCheck
            # The current version of purescript (0.14.5) has version bounds for LTS-17,
            # but it compiles cleanly using deps in LTS-18 as well.  This jailbreak can
            # likely be removed when purescript-0.14.6 is released.
            doJailbreak
            # Generate shell completions
            (self.generateOptparseApplicativeCompletions [ "purs" ])
          ]);

      purenix = super.purenix.overrideScope purescriptOverlay;
    })
    purescript
    purenix
    ;

  # 2022-11-05: https://github.com/ysangkok/haskell-tzdata/issues/3
  tzdata = dontCheck super.tzdata;

  # We provide newer dependencies than upstream expects.
  swarm = doJailbreak super.swarm;

  # Too strict upper bound on bytestring
  # https://github.com/TravisWhitaker/rdf/issues/8
  rdf = doJailbreak super.rdf;

  # random <1.2
  unfoldable = doJailbreak super.unfoldable;

  # containers <0.6, semigroupoids <5.3
  data-lens = doJailbreak super.data-lens;

  # transformers <0.3
  monads-fd = doJailbreak super.monads-fd;

  # HTF <0.15
  cases = doJailbreak super.cases;

  # exceptions <0.9
  eprocess = doJailbreak super.eprocess;

  # hashable <1.4, mmorph <1.2
  composite-aeson = doJailbreak super.composite-aeson;

  # composite-aeson <0.8, composite-base <0.8
  compdoc = doJailbreak super.compdoc;

  # composite-aeson <0.8, composite-base <0.8
  haskell-coffee = doJailbreak super.haskell-coffee;

  # Test suite doesn't compile anymore
  twitter-types = dontCheck super.twitter-types;

  # base <4.14
  numbered-semigroups = doJailbreak super.numbered-semigroups;

  # Tests open file "data/test_vectors_aserti3-2d_run01.txt" but it doesn't exist
  haskoin-core = dontCheck super.haskoin-core;

  # base <4.9, transformers <0.5
  MonadCatchIO-transformers = doJailbreak super.MonadCatchIO-transformers;

  # unix-compat <0.5
  hxt-cache = doJailbreak super.hxt-cache;

  # base <4.16
  fast-builder = doJailbreak super.fast-builder;

  # QuickCheck <2.14
  term-rewriting = doJailbreak super.term-rewriting;

  # tests can't find the test binary anymore - parseargs-example
  parseargs = dontCheck super.parseargs;

  # base <4.14
  decimal-literals = doJailbreak super.decimal-literals;

  # 2024-06-22: hevm ghc96 fixes
  hevm = lib.pipe super.hevm [
    (appendPatch (fetchpatch {
      url = "https://github.com/ethereum/hevm/compare/02c072f...hellwolf:hevm:c29d3a7.patch";
      hash = "sha256-cL26HD77vXsiKqo5G6PXgK0q19MUGMwaNium5x93CBI=";
    }))
    (overrideCabal (old: {
      postPatch = old.postPatch or "" + ''
        sed -i 's/^ *brick .*,/brick,/' hevm.cabal
        sed -i 's/^ *vty .*,/vty,/' hevm.cabal
      '';
    }))
    doJailbreak
  ];

  # multiple bounds too strict
  snaplet-sqlite-simple = doJailbreak super.snaplet-sqlite-simple;

  # Test failure https://gitlab.com/lysxia/ap-normalize/-/issues/2
  ap-normalize = dontCheck super.ap-normalize;

  heist-extra = doJailbreak super.heist-extra;  # base <4.18.0.0.0
  unionmount = doJailbreak super.unionmount;  # base <4.18
  path-tree = doJailbreak super.path-tree;  # base <4.18  https://github.com/srid/pathtree/pull/1
  tailwind = doJailbreak super.tailwind;  # base <=4.17.0.0
  tagtree = doJailbreak super.tagtree;  # base <=4.17  https://github.com/srid/tagtree/issues/1
  commonmark-wikilink = doJailbreak super.commonmark-wikilink; # base <4.18.0.0.0

  # 2024-03-02: Apply unreleased changes necessary for compatibility
  # with commonmark-extensions-0.2.5.3.
  commonmark-simple = assert super.commonmark-simple.version == "0.1.0.0";
    appendPatches (map ({ rev, hash }: fetchpatch {
      name = "commonmark-simple-${lib.substring 0 7 rev}.patch";
      url = "https://github.com/srid/commonmark-simple/commit/${rev}.patch";
      includes = [ "src/Commonmark/Simple.hs" ];
      inherit hash;
    }) [
      {
        rev = "71f5807ed4cbd8da915bf5ba04cd115b49980bcb";
        hash = "sha256-ibDQbyTd2BoA0V+ldMOr4XYurnqk1nWzbJ15tKizHrM=";
      }
      {
        rev = "fc106c94f781f6a35ef66900880edc08cbe3b034";
        hash = "sha256-9cpgRNFWhpSuSttAvnwPiLmi1sIoDSYbp0sMwcKWgDQ=";
      }
    ])
      (doJailbreak super.commonmark-simple);

  # Test files missing from sdist
  # https://github.com/tweag/webauthn/issues/166
  webauthn = dontCheck super.webauthn;

  # doctest <0.19
  polysemy = doJailbreak super.polysemy;

  # multiple bounds too strict
  co-log-polysemy = doJailbreak super.co-log-polysemy;
  co-log-polysemy-formatting = doJailbreak super.co-log-polysemy-formatting;

  # calls ghc in tests
  # https://github.com/brandonchinn178/tasty-autocollect/issues/54
  tasty-autocollect = dontCheck super.tasty-autocollect;

  postgrest = lib.pipe super.postgrest [
    # 2023-12-20: New version needs extra dependencies
    (addBuildDepends [ self.extra self.fuzzyset_0_2_4 self.cache self.timeit ])
    # 2022-12-02: Too strict bounds: https://github.com/PostgREST/postgrest/issues/2580
    doJailbreak
    # 2022-12-02: Hackage release lags behind actual releases: https://github.com/PostgREST/postgrest/issues/2275
    (overrideSrc rec {
      version = "12.0.2";
      src = pkgs.fetchFromGitHub {
        owner = "PostgREST";
        repo = "postgrest";
        rev = "v${version}";
        hash = "sha256-fpGeL8R6hziEtIgHUMfWLF7JAjo3FDYQw3xPSeQH+to=";
      };
    })
  ];

  # Too strict bounds on hspec < 2.11
  fuzzyset_0_2_4 = doJailbreak super.fuzzyset_0_2_4;
  swagger2 = doJailbreak super.swagger2;

  html-charset = dontCheck super.html-charset;

  # true-name-0.1.0.4 has been tagged, but has not been released to Hackage.
  # Also, beyond 0.1.0.4 an additional patch is required to make true-name
  # compatible with current versions of template-haskell
  # https://github.com/liyang/true-name/pull/4
  true-name = appendPatch (fetchpatch {
    url = "https://github.com/liyang/true-name/compare/0.1.0.3...nuttycom:true-name:update_template_haskell.patch";
    hash = "sha256-ZMBXGGc2X5AKXYbqgkLXkg5BhEwyj022E37sUEWahtc=";
  }) (overrideCabal (drv: {
    revision = null;
    editedCabalFile = null;
  }) super.true-name);

  # ffmpeg-light works against the ffmpeg-4 API, but the default ffmpeg in nixpkgs is ffmpeg-5.
  # https://github.com/NixOS/nixpkgs/pull/220972#issuecomment-1484017192
  ffmpeg-light = super.ffmpeg-light.override { ffmpeg = pkgs.ffmpeg_4; };

  # posix-api has had broken tests since 2020 (until at least 2023-01-11)
  # raehik has a fix pending: https://github.com/andrewthad/posix-api/pull/14
  posix-api = dontCheck super.posix-api;

  # bytestring <0.11.0, optparse-applicative <0.13.0
  # https://github.com/kseo/sfnt2woff/issues/1
  sfnt2woff = doJailbreak super.sfnt2woff;

  # 2023-03-05: restrictive bounds on base https://github.com/diagrams/diagrams-gtk/issues/11
  diagrams-gtk = doJailbreak super.diagrams-gtk;

  # libfuse3 fails to mount fuse file systems within the build environment
  libfuse3 = dontCheck super.libfuse3;

  # Merged upstream, but never released. Allows both intel and aarch64 darwin to build.
  # https://github.com/vincenthz/hs-gauge/pull/106
  gauge = appendPatch (pkgs.fetchpatch {
    name = "darwin-aarch64-fix.patch";
    url = "https://github.com/vincenthz/hs-gauge/commit/3d7776f41187c70c4f0b4517e6a7dde10dc02309.patch";
    hash = "sha256-4osUMo0cvTvyDTXF8lY9tQbFqLywRwsc3RkHIhqSriQ=";
  }) super.gauge;

  # Flaky QuickCheck tests
  # https://github.com/Haskell-Things/ImplicitCAD/issues/441
  implicit = dontCheck super.implicit;

  # The hackage source is somehow missing a file present in the repo (tests/ListStat.hs).
  sym = dontCheck super.sym;

  # 2024-01-23: https://github.com/composewell/unicode-data/issues/118
  unicode-data = dontCheck super.unicode-data;

  # 2024-01-24: https://github.com/haskellari/tree-diff/issues/79
  tree-diff = dontCheck super.tree-diff;

  # Too strict bounds on base, ghc-prim, primitive
  # https://github.com/kowainik/typerep-map/pull/128
  typerep-map = doJailbreak super.typerep-map;

  # Too strict bounds on base
  kewar = doJailbreak super.kewar;

  # Too strict bounds on mtl, servant and servant-client
  unleash-client-haskell = doJailbreak super.unleash-client-haskell;

  # Requires a newer zlib version than stackage provides
  futhark = super.futhark.override {
    zlib = self.zlib_0_7_1_0;
  };

  # Tests rely on (missing) submodule
  unleash-client-haskell-core = dontCheck super.unleash-client-haskell-core;

  # Workaround for Cabal failing to find nonexistent SDL2 library?!
  # https://github.com/NixOS/nixpkgs/issues/260863
  sdl2-gfx = overrideCabal { __propagatePkgConfigDepends = false; } super.sdl2-gfx;
  sdl2-ttf = overrideCabal { __onlyPropagateKnownPkgConfigModules = true; } super.sdl2-ttf;

  # Needs git for compile-time insertion of commit hash into --version string.
  kmonad = overrideCabal (drv: {
    libraryToolDepends = (drv.libraryToolDepends or []) ++ [pkgs.buildPackages.git];
  }) super.kmonad;

  ghc-syntax-highlighter_0_0_12_0 = super.ghc-syntax-highlighter_0_0_12_0.overrideScope(self: super: {
    ghc-lib-parser = self.ghc-lib-parser_9_10_1_20240511;
  });

  # 2024-03-17: broken
  vaultenv = dontDistribute super.vaultenv;

  # Support base16 1.0
  nix-serve-ng = appendPatch (fetchpatch {
    url = "https://github.com/aristanetworks/nix-serve-ng/commit/4d9eacfcf753acbcfa0f513bec725e9017076270.patch";
    hash = "sha256-zugyUpEq/iVkxghrvguL95+lJDEpE8MLvZivken0p24=";
  }) super.nix-serve-ng;

  # Needs a matching version of ipython-kernel and a
  # ghc-syntax-highlighter compatible with a newer ghc-lib-parser it
  # transitively pulls in
  ihaskell = super.ihaskell.overrideScope (self: super: {
    ghc-syntax-highlighter = self.ghc-syntax-highlighter_0_0_10_0;
  });

  # 2024-01-24: support optparse-applicative 0.18
  niv = appendPatches [
    (fetchpatch {
      # needed for the following patch to apply
      url = "https://github.com/nmattia/niv/commit/7b76374b2b44152bfbf41fcb60162c2ce9182e7a.patch";
      includes = [ "src/*" ];
      hash = "sha256-3xG+GD6fUCGgi2EgS7WUpjfn6gvc2JurJcIrnyy4ys8=";
    })
    (fetchpatch {
      # Update to optparse-applicative 0.18
      url = "https://github.com/nmattia/niv/commit/290965abaa02be33b601032d850c588a6bafb1a5.patch";
      hash = "sha256-YxUdv4r/Fx+8YxHhqEuS9uZR1XKzVCPrLmj5+AY5GRA=";
    })
  ] super.niv;

  # 2024-03-25: HSH broken because of the unix-2.8.0.0 breaking change
  HSH = appendPatches [./patches/HSH-unix-openFd.patch] super.HSH;

  # Support unix < 2.8 to build in older ghc than 9.6
  linux-namespaces = appendPatch
    (fetchpatch {
      url = "https://github.com/redneb/hs-linux-namespaces/commit/f4a3546541bb6c7172fdd03e177a961da60e3951.patch";
      sha256 = "sha256-6Qv7NWIbzR3ktMGFogw5597bIqPH7Z4hoFvvBQAoquY=";
    })
    super.linux-namespaces;

  inherit
    (let
      unbreakRepa = packageName: drv: lib.pipe drv [
        # 2023-12-23: Apply build fixes for ghc >=9.4
        (appendPatches (lib.optionals (lib.versionAtLeast self.ghc.version "9.4") (repaPatches.${packageName} or [])))
        # 2023-12-23: jailbreak for base <4.17, vector <0.13
        doJailbreak
      ];
      # https://github.com/haskell-repa/repa/pull/27
      repaPatches = lib.mapAttrs (relative: hash: lib.singleton (pkgs.fetchpatch {
        name = "repa-pr-27.patch";
        url = "https://github.com/haskell-repa/repa/pull/27/commits/40cb2866bb4da51a8cac5e3792984744a64b016e.patch";
        inherit relative hash;
     })) {
        repa = "sha256-bcSnzvCJmmSBts9UQHA2dYL0Q+wXN9Fbz5LfkrmhCo8=";
        repa-io = "sha256-KsIN7NPWCyTpVzhR+xaBKGl8vC6rYH94llvlTawSxFk=";
        repa-examples = "sha256-//2JG1CW1h2sKS2BSJadVAujSE3v1TfS0F8zgcNkPI8=";
        repa-algorithms = "sha256-z/a7DpT3xJrIsif4cbciYcTSjapAtCoNNVX7PrZtc4I=";
      };
    in
      lib.mapAttrs unbreakRepa super)
    repa
    repa-io
    repa-examples
    repa-algorithms
    # The following packages aren't fixed yet, sorry:
    #   repa-array, repa-convert, repa-eval, repa-flow,
    #   repa-query, repa-scalar, repa-store, repa-stream
  ;

  # Use recent git version as the hackage version is outdated and not building on recent GHC versions
  haskell-to-elm = overrideSrc {
    version = "unstable-2023-12-02";
    src = pkgs.fetchFromGitHub {
      owner = "haskell-to-elm";
      repo = "haskell-to-elm";
      rev = "52ab086a320a14051aa38d0353d957fb6b2525e9";
      hash = "sha256-j6F4WplJy7NyhTAuiDd/tHT+Agk1QdyPjOEkceZSxq8=";
    };
  } super.haskell-to-elm;

  # https://github.com/dpwright/HaskellNet-SSL/pull/33 Use crypton-connection instead of connection
  HaskellNet-SSL = appendPatch (pkgs.fetchpatch {
    name = "HaskellNet-SSL-crypton-connection.patch";
    url = "https://github.com/dpwright/HaskellNet-SSL/pull/34/commits/cab639143efb65acf96abb35ae6c48db8d37867c.patch";
    hash = "sha256-hT4IZw70DxTw6iMofQHjPycz6IE6U76df72ftR2UB6Q=";
  }) (super.HaskellNet-SSL.override { connection = self.crypton-connection; });

  # https://github.com/isovector/type-errors/issues/9
  type-errors = dontCheck super.type-errors;

  # 2024-05-15: Hackage distribution is missing files needed for tests
  # https://github.com/isovector/cornelis/issues/150
  cornelis = dontCheck super.cornelis;

  lzma = doJailbreak (super.lzma.overrideScope (self: super: {
    tasty = super.tasty_1_5_1;
  }));

  # Fixes build on some platforms: https://github.com/obsidiansystems/commutative-semigroups/pull/18
  commutative-semigroups = appendPatch (fetchpatch {
    url = "https://github.com/obsidiansystems/commutative-semigroups/commit/e031495dd24ae73ffb808eca34e993f5df8e8d76.patch";
    hash = "sha256-d7AwvGGUJlh/sOXaAbfQLCay6+JyNInb73TTGKkBDz8=";
  }) super.commutative-semigroups;

  # Too strict bounds on text. Can be removed after https://github.com/alx741/currencies/pull/3 is merged
  currencies = doJailbreak super.currencies;

  argon2 = appendPatch (fetchpatch {
    # https://github.com/haskell-hvr/argon2/pull/20
    url = "https://github.com/haskell-hvr/argon2/commit/f7cc92f18e233e6b1dabf1798dd099e17b6a81a1.patch";
    hash = "sha256-JxraFWzErJT4EhELa3PWBGHaLT9OLgEPNSnxwpdpHd0=";
  }) (doJailbreak super.argon2); # Unmaintained

  # Apply patch to use v.4.0.2
  push-notify-apn = appendPatch (
    fetchpatch {
      url = "https://github.com/digitallyinduced/push-notify-apn/commit/e54d40516f1b8f912a74df75256bb6bacc931943.patch";
      hash = "sha256-gH03Z/eDXUeIiAO+hIFxclekBHFAnukd+fgUl39g5cw";
    }
  ) super.push-notify-apn;

<<<<<<< HEAD
  safe-exceptions = overrideCabal (drv: {
    # Fix strictDeps build error "could not execute: hspec-discover"
    testToolDepends = drv.testToolDepends or [] ++ [ self.hspec-discover ];
  }) super.safe-exceptions;

=======
  # 2024-07-09: zinza has bumped their QuickCheck and tasty dependencies beyond stackage lts.
  # Can possibly be removed once QuickCheck >= 2.15 and tasty >= 1.5
  zinza = dontCheck super.zinza;

  # Python 3.12 breaks unicode C-API. Requires an upstream fix in the CPython
  # package to support Python > 3.12 API. Thus, should be removed at next CPython
  # Hackage release.
  cpython = super.cpython.override {
    python3 = pkgs.python311;
  };
>>>>>>> ab680a21
} // import ./configuration-tensorflow.nix {inherit pkgs haskellLib;} self super<|MERGE_RESOLUTION|>--- conflicted
+++ resolved
@@ -3100,6 +3100,11 @@
     hash = "sha256-JxraFWzErJT4EhELa3PWBGHaLT9OLgEPNSnxwpdpHd0=";
   }) (doJailbreak super.argon2); # Unmaintained
 
+  safe-exceptions = overrideCabal (drv: {
+    # Fix strictDeps build error "could not execute: hspec-discover"
+    testToolDepends = drv.testToolDepends or [] ++ [ self.hspec-discover ];
+  }) super.safe-exceptions;
+
   # Apply patch to use v.4.0.2
   push-notify-apn = appendPatch (
     fetchpatch {
@@ -3108,13 +3113,6 @@
     }
   ) super.push-notify-apn;
 
-<<<<<<< HEAD
-  safe-exceptions = overrideCabal (drv: {
-    # Fix strictDeps build error "could not execute: hspec-discover"
-    testToolDepends = drv.testToolDepends or [] ++ [ self.hspec-discover ];
-  }) super.safe-exceptions;
-
-=======
   # 2024-07-09: zinza has bumped their QuickCheck and tasty dependencies beyond stackage lts.
   # Can possibly be removed once QuickCheck >= 2.15 and tasty >= 1.5
   zinza = dontCheck super.zinza;
@@ -3125,5 +3123,4 @@
   cpython = super.cpython.override {
     python3 = pkgs.python311;
   };
->>>>>>> ab680a21
 } // import ./configuration-tensorflow.nix {inherit pkgs haskellLib;} self super