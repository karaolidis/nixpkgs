--- conflicted
+++ resolved
@@ -58,11 +58,7 @@
       Cabal-syntax = self.Cabal-syntax_3_12_1_0;
     }
   );
-<<<<<<< HEAD
   Cabal_3_14_2_0 =
-=======
-  Cabal_3_14_1_1 =
->>>>>>> 17a47125
     overrideCabal
       (drv: {
         # Revert increased lower bound on unix since we have backported
@@ -75,24 +71,15 @@
       })
       (
         doDistribute (
-<<<<<<< HEAD
           super.Cabal_3_14_2_0.override {
             Cabal-syntax = self.Cabal-syntax_3_14_2_0;
-=======
-          super.Cabal_3_14_1_1.override {
-            Cabal-syntax = self.Cabal-syntax_3_14_1_0;
->>>>>>> 17a47125
           }
         )
       );
 
   # Needs matching version of Cabal
   Cabal-hooks = super.Cabal-hooks.override {
-<<<<<<< HEAD
     Cabal = self.Cabal_3_14_2_0;
-=======
-    Cabal = self.Cabal_3_14_1_1;
->>>>>>> 17a47125
   };
 
   # cabal-install needs most recent versions of Cabal and Cabal-syntax,
@@ -104,13 +91,8 @@
         cabalInstallOverlay =
           cself: csuper:
           lib.optionalAttrs (lib.versionOlder self.ghc.version "9.12") {
-<<<<<<< HEAD
             Cabal = cself.Cabal_3_14_2_0;
             Cabal-syntax = cself.Cabal-syntax_3_14_2_0;
-=======
-            Cabal = cself.Cabal_3_14_1_1;
-            Cabal-syntax = cself.Cabal-syntax_3_14_1_0;
->>>>>>> 17a47125
           };
       in
       {
@@ -429,9 +411,6 @@
   # As well as deepseq < 1.5 (so it forbids GHC 9.8)
   hw-fingertree = doJailbreak super.hw-fingertree;
 
-  # hedgehog < 1.5
-  hw-prim = doJailbreak super.hw-prim;
-
   # Test suite is slow and sometimes comes up with counter examples.
   # Upstream is aware (https://github.com/isovector/nspace/issues/1),
   # if it's a bug, at least doesn't seem to be nixpkgs-specific.
@@ -506,11 +485,7 @@
           name = "git-annex-${super.git-annex.version}-src";
           url = "git://git-annex.branchable.com/";
           rev = "refs/tags/" + super.git-annex.version;
-<<<<<<< HEAD
           sha256 = "10prmih74h31fwv14inqavzmm25hmlr24h49h9lpxqd88dn3r9cd";
-=======
-          sha256 = "18n6ah4d5i8qhx1s95zsb8bg786v0nv9hcjyxggrk88ya77maxha";
->>>>>>> 17a47125
           # delete android and Android directories which cause issues on
           # darwin (case insensitive directory). Since we don't need them
           # during the build process, we can delete it to prevent a hash
@@ -931,20 +906,6 @@
   # "base" dependency.
   haddock-cheatsheet = doJailbreak super.haddock-cheatsheet;
 
-  # https://github.com/Gabriella439/Haskell-MVC-Updates-Library/pull/1
-  mvc-updates = appendPatches [
-    (pkgs.fetchpatch {
-      name = "rename-pretraverse.patch";
-      url = "https://github.com/Gabriella439/Haskell-MVC-Updates-Library/commit/47b31202b761439947ffbc89ec1c6854c1520819.patch";
-      sha256 = "sha256-a6k3lWtXNYUIjWXR+vRAHz2bANq/2eM0F5FLL8Qt2lA=";
-      includes = [ "src/MVC/Updates.hs" ];
-    })
-  ] (doJailbreak super.mvc-updates);
-
-  # Too strict bounds on bytestring < 0.12
-  # https://github.com/Gabriella439/Haskell-Pipes-HTTP-Library/issues/18
-  pipes-http = doJailbreak super.pipes-http;
-
   # no haddock since this is an umbrella package.
   cloud-haskell = dontHaddock super.cloud-haskell;
 
@@ -1264,7 +1225,6 @@
   # test suite requires git and does a bunch of git operations
   restless-git = dontCheck super.restless-git;
 
-<<<<<<< HEAD
   # Missing test files
   # https://github.com/pbrisbin/jsonpatch/issues/10
   jsonpatch = overrideCabal (drv: {
@@ -1275,16 +1235,6 @@
           "readme" # disabled: "spec"
         ];
   }) super.jsonpatch;
-=======
-  sensei = overrideCabal (drv: {
-    # sensei passes `-package hspec-meta` to GHC in the tests, but doesn't
-    # depend on it itself.
-    testHaskellDepends = drv.testHaskellDepends or [ ] ++ [ self.hspec-meta ];
-    # requires git at test-time *and* runtime, but we'll just rely on users to
-    # bring their own git at runtime.
-    testToolDepends = drv.testToolDepends or [ ] ++ [ pkgs.git ];
-  }) super.sensei;
->>>>>>> 17a47125
 
   # Work around https://github.com/haskell/c2hs/issues/192.
   c2hs = dontCheck super.c2hs;
@@ -2207,12 +2157,6 @@
     sha256 = "0l15ccfdys100jf50s9rr4p0d0ikn53bkh7a9qlk9i0y0z5jc6x1";
   }) super.basic-cpuid;
 
-<<<<<<< HEAD
-=======
-  # 2025-02-11: Too strict bounds on bytestring
-  streamly-bytestring = doJailbreak super.streamly-bytestring;
-
->>>>>>> 17a47125
   # Allow building with language-docker >= 13 (!); waiting for 2.13 release.
   hadolint = doJailbreak (
     appendPatches [
@@ -2569,12 +2513,6 @@
       hash = "sha256-k3UdmTq8c+iNF8inKM+oWf/NgJqRgUSFS3YwRKVg8Mw=";
     };
   } super.hoogle;
-<<<<<<< HEAD
-=======
-
-  # Too strict upper bound on HTTP
-  oeis = doJailbreak super.oeis;
->>>>>>> 17a47125
 
   inherit
     (
@@ -2642,9 +2580,6 @@
   # Overly strict bounds on tasty-quickcheck (test suite) (< 0.11)
   hashable = doJailbreak super.hashable;
   # https://github.com/well-typed/cborg/issues/340
-<<<<<<< HEAD
-  cborg = doJailbreak super.cborg;
-=======
   cborg = lib.pipe super.cborg [
     doJailbreak
     # Fix build on 32-bit: https://github.com/well-typed/cborg/pull/322
@@ -2667,7 +2602,6 @@
       ]
     ))
   ];
->>>>>>> 17a47125
   # Doesn't compile with tasty-quickcheck == 0.11 (see issue above)
   serialise = dontCheck super.serialise;
   # https://github.com/Bodigrim/data-array-byte/issues/1
@@ -2807,20 +2741,12 @@
         doJailbreak
         # 2022-12-02: Hackage release lags behind actual releases: https://github.com/PostgREST/postgrest/issues/2275
         (overrideSrc rec {
-<<<<<<< HEAD
           version = "12.2.12";
-=======
-          version = "12.2.7";
->>>>>>> 17a47125
           src = pkgs.fetchFromGitHub {
             owner = "PostgREST";
             repo = "postgrest";
             rev = "v${version}";
-<<<<<<< HEAD
             hash = "sha256-A/3JQc9h/FKX+xZvOVMwhXsKxdkRS783I/1EiZ3e73Y=";
-=======
-            hash = "sha256-4lKA+U7J8maKiDX9CWxWGjepGKSUu4ZOAA188yMt0bU=";
->>>>>>> 17a47125
           };
         })
         # 2024-11-03: Fixes build on aarch64-darwin. Can be removed after updating to 13+.
@@ -2986,17 +2912,6 @@
         '';
     }
   ) super.feedback;
-<<<<<<< HEAD
-=======
-
-  # https://github.com/maralorn/haskell-taskwarrior/pull/12
-  taskwarrior = appendPatches [
-    (fetchpatch {
-      url = "https://github.com/maralorn/haskell-taskwarrior/commit/b846c6ae64e716dca2d44488f60fee3697b5322d.patch";
-      sha256 = "sha256-fwBYBmw9Jva2UEPQ6E/5/HBA8ZDiM7/QQQDBp3diveU=";
-    })
-  ] super.taskwarrior;
->>>>>>> 17a47125
 
   testcontainers = lib.pipe super.testcontainers [
     dontCheck # Tests require docker
@@ -3058,8 +2973,6 @@
       url = "https://github.com/sjakobi/bsb-http-chunked/commit/689bf9ce12b8301d0e13a68e4a515c2779b62947.patch";
       sha256 = "sha256-ZdCXMhni+RGisRODiElObW5c4hKy2giWQmWnatqeRJo=";
     }))
-<<<<<<< HEAD
-=======
 
     # blaze-builder's code is missing the following fix, causing it to produce
     # incorrect chunking on 32 bit platforms:
@@ -3072,19 +2985,11 @@
           "!/Identical output as Blaze/"
         ];
     }))
->>>>>>> 17a47125
   ];
 
   # jailbreak to allow deepseq >= 1.5, https://github.com/jumper149/blucontrol/issues/3
   blucontrol = doJailbreak super.blucontrol;
 
-<<<<<<< HEAD
-=======
-  # Stackage LTS 23.17 has 0.1.5, which was marked deprecated as it was broken.
-  # Can probably be dropped for Stackage LTS >= 23.18
-  network-control = doDistribute self.network-control_0_1_6;
-
->>>>>>> 17a47125
   # Needs to match pandoc, see:
   # https://github.com/jgm/pandoc/commit/97b36ecb7703b434ed4325cc128402a9eb32418d
   commonmark-pandoc = doDistribute self.commonmark-pandoc_0_2_2_3;
@@ -3126,7 +3031,6 @@
     assert super.bzlib.version == "0.5.2.0";
     doJailbreak super.bzlib;
 
-<<<<<<< HEAD
   inherit
     (lib.mapAttrs (
       _: pkg:
@@ -3149,21 +3053,6 @@
     what4
     what4_1_7
     ;
-=======
-  what4 = lib.pipe super.what4 [
-    (addTestToolDepends (
-      with pkgs;
-      [
-        cvc4
-        cvc5
-        z3
-      ]
-    ))
-    # 2025-04-09: template_tests still failing with:
-    #   fd:9: hPutBuf: resource vanished (Broken pipe)
-    dontCheck
-  ];
->>>>>>> 17a47125
 
   copilot-theorem = lib.pipe super.copilot-theorem [
     (addTestToolDepends (with pkgs; [ z3 ]))
@@ -3239,7 +3128,6 @@
   # 2025-04-13: jailbreak to allow th-abstraction >= 0.7
   crucible =
     assert super.crucible.version == "0.7.2";
-<<<<<<< HEAD
     doJailbreak (
       super.crucible.override {
         what4 = self.what4_1_7;
@@ -3257,9 +3145,6 @@
   crux = super.crux.override {
     simple-get-opt = self.simple-get-opt_0_4;
   };
-=======
-    doJailbreak super.crucible;
->>>>>>> 17a47125
 
   # 2025-04-23: jailbreak to allow megaparsec >= 9.7
   # 2025-04-23: test data missing from tarball
