--- conflicted
+++ resolved
@@ -999,8 +999,6 @@
       cp $data/share/${self.ghc.name}/*-${self.ghc.name}/*/*.info $out/share/info/
     '';
   });
-<<<<<<< HEAD
-=======
 
   # Add a flag to enable building against GHC with D4388 applied (the
   # deterministic profiling symbols patch). The flag is disabled by
@@ -1019,5 +1017,4 @@
 
   # Needs older hlint
   hpio = dontCheck super.hpio;
->>>>>>> 7fad4605
 }