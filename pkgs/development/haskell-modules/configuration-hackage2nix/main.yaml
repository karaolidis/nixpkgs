# pkgs/development/haskell-modules/configuration-hackage2nix/main.yaml

# This is a list of packages with versions from the latest Stackage LTS release.
#
# The packages and versions in this list cause the `hackage2nix` tool to
# generate the package at the given version.
#
# For instance, with a line like the following:
#
# - aeson ==1.4.6.0
#
# `hackage2nix` will generate the `aeson` package at version 1.4.6.0 in the
# ./hackage-packages.nix file.
#
# Since the packages in the LTS package set are sometimes older than the latest
# on Hackage, `hackage2nix` is smart enough to also generate the latest version
# of a given package.
#
# In the above example with aeson, if there was version 1.5.0.0 of aeson
# available on Hackage, `hackage2nix` would generate two packages, `aeson`
# at version 1.4.6.0 and `aeson_1_5_0_0` at version 1.5.0.0.
#
# WARNING: We import a list of default-package-overrides from stackage which is
# tracked in stackage.yaml. Adding conflicting overrides with stackage here will
# not work.
default-package-overrides:
  # 2021-11-09: ghc-bignum is bundled starting with 9.0.1; only 1.0 builds with GHCs prior to 9.2.1
  - ghc-bignum == 1.0
  - extensions < 0.1.0.2 # Incompatible with Cabal < 3.12, the newest extensions version is only needed on ghc 9.10
  - chs-cabal < 0.1.1.2 # Incompatible with Cabal < 3.12
  # 2024-08-17: Stackage doesn't contain hnix-store-core >= 0.8 yet, so we need to restrict hnix-store-remote
  - hnix-store-remote < 0.7
  # 2024-12-23: last version to be compatible with Stackage LTS 22/23 (due to data-default)
  - diagrams-input < 0.1.4
  # 2024-12-31: last version that's compatible with GHC < 9.9
  - htree < 0.2.0.0
  # 2025-01-17: need to match stackage version of hosc
  - hsc3 < 0.21

extra-packages:
  - Cabal == 3.2.*                      # Used for packages needing newer Cabal on ghc 8.6 and 8.8
  - Cabal == 3.10.*
  - Cabal == 3.12.*                     # version required for cabal-install and other packages
  - Cabal-syntax == 3.6.*               # Dummy package that ensures packages depending on Cabal-syntax can work for Cabal < 3.8
  - Cabal-syntax == 3.8.*               # version required for ormolu and fourmolu on ghc 9.0
  - Cabal-syntax == 3.10.*
  - Cabal-syntax == 3.12.*              # version required for cabal-install and other packages
  - ShellCheck == 0.9.0                 # 2024-03-21: pinned by haskell-ci
  - aeson < 2                           # required by pantry-0.5.2
  - algebraic-graphs < 0.7              # 2023-08-14: Needed for building weeder < 2.6.0
  - ansi-terminal < 1.1                 # 2025-02-27: required for ghcjs
  - ansi-terminal-types == 0.11.5       # 2025-02-27: required for ghcjs
  - ansi-wl-pprint >= 0.6 && < 0.7      # 2024-03-23: required for ghcjs
  - apply-refact == 0.9.*               # 2022-12-12: needed for GHC < 9.2
  - attoparsec == 0.13.*                # 2022-02-23: Needed to compile elm for now
  - commonmark-pandoc < 0.2.3           # 2025-04-06: Needed for pandoc 3.6
  - extensions == 0.1.0.2               # 2024-10-20: for GHC 9.10/Cabal 3.12
  - fourmolu == 0.14.0.0                # 2023-11-13: for ghc-lib-parser 9.6 compat
  - fourmolu == 0.16.0.0                # 2025-01-27: for ghc 9.10 compat
  - fsnotify < 0.4                      # 2024-04-22: required by spago-0.21
  - fuzzyset == 0.2.4                   # 2023-12-20: Needed for building postgrest > 10
  - ghc-api-compat == 8.10.7            # 2022-02-17: preserve for GHC 8.10.7
  - ghc-exactprint == 0.6.*             # 2022-12-12: needed for GHC < 9.2
  - ghc-exactprint == 1.5.*             # 2023-03-30: needed for GHC == 9.2
  - ghc-exactprint == 1.6.*             # 2023-03-30: needed for GHC == 9.4
  - ghc-exactprint == 1.7.*             # 2025-03-09: needed for GHC == 9.6
  - ghc-exactprint == 1.8.*             # 2024-05-20: needed for GHC == 9.8
  - ghc-exactprint == 1.9.*             # 2024-08-27: needed for GHC == 9.10
  - ghc-lib == 9.2.*                    # 2022-02-17: preserve for GHC 8.10, 9.0
  - ghc-lib == 9.6.*                    # 2022-02-17: preserve for GHC 9.2, 9.4
  - ghc-lib == 9.10.*                   # 2024-12-30: preserve for GHC 9.10/ghc-tags 1.9
  - ghc-lib-parser == 9.2.*             # 2022-02-17: preserve for GHC 8.10, 9.0
  - ghc-lib-parser == 9.6.*             # 2024-05-19: preserve for GHC 9.2, 9.4
  - ghc-lib-parser == 9.10.*            # 2024-12-26: preserve for GHC 9.10
  - ghc-lib-parser-ex == 9.2.*          # 2022-07-13: preserve for GHC 8.10, 9.0
  - ghc-lib-parser-ex == 9.6.*          # 2024-05-19: preserve for GHC 9.2, 9.4
  - ghc-lib-parser-ex == 9.10.*         # 2024-12-26: preserve for 9.10 HLS
  - ghc-source-gen < 0.4.6.0            # 2024-12-31: support GHC < 9.0
  - ghc-tags == 1.5.*                   # 2023-02-18: preserve for ghc-lib == 9.2.*
  - ghc-tags == 1.7.*                   # 2023-02-18: preserve for ghc-lib == 9.6.*
  - ghc-tags == 1.8.*                   # 2023-02-18: preserve for ghc-lib == 9.8.*
  - happy == 1.19.12                    # for ghcjs
  - happy == 1.20.*                     # for ghc-lib-parser == 9.6.*
  - hasql < 1.7                         # 2025-01-19: Needed for building postgrest
  - hasql-dynamic-statements < 0.3.1.6  # 2025-01-19: Needed for building postgrest
  - hasql-implicits < 0.2               # 2025-01-19: Needed for building postgrest
  - hasql-notifications < 0.2.3         # 2025-01-19: Needed for building postgrest
  - hasql-pool < 1.1                    # 2025-01-19: Needed for building postgrest
  - hasql-transaction < 1.1.1           # 2025-01-19: Needed for building postgrest
  - hlint == 3.4.1                      # 2022-09-21: preserve for ghc 8.10
  - hlint == 3.6.*                      # 2025-04-14: needed for hls with ghc-lib-parser 9.6
  - hnix-store-core < 0.7               # 2023-12-11: required by hnix-store-remote 0.6
  - hpack == 0.38.0                     # 2025-04-23: preserve for stack == 3.5.1
  - hspec < 2.8                         # 2022-04-07: Needed for tasty-hspec 1.1.6
  - hspec-core < 2.8                    # 2022-04-07: Needed for tasty-hspec 1.1.6
  - hspec-discover < 2.8                # 2022-04-07: Needed for tasty-hspec 1.1.6
  - hspec-megaparsec == 2.2.0           # 2023-11-18: Latest version compatible with ghc 9.0
  - hspec-meta < 2.8                    # 2022-12-07: Needed for elmPackages.elm / hspec-discover
  - language-javascript == 0.7.0.0      # required by purescript
  - lsp < 2.5                           # 2024-07-08: need for koka
  - lsp == 2.1.*                        # 2024-02-28: need for dhall-lsp-server
  - lsp-types == 2.1.*                  # 2024-02-28: need for dhall-lsp-server and koka
  - network-run == 0.4.0                # 2024-10-20: for GHC 9.10/network == 3.1.*
  - optparse-applicative < 0.16         # needed for niv-0.2.19
  - ormolu == 0.5.2.0                   # 2023-08-08: preserve for ghc 9.0
  - ormolu == 0.7.2.0                   # 2023-11-13: for ghc-lib-parser 9.6 compat
  - ormolu == 0.7.7.0                   # 2025-01-27: for ghc 9.10 compat
  - postgresql-binary < 0.14            # 2025-01-19: Needed for building postgrest
  - primitive-unlifted == 0.1.3.1       # 2024-03-16: preserve for ghc 9.2
  - retrie < 1.2.0.0                    # 2022-12-30: preserve for ghc < 9.2
  - shake-cabal < 0.2.2.3               # 2023-07-01: last version to support Cabal 3.6.*
<<<<<<< HEAD
=======
  - simple-get-opt < 0.5                # 2025-05-01: for crux-0.7.2
>>>>>>> fd0d17d3
  - stylish-haskell == 0.14.4.0         # 2022-09-19: preserve for ghc 9.0
  - stylish-haskell == 0.14.5.0         # 2025-04-14: needed for hls with ghc-lib 9.6
  - tar == 0.6.0.0                      # 2025-02-08: last version to not require os-string (which can't be built with GHC < 9.2)
  - text == 2.0.2                       # 2023-09-14: Needed for elm (which is currently on ghc-8.10)
  - text-metrics < 0.3.3                # 2025-02-08: >= 0.3.3 uses GHC2021
  - versions < 6                        # 2024-04-22: required by spago-0.21
  - weeder == 2.2.*                     # 2022-02-21: preserve for GHC 8.10.7
  - weeder == 2.3.*                     # 2022-05-31: preserve for GHC 9.0.2
  - weeder == 2.4.*                     # 2023-02-02: preserve for GHC 9.2.*

package-maintainers:
  abbradar:
    - Agda
  alexfmpe:
    - aeson-gadt-th
    - android-activity
    - basic-sop
    - bytestring-aeson-orphans
    - cli-extras
    - cli-git
    - cli-nix
    - commutative-semigroups
    - constraints-extras
    - dependent-map
    - dependent-monoidal-map
    - dependent-sum
    - dependent-sum-aeson-orphans
    - dependent-sum-template
    - gargoyle
    - gargoyle-postgresql
    - gargoyle-postgresql-connect
    - gargoyle-postgresql-nix
    - generics-sop
    - ghcjs-base
    - ghcjs-dom
    - ghcjs-dom-hello
    - ghcjs-dom-javascript
    - ghcjs-dom-jsaddle
    - haveibeenpwned
    - jsaddle
    - jsaddle-clib
    - jsaddle-dom
    - jsaddle-hello
    - jsaddle-warp
    - jsaddle-webkit2gtk
    - jsaddle-wkwebview
    - json-sop
    - large-generics
    - large-records
    - lens-sop
    - linux-namespaces
    - monoid-map
    - monoidal-containers
    - nix-thunk
    - patch
    - proto-lens-arbitrary
    - proto3-suite
    - proto3-wire
    - records-sop
    - reflex
    - reflex-dom
    - reflex-dom-core
    - reflex-gadt-api
    - reflex-fsnotify
    - th-abstraction
    - universe
    - universe-some
    - vessel
    - warp
    - which
  Anton-Latukha:
    - hnix
    - hnix-store-core
    - hnix-store-remote
  artem:
    - BNFC-meta
    - alex-meta
    - happy-meta
    - vector-hashtables
  arturcygan:
    - hevm
  athas:
    - futhark
  berberman:
    - nvfetcher
    - arch-web
    - uusi
  bdesham:
    - pinboard-notes-backup
  cdepillabout:
    - cloudy
    - password
    - password-instances
    - pretty-simple
    - stack
    - termonad
  centromere:
    - nfc
  dalpd:
    - dhall-lsp-server
    - ghc-vis
    - patat
    - svgcairo
  danielrolls:
    - aws-spend-summary
    - byte-count-reader
    - shellify
    - specup
  domenkozar:
    - cachix
    - cachix-api
  dschrempf:
    - circular
    - covariance
    - dirichlet
    - elynx
    - elynx-markov
    - elynx-nexus
    - elynx-seq
    - elynx-tools
    - elynx-tree
    - glasso
    - mcmc
    - pava
    - slynx
    - tlynx
    - xmonad
    - xmonad-contrib
  erictapen:
    - hakyll
  evenbrenden:
    - unleash-client-haskell
    - unleash-client-haskell-core
  Gabriella439:
    - annah
    - bench
    - break
    - dhall-bash
    - dhall-docs
    - dhall-json
    - dhall-lsp-server
    - dhall-nix
    - dhall-nixpkgs
    - dhall-openapi
    - dhall-text
    - dhall-yaml
    - dhall
    - dirstream
    - errors
    - foldl
    - index-core
    - lens-tutorial
    - list-transformer
    - managed
    - mmorph
    - morte
    - mvc-updates
    - mvc
    - nix-derivation
    - nix-diff
    - optional-args
    - optparse-generic
    - pipes-bytestring
    - pipes-concurrency
    - pipes-csv
    - pipes-extras
    - pipes-group
    - pipes-http
    - pipes-parse
    - pipes-safe
    - pipes
    - server-generic
    - total
    - turtle
    - typed-spreadsheet
  gridaphobe:
    - located-base
  iblech:
    - Agda
  ivanbrennan:
    - xmonad
    - xmonad-contrib
  jb55:
    # - bson-lens
    - cased
    - elm-export-persistent
    # - pipes-mongodb
    - streaming-wai
  libjared:
    - sensei
  malo:
    - cornelis
  mangoiv:
    - fused-effects
    - htree
    - http-barf
    - libsodium-bindings
    - scoped-codensity
    - sel
    - text-display
    - unclogging
  maralorn:
    - bluefin
    - cabal-fmt
    - eventlog2html
    - falsify
    - generic-optics
    - ghc-debug-brick
    - ghc-debug-stub
    - ghcid
    - graphql-client
    - haskell-language-server
    - hledger
    - hledger-ui
    - hledger-web
    - hlint
    - hspec-discover
    - jsaddle-warp
    - matrix-client
    - optics
    - pandoc
    - pandoc-cli
    - pandoc-crossref
    - postgresql-simple
    - purebred-email
    - reflex-dom
    - replace-megaparsec
    - req
    - say
    - shake-bench
    - shh
    - shh-extras
    - snap
    - stm-containers
    - streamly
    - streamly-bytestring
    - string-interpolate
    - taskwarrior
    - tasty
    - threadscope
    - tz
    - weeder
    - witch
  ncfavier:
    - irc-client
    - lambdabot
    - shake
  nomeata:
    - cabal-plan-bounds
    - lhs2tex
    - rec-def
    - tasty-expected-failure
  peti:
    - cabal2spec
    - funcmp
    - git-annex
    - hledger-interest
    - hopenssl
    - hsdns
    - hsemail
    - hsyslog
    - logging-facade-syslog
    - nix-paths
    - structured-haskell-mode
    - titlecase
    - xmonad
    - xmonad-contrib
  phijor:
    - cornelis
  poscat:
    - hinit
  Profpatsch:
    - gitit
  psibi:
    - path-pieces
    - persistent
    - persistent-sqlite
    - persistent-template
    - shakespeare
  raehik:
    - strongweak
    - generic-data-functions
    - binrep
    - rerefined
    - symparsec
    - bytezap
    - bytepatch
    - heystone
    - refined
    - flatparse
  roberth:
    - arion-compose
    - cabal-pkg-config-version-hook
    - hercules-ci-agent
    - hercules-ci-api
    - hercules-ci-api-agent
    - hercules-ci-api-core
    - hercules-ci-cli
    - hercules-ci-cnix-expr
    - hercules-ci-cnix-store
    - inline-c
    - inline-c-cpp
  roosemberth:
    - git-annex
  rvl:
    - taffybar
    - arbtt
    - lentil
  sellout:
    - dualizer
    - no-recursion
    - yaya
    - yaya-containers
    - yaya-hedgehog
    - yaya-quickcheck
    - yaya-unsafe
  sheepforce:
    - mpi-hs
    - mpi-hs-store
    - mpi-hs-cereal
    - mpi-hs-binary
    - cpython
    - massiv
    - massiv-io
    - massiv-test
  shlok:
    - streamly-archive
    - streamly-lmdb
  slotThe:
    - X11
    - X11-xft
    - html-parse-util
    - kmonad
    - optparse-applicative-cmdline-util
    - xmonad
    - xmonad-contrib
    - xmonad-extras
  sorki:
    - cayenne-lpp
    - blockfrost-client
    - data-lens-light
    - data-stm32
    - gcodehs
    - hnix
    - hnix-store-core
    - hnix-store-remote
    - implicit
    - nix-derivation
    - nix-diff
    - nix-narinfo
    - ttn
    - ttn-client
    - update-nix-fetchgit
    - zre
  sternenseemann:
    # also maintain upstream package
    - cabal2nix
    - distribution-nixpkgs
    - hackage-db
    - language-nix
    - jailbreak-cabal
    - spacecookie
    - gopher-proxy
    # other packages I can help out for
    - cabal-install
    - hledger
    - pandoc
    - systemd
    - fast-logger
    - flat
    - Euterpea2
    - utc
    - socket
    - gitit
    - yarn-lock
    - yarn2nix
    - large-hashable
    - haskell-ci
    - diagrams
    - rel8
    - regex-rure
    - jacinda
    - citeproc
    # owothia
    - irc-client
    - chatter
    - envy
  t4ccer:
    - aeson-better-errors
    - cheapskate
    - containers-unicode-symbols
    - numerals-base
    - pattern-arrows
  tbidne:
    - rest-rewrite
  terlar:
    - nix-diff
  turion:
    - Agda
    - cabal-gild
    - dunai
    - essence-of-live-coding
    - essence-of-live-coding-gloss
    - essence-of-live-coding-pulse
    - essence-of-live-coding-quickcheck
    - essence-of-live-coding-warp
    - finite-typelits
    - has-transformers
    - monad-bayes
    - monad-schedule
    - pulse-simple
    - rhine
    - rhine-gloss
    - simple-affine-space
    - time-domain
  thielema:
    - accelerate-arithmetic
    - accelerate-fftw
    - accelerate-fourier
    - accelerate-utility
    - align-audio
    - alsa-core
    - alsa-pcm
    - alsa-seq
    - apportionment
    - audacity
    - battleship-combinatorics
    - bibtex
    - board-games
    - buffer-pipe
    - cabal-flatpak
    - calendar-recycling
    - checksum
    - check-pvp
    - coinor-clp
    - combinatorial
    - comfort-graph
    - comfort-array
    - comfort-array-shape
    - comfort-fftw
    - comfort-glpk
    - concurrent-split
    - cutter
    - data-accessor
    - data-accessor-mtl
    - data-accessor-template
    - data-accessor-transformers
    - data-ref
    - doctest-exitcode-stdio
    - doctest-extract
    - doctest-lib
    - dsp
    - enumset
    - equal-files
    - event-list
    - explicit-exception
    - fixed-length
    - fftw-ffi
    - gnuplot
    - group-by-date
    - guarded-allocation
    - iff
    - interpolation
    - jack
    - latex
    - lazyio
    - linear-programming
    - llvm-ffi
    - markov-chain
    - midi
    - midi-alsa
    - midi-music-box
    - mbox-utility
    - med-module
    - monoid-transformer
    - non-empty
    - non-negative
    - numeric-prelude
    - numeric-quest
    - pathtype
    - pooled-io
    - probability
    - quickcheck-transformer
    - reactive-midyim
    - reactive-balsa
    - reactive-jack
    - sample-frame
    - sample-frame-np
    - set-cover
    - shell-utility
    - sound-collage
    - sox
    - soxlib
    - split-record
    - spreadsheet
    - stm-split
    - storable-record
    - storable-tuple
    - storablevector
    - synthesizer-core
    - synthesizer-dimensional
    - synthesizer-alsa
    - synthesizer-midi
    - tagchup
    - tfp
    - unicode
    - unique-logic
    - unique-logic-tf
    - unsafe
    - utility-ht
    - wuerfelschlange
    - xml-basic
    - youtube
    - prelude-compat
    - fft
    - carray
    - lapack-ffi-tools
    - netlib-ffi
    - blas-ffi
    - lapack-ffi
    - netlib-carray
    - blas-carray
    - lapack-carray
    - netlib-comfort-array
    - blas-comfort-array
    - lapack-comfort-array
    - comfort-blas
    - lapack
    - lapack-hmatrix
    - hmm-lapack
    - magico
    - resistor-cube
    - linear-circuit
  utdemir:
    - nix-tree
  zowoq:
    - ShellCheck
  mpscholten:
    - ihp-hsx
    - push-notify-apn
    - hs-pkpass
    - raven-haskell
    - stripe-concepts
    - stripe-signature
    - http2-client
    - zip
    - currencies
    - string-random
    - inflections
    - pcre-heavy
    - mmark
    - mmark-ext
    - typerep-map
    - minio-hs
    - smtp-mail
    - pdftotext
    - warp-systemd
    - amazonka
  wolfgangwalther:
    - postgres-websockets
    - postgrest

unsupported-platforms:
  Allure:                                       [ platforms.darwin ]
  bdcs-api:                                     [ platforms.darwin ]
  bindings-directfb:                            [ platforms.darwin ]
  bindings-sane:                                [ platforms.darwin ]
  bustle:                                       [ platforms.darwin ] # uses glibc-specific ptsname_r
  bytelog:                                      [ platforms.darwin ] # due to posix-api
  camfort:                                      [ aarch64-linux ]
  chalkboard:                                   [ platforms.darwin ] # depends on Codec-Image-DevIL
  chalkboard-viewer:                            [ platforms.darwin ] # depends on chalkboard
  charsetdetect:                                [ aarch64-linux ] # not supported by vendored lib / not configured properly https://github.com/batterseapower/libcharsetdetect/issues/3
  Codec-Image-DevIL:                            [ platforms.darwin ] # depends on mesa
  coinor-clp:                                   [ aarch64-linux ] # aarch64-linux is not supported by required system dependency clp
  cut-the-crap:                                 [ platforms.darwin ]
  essence-of-live-coding-PortMidi:              [ platforms.darwin ]
  Euterpea:                                     [ platforms.darwin ]
  follow-file:                                  [ platforms.darwin ]
  freenect:                                     [ platforms.darwin ]
  FTGL:                                         [ platforms.darwin ]
  fuzzytime:                                    [ platforms.darwin ] # https://github.com/kamwitsta/fuzzytime/issues/2
  ghc-gc-hook:                                  [ platforms.darwin ] # requires C11 threads which Apple doesn't support
  gi-adwaita:                                   [ platforms.darwin ]
  gi-dbusmenugtk3:                              [ platforms.darwin ]
  gi-dbusmenu:                                  [ platforms.darwin ]
  gi-ggit:                                      [ platforms.darwin ]
  gi-gtk-layer-shell:                           [ platforms.darwin ] # depends on gtk-layer-shell which is not supported on darwin
  gi-ibus:                                      [ platforms.darwin ]
  gi-javascriptcore:                            [ platforms.darwin ] # webkitgtk marked broken on darwin
  gi-ostree:                                    [ platforms.darwin ]
  gi-vte:                                       [ platforms.darwin ]
  gi-webkit2webextension:                       [ platforms.darwin ] # webkitgtk marked broken on darwin
  gi-webkit2:                                   [ platforms.darwin ] # webkitgtk marked broken on darwin
  gi-wnck:                                      [ platforms.darwin ]
  gl:                                           [ platforms.darwin ] # depends on mesa
  GLHUI:                                        [ platforms.darwin ] # depends on mesa
  gnome-keyring:                                [ platforms.darwin ]
  grid-proto:                                   [ platforms.darwin ]
  gtk-sni-tray:                                 [ platforms.darwin ]
  h-raylib:                                     [ platforms.darwin ] # depends on mesa
  haskell-snake:                                [ platforms.darwin ]
  hcwiid:                                       [ platforms.darwin ]
  HDRUtils:                                     [ platforms.darwin ]
  hinotify-bytestring:                          [ platforms.darwin ]
  honk:                                         [ platforms.darwin ]
  HSoM:                                         [ platforms.darwin ]
  intricacy:                                    [ platforms.darwin ] # depends on mesa
  iwlib:                                        [ platforms.darwin ]
  Jazzkell:                                     [ platforms.darwin ] # depends on Euterpea
  jsaddle-webkit2gtk:                           [ platforms.darwin ]
  Kulitta:                                      [ platforms.darwin ] # depends on Euterpea
  LambdaHack:                                   [ platforms.darwin ]
  large-hashable:                               [ aarch64-linux ] # https://github.com/factisresearch/large-hashable/issues/17
  libmodbus:                                    [ platforms.darwin ]
  libsystemd-journal:                           [ platforms.darwin ]
  libtelnet:                                    [ platforms.darwin ]
  libvirt-hs:                                   [ platforms.darwin ] # spidermonkey is not supported on darwin
  libzfs:                                       [ platforms.darwin ]
  linearEqSolver:                               [ aarch64-linux ]
  lio-fs:                                       [ platforms.darwin ]
  logging-facade-journald:                      [ platforms.darwin ]
  longshot:                                     [ aarch64-linux ]
  mpi-hs:                                       [ aarch64-linux, platforms.darwin ]
  mpi-hs-binary:                                [ aarch64-linux, platforms.darwin ]
  mpi-hs-cereal:                                [ aarch64-linux, platforms.darwin ]
  mpi-hs-store:                                 [ aarch64-linux, platforms.darwin ]
  mplayer-spot:                                 [ aarch64-linux, platforms.darwin ]
  mptcp-pm:                                     [ platforms.darwin ]
  netlink:                                      [ platforms.darwin ]
  network-unexceptional:                        [ platforms.darwin ] # depends on posix-api
  notifications-tray-icon:                      [ platforms.darwin ] # depends on gi-dbusmenu
  oculus:                                       [ platforms.darwin ]
  ostree-pin:                                   [ platforms.darwin ] # depends on gi-ostree
  pam:                                          [ platforms.darwin ]
  parport:                                      [ platforms.darwin ]
  persist-state:                                [ aarch64-linux, armv7l-linux ] # https://github.com/minad/persist-state/blob/6fd68c0b8b93dec78218f6d5a1f4fa06ced4e896/src/Data/PersistState.hs#L122-L128
  piyo:                                         [ platforms.darwin ]
  PortMidi-simple:                              [ platforms.darwin ]
  PortMidi:                                     [ platforms.darwin ]
  portmidi-utility:                             [ platforms.darwin ]
  posix-api:                                    [ platforms.darwin ]
  Raincat:                                      [ platforms.darwin ]
  reactive-balsa:                               [ platforms.darwin ] # depends on alsa-core
  reflex-dom-fragment-shader-canvas:            [ platforms.darwin, aarch64-linux ]
  reflex-localize-dom:                          [ platforms.darwin, aarch64-linux ]
  rtlsdr:                                       [ platforms.darwin ]
  rubberband:                                   [ platforms.darwin ]
  SDL-mixer:                                    [ platforms.darwin ] # depends on mesa
  SDL-mpeg:                                     [ platforms.darwin ] # depends on mesa
  sdl2-mixer:                                   [ platforms.darwin ]
  sdl2-ttf:                                     [ platforms.darwin ]
  sdr:                                          [ platforms.darwin ] # depends on rtlsdr
  sensei:                                       [ platforms.darwin ]
  sockets:                                      [ platforms.darwin ] # depends on posix-api
  spade:                                        [ platforms.darwin ] # depends on sdl2-mixer, which doesn't work on darwin
  synthesizer-alsa:                             [ platforms.darwin ]
  taffybar:                                     [ platforms.darwin ]
  twirl:                                        [ platforms.darwin ] # depends on sdl2-mixer
  emanote:                                      [ x86_64-darwin ] # Depends on stork which is broken on macOS sdk < 10.14
  termonad:                                     [ platforms.darwin ]
  tokyotyrant-haskell:                          [ platforms.darwin ]
  Unixutils-shadow:                             [ platforms.darwin ]
  verifiable-expressions:                       [ aarch64-linux ]
  vrpn:                                         [ platforms.darwin ]
  vulkan:                                       [ i686-linux, armv7l-linux, platforms.darwin ]
  VulkanMemoryAllocator:                        [ i686-linux, armv7l-linux, platforms.darwin ]
  vulkan-utils:                                 [ platforms.darwin ]
  webkit2gtk3-javascriptcore:                   [ platforms.darwin ]
  wiringPi:                                     [ aarch64-darwin ]
  xattr:                                        [ platforms.darwin ]
  xgboost-haskell:                              [ aarch64-linux, armv7l-linux, platforms.darwin ]
  xmobar:                                       [ platforms.darwin ]
  xmonad-extras:                                [ platforms.darwin ]
  xmonad-volume:                                [ platforms.darwin ]
  xnobar:                                       [ platforms.darwin ]
  kmonad:                                       [ platforms.darwin ]

supported-platforms:
  AWin32Console:                                [ platforms.windows ]
  alsa-mixer:                                   [ platforms.linux ]
  alsa-pcm:                                     [ platforms.linux ]
  alsa-seq:                                     [ platforms.linux ]
  barbly:                                       [ platforms.darwin ]
  bindings-parport:                             [ platforms.linux ] # parport is a linux kernel component
  blake3:                                       [ platforms.x86 ] # uses x86 intrinsics
  btrfs:                                        [ platforms.linux ] # depends on linux
  bytepatch:                                    [ platforms.x86 ] # due to blake3
  cpuid:                                        [ platforms.x86 ] # needs to be i386 compatible (IA-32)
  cpython:                                      [ platforms.x86 ] # c2hs errors on glibc headers
  crc32c:                                       [ platforms.x86 ] # uses x86 intrinsics
  d3d11binding:                                 [ platforms.windows ]
  DirectSound:                                  [ platforms.windows ]
  dx9base:                                      [ platforms.windows ]
  dx9d3d:                                       [ platforms.windows ]
  dx9d3dx:                                      [ platforms.windows ]
  erebos-tester:                                [ platforms.linux ] # depends on linux-namespaces
  evdev:                                        [ platforms.linux ]
  evdev-streamly:                               [ platforms.linux ]
  geomancy:                                     [ platforms.x86 ] # x86 intrinsics
  geomancy-layout:                              [ platforms.x86 ] # x86 intrinsics
  gi-gtkosxapplication:                         [ platforms.darwin ]
  ghcjs-base:                                   [ javascript-ghcjs ]
  ghcjs-dom-javascript:                         [ javascript-ghcjs ]
  gtk-mac-integration:                          [ platforms.darwin ]
  gtk3-mac-integration:                         [ platforms.darwin ]
  halide-haskell:                               [ platforms.linux ]
  halide-JuicyPixels:                           [ platforms.linux ]
  hb3sum:                                       [ platforms.x86 ] # due to blake3
  hommage-ds:                                   [ platforms.windows ]
  hpapi:                                        [ platforms.linux ] # limited by pkgs.papi
  hsignal:                                      [ platforms.x86 ] # -msse2
  HFuse:                                        [ platforms.linux ]
  HQu:                                          [ platforms.x86 ] # vendored C++ library needs i686/x86_64
  hs-swisstable-hashtables-class:               [ platforms.x86_64 ] # depends on swisstable, which Needs AVX2
  htune:                                        [ platforms.linux ] # depends on alsa-pcm
  hw-prim-bits:                                 [ platforms.x86 ] # x86 assembler
  inline-asm:                                   [ platforms.x86 ] # x86 assembler
  jsaddle-wkwebview:                            [ platforms.darwin ]
  keid-core:                                    [ x86_64-linux ] # geomancy (only x86), vulkan (no i686, no darwin, …)
  keid-frp-banana:                              [ x86_64-linux ] # geomancy (only x86), vulkan (no i686, no darwin, …)
  keid-geometry:                                [ x86_64-linux ] # geomancy (only x86), vulkan (no i686, no darwin, …)
  keid-render-basic:                            [ x86_64-linux ] # geomancy (only x86), vulkan (no i686, no darwin, …)
  keid-resource-gltf:                           [ x86_64-linux ] # geomancy (only x86), vulkan (no i686, no darwin, …)
  keid-sound-openal:                            [ x86_64-linux ] # geomancy (only x86), vulkan (no i686, no darwin, …)
  keid-ui-dearimgui:                            [ x86_64-linux ] # geomancy (only x86), vulkan (no i686, no darwin, …)
  kqueue:                                       [ platforms.netbsd, platforms.freebsd, platforms.openbsd, platforms.darwin ]
  libfuse3:                                     [ platforms.linux ]
  linux-evdev:                                  [ platforms.linux ]
  linux-file-extents:                           [ platforms.linux ]
  linux-inotify:                                [ platforms.linux ]
  linux-mount:                                  [ platforms.linux ]
  linux-namespaces:                             [ platforms.linux ]
  lxc:                                          [ platforms.linux ]
  memfd:                                        [ platforms.linux ]
  midi-alsa:                                    [ platforms.linux ] # alsa-core only supported on linux
  midisurface:                                  [ platforms.linux ] # alsa-core only supported on linux
  miso-action-logger:                           [ javascript-ghcjs ] # https://github.com/Lermex/miso-action-logger/issues/1
  miso-examples:                                [ javascript-ghcjs ]
  OrderedBits:                                  [ platforms.x86 ] # lacks implementations for non-x86: https://github.com/choener/OrderedBits/blob/401cbbe933b1635aa33e8e9b29a4a570b0a8f044/lib/Data/Bits/Ordered.hs#L316
  reactivity:                                   [ platforms.windows ]
  reflex-libtelnet:                             [ platforms.linux ] # pkgs.libtelnet only supports linux
  scat:                                         [ platforms.x86 ] # uses scrypt, which requries x86
  scrypt:                                       [ platforms.x86 ] # https://github.com/informatikr/scrypt/issues/8
  seqalign:                                     [ platforms.x86 ] # x86 intrinsics
  streamed:                                     [ platforms.linux] # alsa-core only supported on linux
  swisstable:                                   [ platforms.x86_64 ] # Needs AVX2
  systemd-api:                                  [ platforms.linux ]
  tasty-papi:                                   [ platforms.linux ] # limited by pkgs.papi
  tcod-haskell:                                 [ platforms.linux ] # limited by pkgs.libtcod
  udev:                                         [ platforms.linux ]
  vty-windows:                                  [ platforms.windows ] # depends on Win32
  Win32-console:                                [ platforms.windows ]
  Win32-dhcp-server:                            [ platforms.windows ]
  Win32-errors:                                 [ platforms.windows ]
  Win32-extras:                                 [ platforms.windows ]
  Win32-junction-point:                         [ platforms.windows ]
  Win32-notify:                                 [ platforms.windows ]
  Win32:                                        [ platforms.windows ]
  Win32-security:                               [ platforms.windows ]
  Win32-services:                               [ platforms.windows ]
  Win32-services-wrapper:                       [ platforms.windows ]
  XInput:                                       [ platforms.windows ]
  yesod-auth-simple:                            [ platforms.x86 ] # requires scrypt which only supports x86

dont-distribute-packages:
  # Depends on shine, which is a ghcjs project.
  - shine-varying

  # these packages depend on software with an unfree license
  - accelerate-bignum
  - accelerate-blas
  - accelerate-cublas
  - accelerate-cuda
  - accelerate-cufft
  - accelerate-examples
  - accelerate-fft
  - accelerate-fourier-benchmark
  - accelerate-io-array
  - accelerate-io-bmp
  - accelerate-io-bytestring
  - accelerate-io-cereal
  - accelerate-io-JuicyPixels
  - accelerate-io-repa
  - accelerate-io-vector
  - accelerate-kullback-liebler
  - accelerate-llvm-ptx
  - bindings-yices
  - boolector
  - ccelerate-cuda
  - containers-accelerate
  - cplex-hs
  - cublas
  - cuda # 2020-08-18 because of dependency nvidia-x11
  - cufft
  - cusolver
  - cusparse
  - gloss-raster-accelerate
  - hashable-accelerate
  - libnvvm
  - matlab
  - nvvm
  - Obsidian
  - odpic-raw
  - patch-image
  # license for input data unclear, dependency not on Hackage
  # see https://github.com/NixOS/nixpkgs/pull/88604
  - tensorflow-mnist
  - yices-easy
  - yices-painless

  # These packages don’t build because they use deprecated webkit versions.
  - diagrams-hsqml
  - dialog
  - ghcjs-dom-webkit
  - gi-webkit
  - hsqml
  - hsqml-datamodel
  - hsqml-datamodel-vinyl
  - hsqml-demo-manic
  - hsqml-demo-morris
  - hsqml-demo-notes
  - hsqml-demo-samples
  - hsqml-morris
  - hstorchat
  - jsaddle-webkitgtk
  - jsc
  - lambdacat
  - manatee-all
  - manatee-browser
  - manatee-reader
  - markup-preview
  - spike
  - web-browser-in-haskell
  - webkit
  - webkitgtk3-javascriptcore
  - websnap

  # mesos was removed from nixpkgs
  - hs-mesos

  # Output exceeds Hydra's maximum allowable size
  - stripeapi

  # Packages that (transitively) depend on insecure packages
  - distributed-process-zookeeper # depends on hzk
  - HDRUtils # depends on pfstools, which depends on imagemagick
  - hzk # depends on zookeeper_mt, which depends on openssl-1.1
  - jobqueue # depends on hzk
  - persistent-zookeeper # depends on hzk
  - pocket-dns # depends on persistent-zookeeper
  - zoovisitor # depends on zookeeper_mt, which depends on openssl-1.1<|MERGE_RESOLUTION|>--- conflicted
+++ resolved
@@ -109,10 +109,7 @@
   - primitive-unlifted == 0.1.3.1       # 2024-03-16: preserve for ghc 9.2
   - retrie < 1.2.0.0                    # 2022-12-30: preserve for ghc < 9.2
   - shake-cabal < 0.2.2.3               # 2023-07-01: last version to support Cabal 3.6.*
-<<<<<<< HEAD
-=======
   - simple-get-opt < 0.5                # 2025-05-01: for crux-0.7.2
->>>>>>> fd0d17d3
   - stylish-haskell == 0.14.4.0         # 2022-09-19: preserve for ghc 9.0
   - stylish-haskell == 0.14.5.0         # 2025-04-14: needed for hls with ghc-lib 9.6
   - tar == 0.6.0.0                      # 2025-02-08: last version to not require os-string (which can't be built with GHC < 9.2)
