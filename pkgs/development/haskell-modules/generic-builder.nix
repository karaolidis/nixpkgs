--- conflicted
+++ resolved
@@ -411,10 +411,7 @@
     ${optionalString (doHaddock && isLibrary) ''
       ${setupCommand} haddock --html \
         ${optionalString doHoogle "--hoogle"} \
-<<<<<<< HEAD
         ${optionalString doHaddockQuickjump "--quickjump"} \
-=======
->>>>>>> cb46b97a
         ${optionalString (isLibrary && hyperlinkSource) "--hyperlink-source"} \
         ${stdenv.lib.concatStringsSep " " haddockFlags}
     ''}
