--- conflicted
+++ resolved
@@ -44,21 +44,6 @@
       inherit passthruFun;
     };
 
-<<<<<<< HEAD
-    python39 = callPackage ./cpython {
-      self = __splicedPackages.python39;
-      sourceVersion = {
-        major = "3";
-        minor = "9";
-        patch = "22";
-        suffix = "";
-      };
-      hash = "sha256-jBNtGZ02N6H86YoWrcgJwdg8ki0C1B82FLNPi259OOw=";
-      inherit passthruFun;
-    };
-
-=======
->>>>>>> a3c6281b
     python310 = callPackage ./cpython {
       self = __splicedPackages.python310;
       sourceVersion = {
