{ lib, rustPlatform, cmake, rustfmt, fetchFromGitHub, Security, stdenv }:

rustPlatform.buildRustPackage rec {
  pname = "wasmtime";
  version = "29.0.1";

  src = fetchFromGitHub {
    owner = "bytecodealliance";
    repo = pname;
    rev = "v${version}";
    hash = "sha256-BYTPBerWCDGqcN3TpMLhtL92f413IjCgGDQqQUu5D7Y=";
    fetchSubmodules = true;
  };

  # Disable cargo-auditable until https://github.com/rust-secure-code/cargo-auditable/issues/124 is solved.
  auditable = false;
<<<<<<< HEAD
  useFetchCargoVendor = true;
  cargoHash = "sha256-5U+02G3sXXkCwcAOUZ3lY1tovE8JAW7W/YjC+s1/MXU=";
=======
  cargoHash = "sha256-CXMKg6xwzhrTEHu923LQAnQpo1YOQ0fceBpmVz6wM0U=";
>>>>>>> ac808b6b
  cargoBuildFlags = [ "--package" "wasmtime-cli" "--package" "wasmtime-c-api" ];

  outputs = [ "out" "dev" ];

  buildInputs = lib.optional stdenv.hostPlatform.isDarwin Security;

  # rustfmt is brought into scope to fix the following
  #   warning: cranelift-codegen@0.108.0:
  #   Failed to run `rustfmt` on ISLE-generated code: Os
  #   { code: 2, kind: NotFound, message: "No such file or directory" }
  nativeBuildInputs = [ cmake rustfmt ];

  doCheck = with stdenv.buildPlatform;
    # SIMD tests are only executed on platforms that support all
    # required processor features (e.g. SSE3, SSSE3 and SSE4.1 on x86_64):
    # https://github.com/bytecodealliance/wasmtime/blob/v9.0.0/cranelift/codegen/src/isa/x64/mod.rs#L220
    (isx86_64 -> sse3Support && ssse3Support && sse4_1Support) &&
    # The dependency `wasi-preview1-component-adapter` fails to build because of:
    # error: linker `rust-lld` not found
    !isAarch64;

  postInstall = ''
    # move libs from out to dev
    install -d -m 0755 $dev/lib
    install -m 0644 ''${!outputLib}/lib/* $dev/lib
    rm -r ''${!outputLib}/lib

    install -d -m0755 $dev/include/wasmtime
    install -m0644 $src/crates/c-api/include/*.h $dev/include
    install -m0644 $src/crates/c-api/include/wasmtime/*.h $dev/include/wasmtime
  '' + lib.optionalString stdenv.hostPlatform.isDarwin ''
    install_name_tool -id \
      $dev/lib/libwasmtime.dylib \
      $dev/lib/libwasmtime.dylib
  '';

  meta = with lib; {
    description =
      "Standalone JIT-style runtime for WebAssembly, using Cranelift";
    homepage = "https://wasmtime.dev/";
    license = licenses.asl20;
    mainProgram = "wasmtime";
    maintainers = with maintainers; [ ereslibre matthewbauer ];
    platforms = platforms.unix;
    changelog = "https://github.com/bytecodealliance/wasmtime/blob/v${version}/RELEASES.md";
  };
}<|MERGE_RESOLUTION|>--- conflicted
+++ resolved
@@ -14,12 +14,8 @@
 
   # Disable cargo-auditable until https://github.com/rust-secure-code/cargo-auditable/issues/124 is solved.
   auditable = false;
-<<<<<<< HEAD
   useFetchCargoVendor = true;
-  cargoHash = "sha256-5U+02G3sXXkCwcAOUZ3lY1tovE8JAW7W/YjC+s1/MXU=";
-=======
-  cargoHash = "sha256-CXMKg6xwzhrTEHu923LQAnQpo1YOQ0fceBpmVz6wM0U=";
->>>>>>> ac808b6b
+  cargoHash = "sha256-fyGqJhdQ9o0FSMTg7O21y022ul+xXzQzMBZdu2mD2Aw=";
   cargoBuildFlags = [ "--package" "wasmtime-cli" "--package" "wasmtime-c-api" ];
 
   outputs = [ "out" "dev" ];
