--- conflicted
+++ resolved
@@ -63,13 +63,8 @@
   src = fetchFromGitHub {
     owner = "libsdl-org";
     repo = "SDL";
-<<<<<<< HEAD
-    rev = "release-${version}";
+    rev = "release-${finalAttrs.version}";
     hash = "sha256-1+1m0s3pBCTu924J/4aIu4IHk/N88x2djWDEsDpAJn4=";
-=======
-    rev = "release-${finalAttrs.version}";
-    hash = "sha256-/kQ2IyvAfmZ+zIUt1WuEIeX0nYPGXDlAQk2qDsQnFFs=";
->>>>>>> 714e527a
   };
   dontDisableStatic = if withStatic then 1 else 0;
   outputs = [ "out" "dev" ];
