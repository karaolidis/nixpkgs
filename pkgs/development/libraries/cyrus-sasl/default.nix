--- conflicted
+++ resolved
@@ -47,15 +47,11 @@
       "CFLAGS=-DTIME_WITH_SYS_TIME"
     ];
 
-<<<<<<< HEAD
   env = lib.optionalAttrs stdenv.cc.isGNU {
     NIX_CFLAGS_COMPILE = "-Wno-error=implicit-function-declaration";
   };
 
-  installFlags = lib.optionals stdenv.isDarwin [ "framedir=$(out)/Library/Frameworks/SASL2.framework" ];
-=======
   installFlags = lib.optionals stdenv.hostPlatform.isDarwin [ "framedir=$(out)/Library/Frameworks/SASL2.framework" ];
->>>>>>> 210a5474
 
   passthru.tests = {
     inherit (nixosTests) parsedmarc postfix;
