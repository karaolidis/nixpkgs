{
  lib,
  stdenv,
  fetchurl,
<<<<<<< HEAD
  fetchpatch,
=======
>>>>>>> a02c6ca8
  cairo,
  meson,
  ninja,
  pkg-config,
  gstreamer,
  gst-plugins-base,
  gst-plugins-bad,
  gst-rtsp-server,
  python3,
  gobject-introspection,
<<<<<<< HEAD
  rustPlatform,
  rustc,
  cargo,
=======
>>>>>>> a02c6ca8
  json-glib,
  # Checks meson.is_cross_build(), so even canExecute isn't enough.
  enableDocumentation ? stdenv.hostPlatform == stdenv.buildPlatform,
  hotdoc,
<<<<<<< HEAD
  directoryListingUpdater,
  _experimental-update-script-combinators,
  common-updater-scripts,
=======
>>>>>>> a02c6ca8
}:

stdenv.mkDerivation (finalAttrs: {
  pname = "gst-devtools";
  version = "1.26.0";

  outputs = [
    "out"
    "dev"
  ];

  src = fetchurl {
    url = "https://gstreamer.freedesktop.org/src/gst-devtools/gst-devtools-${finalAttrs.version}.tar.xz";
    hash = "sha256-7/M9fcKSuwdKJ4jqiHtigzmP/e+vpJ+30I7+ZlimVkg=";
  };

  cargoDeps = rustPlatform.fetchCargoVendor {
    inherit (finalAttrs) src cargoRoot;
    name = "gst-devtools-${finalAttrs.version}";
    hash = "sha256-p26jeKRDSPTgQzf4ckhLPSFa8RKsgkjUEXJG8IlPPZo=";
  };

  patches = [
    # Fix Requires in gstreamer-validate-1.0.pc
    # https://gitlab.freedesktop.org/gstreamer/gstreamer/-/merge_requests/8661
    (fetchpatch {
      url = "https://gitlab.freedesktop.org/gstreamer/gstreamer/-/commit/13c0f44dd546cd058c39f32101a361b3a7746f73.patch";
      stripLen = 2;
      hash = "sha256-CpBFTmdn+VO6ZeNe6NZR6ELvakZqQdaF3o3G5TSDuUU=";
    })
  ];

  depsBuildBuild = [
    pkg-config
  ];

<<<<<<< HEAD
  nativeBuildInputs = [
    meson
    ninja
    pkg-config
    gobject-introspection
    rustPlatform.cargoSetupHook
    rustc
    cargo
  ] ++ lib.optionals enableDocumentation [
    hotdoc
  ];
=======
  nativeBuildInputs =
    [
      meson
      ninja
      pkg-config
      gobject-introspection
    ]
    ++ lib.optionals enableDocumentation [
      hotdoc
    ];
>>>>>>> a02c6ca8

  buildInputs = [
    cairo
    python3
    json-glib
  ];

  propagatedBuildInputs = [
    gstreamer
    gst-plugins-base
    gst-plugins-bad
    gst-rtsp-server
  ];

  mesonFlags = [
    (lib.mesonEnable "doc" enableDocumentation)
  ];

  cargoRoot = "dots-viewer";

  passthru = {
    updateScript =
      let
        updateSource = directoryListingUpdater { };

        updateLockfile = {
          command = [
            "sh"
            "-c"
            ''
              PATH=${
                lib.makeBinPath [
                  common-updater-scripts
                ]
              }
              update-source-version gst_all_1.gst-devtools --ignore-same-version --source-key=cargoDeps.vendorStaging > /dev/null
            ''
          ];
          # Experimental feature: do not copy!
          supportedFeatures = [ "silent" ];
        };
      in
      _experimental-update-script-combinators.sequence [
        updateSource
        updateLockfile
      ];
  };

  meta = with lib; {
    description = "Integration testing infrastructure for the GStreamer framework";
    homepage = "https://gstreamer.freedesktop.org";
    license = licenses.lgpl2Plus;
    platforms = platforms.unix;
    maintainers = [ ];
  };
})<|MERGE_RESOLUTION|>--- conflicted
+++ resolved
@@ -2,10 +2,7 @@
   lib,
   stdenv,
   fetchurl,
-<<<<<<< HEAD
   fetchpatch,
-=======
->>>>>>> a02c6ca8
   cairo,
   meson,
   ninja,
@@ -16,22 +13,16 @@
   gst-rtsp-server,
   python3,
   gobject-introspection,
-<<<<<<< HEAD
   rustPlatform,
   rustc,
   cargo,
-=======
->>>>>>> a02c6ca8
   json-glib,
   # Checks meson.is_cross_build(), so even canExecute isn't enough.
   enableDocumentation ? stdenv.hostPlatform == stdenv.buildPlatform,
   hotdoc,
-<<<<<<< HEAD
   directoryListingUpdater,
   _experimental-update-script-combinators,
   common-updater-scripts,
-=======
->>>>>>> a02c6ca8
 }:
 
 stdenv.mkDerivation (finalAttrs: {
@@ -68,30 +59,19 @@
     pkg-config
   ];
 
-<<<<<<< HEAD
-  nativeBuildInputs = [
-    meson
-    ninja
-    pkg-config
-    gobject-introspection
-    rustPlatform.cargoSetupHook
-    rustc
-    cargo
-  ] ++ lib.optionals enableDocumentation [
-    hotdoc
-  ];
-=======
   nativeBuildInputs =
     [
       meson
       ninja
       pkg-config
       gobject-introspection
+      rustPlatform.cargoSetupHook
+      rustc
+      cargo
     ]
     ++ lib.optionals enableDocumentation [
       hotdoc
     ];
->>>>>>> a02c6ca8
 
   buildInputs = [
     cairo
