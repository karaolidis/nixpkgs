--- conflicted
+++ resolved
@@ -13,10 +13,7 @@
   # Checks meson.is_cross_build(), so even canExecute isn't enough.
   enableDocumentation ? stdenv.hostPlatform == stdenv.buildPlatform,
   hotdoc,
-<<<<<<< HEAD
   directoryListingUpdater,
-=======
->>>>>>> a02c6ca8
 }:
 
 stdenv.mkDerivation (finalAttrs: {
@@ -32,22 +29,6 @@
     url = "https://gstreamer.freedesktop.org/src/gst-libav/gst-libav-${finalAttrs.version}.tar.xz";
     hash = "sha256-cHqLaH/1/dzuWwJBXi7JtxtKxE0Leuw7R3Nkzuy/Hs8=";
   };
-
-<<<<<<< HEAD
-  nativeBuildInputs = [
-    meson
-    ninja
-    gettext
-    pkg-config
-    python3
-  ] ++ lib.optionals enableDocumentation [
-    hotdoc
-=======
-  outputs = [
-    "out"
-    "dev"
->>>>>>> a02c6ca8
-  ];
 
   nativeBuildInputs =
     [
