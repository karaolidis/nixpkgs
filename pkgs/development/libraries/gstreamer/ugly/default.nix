{
  stdenv,
  fetchurl,
  meson,
  ninja,
  pkg-config,
  python3,
  gst-plugins-base,
  orc,
  gettext,
  a52dec,
  libcdio,
  libdvdread,
  libmad,
  libmpeg2,
  x264,
  libintl,
  lib,
  IOKit,
  CoreFoundation,
  DiskArbitration,
  enableGplPlugins ? true,
  # Checks meson.is_cross_build(), so even canExecute isn't enough.
  enableDocumentation ? stdenv.hostPlatform == stdenv.buildPlatform,
  hotdoc,
<<<<<<< HEAD
  directoryListingUpdater,
=======
>>>>>>> a02c6ca8
}:

stdenv.mkDerivation (finalAttrs: {
  pname = "gst-plugins-ugly";
  version = "1.26.0";

  outputs = [
    "out"
    "dev"
  ];

  src = fetchurl {
    url = "https://gstreamer.freedesktop.org/src/gst-plugins-ugly/gst-plugins-ugly-${finalAttrs.version}.tar.xz";
    hash = "sha256-qGtRyEVKgTEghIyANCHzJ9jAeqvK5GHgWXzEk5jA/N4=";
  };

  nativeBuildInputs =
    [
      meson
      ninja
      gettext
      pkg-config
      python3
    ]
    ++ lib.optionals enableDocumentation [
      hotdoc
    ];

  buildInputs =
    [
      gst-plugins-base
      orc
      libintl
    ]
    ++ lib.optionals enableGplPlugins [
      a52dec
      libcdio
      libdvdread
      libmad
      libmpeg2
      x264
    ]
    ++ lib.optionals stdenv.hostPlatform.isDarwin [
      IOKit
      CoreFoundation
      DiskArbitration
    ];

<<<<<<< HEAD
  mesonFlags = [
    "-Dglib_debug=disabled" # cast checks should be disabled on stable releases
    "-Dsidplay=disabled" # sidplay / sidplay/player.h isn't packaged in nixpkgs as of writing
    (lib.mesonEnable "doc" enableDocumentation)
  ] ++ (if enableGplPlugins then [
    "-Dgpl=enabled"
  ] else [
    "-Da52dec=disabled"
    "-Dcdio=disabled"
    "-Ddvdread=disabled"
    "-Dmpeg2dec=disabled"
    "-Dsidplay=disabled"
    "-Dx264=disabled"
  ]);
=======
  mesonFlags =
    [
      "-Dsidplay=disabled" # sidplay / sidplay/player.h isn't packaged in nixpkgs as of writing
      (lib.mesonEnable "doc" enableDocumentation)
    ]
    ++ (
      if enableGplPlugins then
        [
          "-Dgpl=enabled"
        ]
      else
        [
          "-Da52dec=disabled"
          "-Dcdio=disabled"
          "-Ddvdread=disabled"
          "-Dmpeg2dec=disabled"
          "-Dsidplay=disabled"
          "-Dx264=disabled"
        ]
    );
>>>>>>> a02c6ca8

  postPatch = ''
    patchShebangs \
      scripts/extract-release-date-from-doap-file.py
  '';

  passthru = {
    updateScript = directoryListingUpdater { };
  };

  meta = with lib; {
    description = "Gstreamer Ugly Plugins";
    homepage = "https://gstreamer.freedesktop.org";
    longDescription = ''
      a set of plug-ins that have good quality and correct functionality,
      but distributing them might pose problems.  The license on either
      the plug-ins or the supporting libraries might not be how we'd
      like. The code might be widely known to present patent problems.
    '';
    license = if enableGplPlugins then licenses.gpl2Plus else licenses.lgpl2Plus;
    platforms = platforms.unix;
    maintainers = with maintainers; [ matthewbauer ];
  };
})<|MERGE_RESOLUTION|>--- conflicted
+++ resolved
@@ -23,10 +23,7 @@
   # Checks meson.is_cross_build(), so even canExecute isn't enough.
   enableDocumentation ? stdenv.hostPlatform == stdenv.buildPlatform,
   hotdoc,
-<<<<<<< HEAD
   directoryListingUpdater,
-=======
->>>>>>> a02c6ca8
 }:
 
 stdenv.mkDerivation (finalAttrs: {
@@ -75,24 +72,9 @@
       DiskArbitration
     ];
 
-<<<<<<< HEAD
-  mesonFlags = [
-    "-Dglib_debug=disabled" # cast checks should be disabled on stable releases
-    "-Dsidplay=disabled" # sidplay / sidplay/player.h isn't packaged in nixpkgs as of writing
-    (lib.mesonEnable "doc" enableDocumentation)
-  ] ++ (if enableGplPlugins then [
-    "-Dgpl=enabled"
-  ] else [
-    "-Da52dec=disabled"
-    "-Dcdio=disabled"
-    "-Ddvdread=disabled"
-    "-Dmpeg2dec=disabled"
-    "-Dsidplay=disabled"
-    "-Dx264=disabled"
-  ]);
-=======
   mesonFlags =
     [
+      "-Dglib_debug=disabled" # cast checks should be disabled on stable releases
       "-Dsidplay=disabled" # sidplay / sidplay/player.h isn't packaged in nixpkgs as of writing
       (lib.mesonEnable "doc" enableDocumentation)
     ]
@@ -111,7 +93,6 @@
           "-Dx264=disabled"
         ]
     );
->>>>>>> a02c6ca8
 
   postPatch = ''
     patchShebangs \
