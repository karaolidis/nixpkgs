--- conflicted
+++ resolved
@@ -23,11 +23,7 @@
 */
 
 let
-<<<<<<< HEAD
   version = "9.2.2";
-=======
-  version = "9.1.7";
->>>>>>> 1c0fdf23
   # this is the default search path for DRI drivers (note: X server introduces an overriding env var)
   driverLink = "/run/opengl-driver" + stdenv.lib.optionalString stdenv.isi686 "-32";
 in
@@ -38,11 +34,7 @@
 
   src =  fetchurl {
     url = "ftp://ftp.freedesktop.org/pub/mesa/${version}/MesaLib-${version}.tar.bz2";
-<<<<<<< HEAD
     sha256 = "0gbacnnacv4x8q27s8my4qhf2xq8q4nyhbs9y9688win4csm12n7";
-=======
-    sha256 = "1824p185ys7z9bah46xasp7khv44n9wv2c4p38i1dispniwbirih";
->>>>>>> 1c0fdf23
   };
 
   prePatch = "patchShebangs .";
@@ -50,11 +42,7 @@
   patches = [
     ./static-gallium.patch
     ./dricore-gallium.patch
-<<<<<<< HEAD
-=======
-    ./fix-rounding.patch
     ./werror-wundef.patch
->>>>>>> 1c0fdf23
   ];
 
   # Change the search path for EGL drivers from $drivers/* to driverLink
