{
  stdenv,
  lib,
  fetchFromGitHub,
  cmake,
  pkg-config,
  doxygen,
  libGL,
  glew,
  xorg,
  ffmpeg,
  libjpeg,
  libpng,
  libtiff,
  eigen,
}:

stdenv.mkDerivation (finalAttrs: {
  pname = "pangolin";
  version = "0.9.1";

  src = fetchFromGitHub {
    owner = "stevenlovegrove";
    repo = "Pangolin";
    rev = "v${finalAttrs.version}";
    sha256 = "sha256-B5YuNcJZHjR3dlVs66rySi68j29O3iMtlQvCjTUZBeY=";
  };

  nativeBuildInputs = [
    cmake
    pkg-config
    doxygen
  ];

<<<<<<< HEAD
  buildInputs = [
    libGL
    glew
    xorg.libX11
    ffmpeg
    libjpeg
    libpng
    libtiff
    eigen
  ];
=======
  buildInputs =
    [
      libGL
      glew
      xorg.libX11
      ffmpeg
      libjpeg
      libpng
      libtiff.out
      eigen
    ]
    ++ lib.optionals stdenv.hostPlatform.isDarwin [
      Carbon
      Cocoa
    ];
>>>>>>> 18864fbb

  # The tests use cmake's findPackage to find the installed version of
  # pangolin, which isn't what we want (or available).
  doCheck = false;
  cmakeFlags = [ (lib.cmakeBool "BUILD_TESTS" false) ];

  meta = {
    description = "Lightweight portable rapid development library for managing OpenGL display / interaction and abstracting video input";
    longDescription = ''
      Pangolin is a lightweight portable rapid development library for managing
      OpenGL display / interaction and abstracting video input. At its heart is
      a simple OpenGl viewport manager which can help to modularise 3D
      visualisation without adding to its complexity, and offers an advanced
      but intuitive 3D navigation handler. Pangolin also provides a mechanism
      for manipulating program variables through config files and ui
      integration, and has a flexible real-time plotter for visualising
      graphical data.
    '';
    homepage = "https://github.com/stevenlovegrove/Pangolin";
    license = lib.licenses.mit;
    maintainers = [ ];
    platforms = lib.platforms.all;
  };
})<|MERGE_RESOLUTION|>--- conflicted
+++ resolved
@@ -32,7 +32,6 @@
     doxygen
   ];
 
-<<<<<<< HEAD
   buildInputs = [
     libGL
     glew
@@ -40,26 +39,9 @@
     ffmpeg
     libjpeg
     libpng
-    libtiff
+    libtiff.out
     eigen
   ];
-=======
-  buildInputs =
-    [
-      libGL
-      glew
-      xorg.libX11
-      ffmpeg
-      libjpeg
-      libpng
-      libtiff.out
-      eigen
-    ]
-    ++ lib.optionals stdenv.hostPlatform.isDarwin [
-      Carbon
-      Cocoa
-    ];
->>>>>>> 18864fbb
 
   # The tests use cmake's findPackage to find the installed version of
   # pangolin, which isn't what we want (or available).
