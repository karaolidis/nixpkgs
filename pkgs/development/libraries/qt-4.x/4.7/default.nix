--- conflicted
+++ resolved
@@ -98,13 +98,9 @@
 
   postInstall = if useDocs then "rm -rf $out/share/doc/${name}/{html,src}" else "";
 
-<<<<<<< HEAD
   enableParallelBuilding = true;
 
-  meta = {
-=======
   meta = with stdenv.lib; {
->>>>>>> fd268b48
     homepage = http://qt.nokia.com/products;
     description = "A cross-platform application framework for C++";
     license = "GPL/LGPL";
