{ stdenv, fetchurl, fetchpatch, substituteAll
, libXrender, libXinerama, libXcursor, libXmu, libXv, libXext
, libXfixes, libXrandr, libSM, freetype, fontconfig, zlib, libjpeg, libpng
, libmng, which, mesaSupported, mesa, mesa_glu, openssl, dbus, cups, pkgconfig
, libtiff, glib, icu, mysql, postgresql, sqlite, perl, coreutils, libXi
, buildMultimedia ? stdenv.isLinux, alsaLib, gstreamer, gst-plugins-base
, buildWebkit ? (stdenv.isLinux || stdenv.isDarwin)
, flashplayerFix ? false, gdk_pixbuf
, gtkStyle ? true, gtk2
, gnomeStyle ? false, libgnomeui, GConf, gnome_vfs
, developerBuild ? false
, docs ? false
, examples ? false
, demos ? false
# darwin support
, cf-private, libobjc, ApplicationServices, OpenGL, Cocoa, AGL, libcxx
}:

with stdenv.lib;

let
  v_maj = "4.8";
  v_min = "7";
  vers = "${v_maj}.${v_min}";
in

# TODO:
#  * move some plugins (e.g., SQL plugins) to dedicated derivations to avoid
#    false build-time dependencies

stdenv.mkDerivation rec {
  name = "qt-${vers}";

  src = fetchurl {
    url = "http://download.qt-project.org/official_releases/qt/"
      + "${v_maj}/${vers}/qt-everywhere-opensource-src-${vers}.tar.gz";
    sha256 = "183fca7n7439nlhxyg1z7aky0izgbyll3iwakw4gwivy16aj5272";
  };

  outputs = [ "out" "dev" ];

  outputInclude = "out";

  setOutputFlags = false;

  # The version property must be kept because it will be included into the QtSDK package name
  version = vers;

  prePatch = ''
    substituteInPlace configure --replace /bin/pwd pwd
    substituteInPlace src/corelib/global/global.pri --replace /bin/ls ${coreutils}/bin/ls
    sed -e 's@/\(usr\|opt\)/@/var/empty/@g' -i config.tests/*/*.test -i mkspecs/*/*.conf
  '' + stdenv.lib.optionalString stdenv.isDarwin ''
    # remove impure reference to /usr/lib/libstdc++.6.dylib
    # there might be more references, but this is the only one I could find
    substituteInPlace tools/macdeployqt/tests/tst_deployment_mac.cpp \
      --replace /usr/lib/libstdc++.6.dylib "${stdenv.cc}/lib/libstdc++.6.dylib"
  '' + stdenv.lib.optionalString stdenv.cc.isClang ''
    substituteInPlace src/3rdparty/webkit/Source/WebCore/html/HTMLImageElement.cpp \
      --replace 'optionalHeight > 0' 'optionalHeight != NULL'

    substituteInPlace ./tools/linguist/linguist/messagemodel.cpp \
      --replace 'm->comment()) >= 0' 'm->comment()) != NULL'
  '';

  patches =
    [ ./glib-2.32.patch
      ./libressl.patch
      (substituteAll {
        src = ./dlopen-absolute-paths.diff;
        cups = if cups != null then stdenv.lib.getLib cups else null;
        icu = icu.out;
        libXfixes = libXfixes.out;
        glibc = stdenv.cc.libc.out;
        openglDriver = if mesaSupported then mesa.driverLink else "/no-such-path";
      })
    ] ++ stdenv.lib.optional gtkStyle (substituteAll ({
        src = ./dlopen-gtkstyle.diff;
        # substituteAll ignores env vars starting with capital letter
        gtk = gtk2.out;
      } // stdenv.lib.optionalAttrs gnomeStyle {
        gconf = GConf.out;
        libgnomeui = libgnomeui.out;
        gnome_vfs = gnome_vfs.out;
      }))
    ++ stdenv.lib.optional flashplayerFix (substituteAll {
        src = ./dlopen-webkit-nsplugin.diff;
        gtk = gtk2.out;
        gdk_pixbuf = gdk_pixbuf.out;
      })
    ++ [
      (fetchpatch {
        name = "fix-medium-font.patch";
        url = "http://anonscm.debian.org/cgit/pkg-kde/qt/qt4-x11.git/plain/debian/patches/"
          + "kubuntu_39_fix_medium_font.diff?id=21b342d71c19e6d68b649947f913410fe6129ea4";
        sha256 = "0bli44chn03c2y70w1n8l7ss4ya0b40jqqav8yxrykayi01yf95j";
      })
      (fetchpatch {
        name = "qt4-gcc6.patch";
        url = "https://git.archlinux.org/svntogit/packages.git/plain/trunk/qt4-gcc6.patch?h=packages/qt4&id=ca773a144f5abb244ac4f2749eeee9333cac001f";
        sha256 = "07lrva7bjh6i40p7b3ml26a2jlznri8bh7y7iyx5zmvb1gfxmj34";
      })
    ];

  preConfigure = ''
    export LD_LIBRARY_PATH="`pwd`/lib:$LD_LIBRARY_PATH"
    configureFlags+="
      -docdir $out/share/doc/${name}
      -plugindir $out/lib/qt4/plugins
      -importdir $out/lib/qt4/imports
      -examplesdir $TMPDIR/share/doc/${name}/examples
      -demosdir $TMPDIR/share/doc/${name}/demos
      -datadir $out/share/${name}
      -translationdir $out/share/${name}/translations
    "
  '' + optionalString stdenv.cc.isClang ''
    sed -i 's/QMAKE_CC = gcc/QMAKE_CC = clang/' mkspecs/common/g++-base.conf
    sed -i 's/QMAKE_CXX = g++/QMAKE_CXX = clang++/' mkspecs/common/g++-base.conf
  '';

  prefixKey = "-prefix ";

  configureFlags =
    ''
      -v -no-separate-debug-info -release -no-fast -confirm-license -opensource

      -${if stdenv.isFreeBSD then "no-" else ""}opengl -xrender -xrandr -xinerama -xcursor -xinput -xfixes -fontconfig
      -qdbus -${if cups == null then "no-" else ""}cups -glib -dbus-linked -openssl-linked

      ${if mysql != null then "-plugin" else "-no"}-sql-mysql -system-sqlite

      -exceptions -xmlpatterns

      -make libs -make tools -make translations
      -${if demos then "" else "no"}make demos
      -${if examples then "" else "no"}make examples
      -${if docs then "" else "no"}make docs

      -no-phonon ${if buildWebkit then "" else "-no"}-webkit ${if buildMultimedia then "" else "-no"}-multimedia -audio-backend
      ${if developerBuild then "-developer-build" else ""}
    '' + optionalString stdenv.isDarwin "-platform unsupported/macx-clang-libc++";

  propagatedBuildInputs =
    [ libXrender libXrandr libXinerama libXcursor libXext libXfixes libXv libXi
      libSM zlib libpng openssl dbus freetype fontconfig glib ]
        # Qt doesn't directly need GLU (just GL), but many apps use, it's small and doesn't remain a runtime-dep if not used
    ++ optional mesaSupported mesa_glu
    ++ optional ((buildWebkit || buildMultimedia) && stdenv.isLinux ) alsaLib
    ++ optionals (buildWebkit || buildMultimedia) [ gstreamer gst-plugins-base ];

  # The following libraries are only used in plugins
  buildInputs =
    [ cups # Qt dlopen's libcups instead of linking to it
      postgresql sqlite libjpeg libmng libtiff icu ]
    ++ optionals (mysql != null) [ mysql.lib ]
    ++ optionals gtkStyle [ gtk2 gdk_pixbuf ]
    ++ optionals stdenv.isDarwin [ cf-private ApplicationServices OpenGL Cocoa AGL libcxx libobjc ];

  nativeBuildInputs = [ perl pkgconfig which ];

  enableParallelBuilding = false;

<<<<<<< HEAD
  NIX_CFLAGS_COMPILE = "-std=gnu++98"
    + optionalString (stdenv.isFreeBSD || stdenv.isDarwin)
      "-I${glib.dev}/include/glib-2.0 -I${glib.out}/lib/glib-2.0/include"
=======
  NIX_CFLAGS_COMPILE =
    optionalString stdenv.isLinux "-std=gnu++98" # gnu++ in (Obj)C flags is no good on Darwin
    + optionalString (stdenv.isFreeBSD || stdenv.isDarwin)
      " -I${glib.dev}/include/glib-2.0 -I${glib.out}/lib/glib-2.0/include"
>>>>>>> c9f38934
    + optionalString stdenv.isDarwin " -I${libcxx}/include/c++/v1";

  NIX_LDFLAGS = optionalString (stdenv.isFreeBSD || stdenv.isDarwin)
    "-lglib-2.0";

  preBuild = optionalString stdenv.isDarwin ''
    # resolve "extra qualification on member" error
    sed -i 's/struct ::TabletProximityRec;/struct TabletProximityRec;/' \
      src/gui/kernel/qt_cocoa_helpers_mac_p.h
    find . -name "Makefile*" | xargs sed -i 's/^\(LINK[[:space:]]* = clang++\)/\1 ${NIX_LDFLAGS}/'
    sed -i 's/^\(LIBS[[:space:]]*=.*$\)/\1 -lobjc/' ./src/corelib/Makefile.Release
  '';

  postInstall =
    ''
      rm -rf $out/tests
    '';

  crossAttrs = let
    isMingw = stdenv.cross.libc == "msvcrt";
  in {
    # I've not tried any case other than i686-pc-mingw32.
    # -nomake tools:   it fails linking some asian language symbols
    # -no-svg: it fails to build on mingw64
    configureFlags = ''
      -static -release -confirm-license -opensource
      -no-opengl -no-phonon
      -no-svg
      -make qmake -make libs -nomake tools
      -nomake demos -nomake examples -nomake docs
    '' + optionalString isMingw " -xplatform win32-g++-4.6";
    patches = [];
    preConfigure = ''
      sed -i -e 's/ g++/ ${stdenv.cross.config}-g++/' \
        -e 's/ gcc/ ${stdenv.cross.config}-gcc/' \
        -e 's/ ar/ ${stdenv.cross.config}-ar/' \
        -e 's/ strip/ ${stdenv.cross.config}-strip/' \
        -e 's/ windres/ ${stdenv.cross.config}-windres/' \
        mkspecs/win32-g++/qmake.conf
    '';

    # I don't know why it does not install qmake
    postInstall = ''
      cp bin/qmake* $out/bin
    '';
    dontSetConfigureCross = true;
    dontStrip = true;
  } // optionalAttrs isMingw {
    propagatedBuildInputs = [ ];
  };

  meta = {
    homepage    = http://qt-project.org/;
    description = "A cross-platform application framework for C++";
    license     = licenses.lgpl21Plus; # or gpl3
    maintainers = with maintainers; [ lovek323 phreedom sander ];
    platforms   = platforms.unix;
  };
}<|MERGE_RESOLUTION|>--- conflicted
+++ resolved
@@ -160,16 +160,10 @@
 
   enableParallelBuilding = false;
 
-<<<<<<< HEAD
-  NIX_CFLAGS_COMPILE = "-std=gnu++98"
-    + optionalString (stdenv.isFreeBSD || stdenv.isDarwin)
-      "-I${glib.dev}/include/glib-2.0 -I${glib.out}/lib/glib-2.0/include"
-=======
   NIX_CFLAGS_COMPILE =
     optionalString stdenv.isLinux "-std=gnu++98" # gnu++ in (Obj)C flags is no good on Darwin
     + optionalString (stdenv.isFreeBSD || stdenv.isDarwin)
       " -I${glib.dev}/include/glib-2.0 -I${glib.out}/lib/glib-2.0/include"
->>>>>>> c9f38934
     + optionalString stdenv.isDarwin " -I${libcxx}/include/c++/v1";
 
   NIX_LDFLAGS = optionalString (stdenv.isFreeBSD || stdenv.isDarwin)
