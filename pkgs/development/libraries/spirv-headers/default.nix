{ stdenv, fetchFromGitHub, cmake }:

stdenv.mkDerivation rec {
  pname = "spirv-headers";
<<<<<<< HEAD
  version = "2019.1"; # spirv-tools version whose DEPS file calls for this commit
=======
  version = "1.4.1";
>>>>>>> cbbe9f0f

  src = fetchFromGitHub {
    owner = "KhronosGroup";
    repo = "SPIRV-Headers";
    rev = version;
    sha256 = "1zfmvg3x0q9w652s8g5m5rcckzm6jiiw8rif2qck4vlsryl55akp";
  };

  nativeBuildInputs = [ cmake ];

  meta = with stdenv.lib; {
    inherit (src.meta) homepage;
    description = "Machine-readable components of the Khronos SPIR-V Registry";
    license = licenses.mit;
    maintainers = [ maintainers.ralith ];
  };
}<|MERGE_RESOLUTION|>--- conflicted
+++ resolved
@@ -2,11 +2,7 @@
 
 stdenv.mkDerivation rec {
   pname = "spirv-headers";
-<<<<<<< HEAD
-  version = "2019.1"; # spirv-tools version whose DEPS file calls for this commit
-=======
   version = "1.4.1";
->>>>>>> cbbe9f0f
 
   src = fetchFromGitHub {
     owner = "KhronosGroup";
