--- conflicted
+++ resolved
@@ -52,15 +52,11 @@
 
     buildFlags = if stdenv.hostPlatform.isDarwin then [ "maodbc" ] else null;
 
-<<<<<<< HEAD
     env = lib.optionalAttrs stdenv.cc.isGNU {
       NIX_CFLAGS_COMPILE = "-Wno-error=incompatible-pointer-types";
     };
 
-    installTargets = if stdenv.isDarwin then [ "install/fast" ] else null;
-=======
     installTargets = if stdenv.hostPlatform.isDarwin then [ "install/fast" ] else null;
->>>>>>> 210a5474
 
     # see the top of the file for an explanation
     passthru = {
