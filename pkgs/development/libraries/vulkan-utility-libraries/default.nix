--- conflicted
+++ resolved
@@ -2,22 +2,13 @@
 
 stdenv.mkDerivation (finalAttrs: {
   pname = "vulkan-utility-libraries";
-<<<<<<< HEAD
-  version = "1.3.268.0";
-=======
   version = "1.3.269";
->>>>>>> 0c9c53ab
 
   src = fetchFromGitHub {
     owner = "KhronosGroup";
     repo = "Vulkan-Utility-Libraries";
-<<<<<<< HEAD
-    rev = "vulkan-sdk-${finalAttrs.version}";
-    hash = "sha256-O1agpzZpXiQZFYx1jPosIhxJovZtfZSLBNFj1LVB1VI=";
-=======
     rev = "v${finalAttrs.version}";
     hash = "sha256-7BN+U97dqpSyCYhHuFTPqokRnABH7Gt91njZPxItpzg=";
->>>>>>> 0c9c53ab
   };
 
   nativeBuildInputs = [ cmake python3 ];
