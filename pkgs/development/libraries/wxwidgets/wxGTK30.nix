--- conflicted
+++ resolved
@@ -17,28 +17,17 @@
 , unicode ? true
 , withGtk2 ? true
 , withWebKit ? false, webkitgtk
-<<<<<<< HEAD
-, setfile
-=======
->>>>>>> d8e40250
 , AGL
 , Carbon
 , Cocoa
 , Kernel
 , QTKit
-<<<<<<< HEAD
-=======
 , setfile
->>>>>>> d8e40250
 }:
 
 assert withGtk2 -> (!withWebKit);
 
 let
-<<<<<<< HEAD
-=======
-  inherit (gst_all_1) gstreamer gst-plugins-base;
->>>>>>> d8e40250
   gtk = if withGtk2 then gtk2 else gtk3;
 in
 stdenv.mkDerivation rec {
