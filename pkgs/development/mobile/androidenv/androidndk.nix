--- conflicted
+++ resolved
@@ -53,13 +53,8 @@
 
     find $out \( \
         \( -type f -a -name "*.so*" \) -o \
-<<<<<<< HEAD
-        \( -type f -a -perm /0100 \) \
+        \( -type f -a -perm -0100 \) \
         \) -exec patchelf --set-interpreter ${stdenv.cc.libc.out}/lib/ld-*so.? \
-=======
-        \( -type f -a -perm -0100 \) \
-        \) -exec patchelf --set-interpreter ${stdenv.cc.libc}/lib/ld-*so.? \
->>>>>>> 33373d93
                           --set-rpath ${zlib}/lib:${ncurses}/lib {} \;
     # fix ineffective PROGDIR / MYNDKDIR determination
     for i in ndk-build ndk-gdb ndk-gdb-py
