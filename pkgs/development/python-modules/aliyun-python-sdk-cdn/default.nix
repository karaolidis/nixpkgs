--- conflicted
+++ resolved
@@ -7,22 +7,14 @@
 
 buildPythonPackage rec {
   pname = "aliyun-python-sdk-cdn";
-<<<<<<< HEAD
-  version = "3.7.4";
-=======
   version = "3.7.5";
->>>>>>> 7198c8e1
   format = "setuptools";
 
   disabled = pythonOlder "3.7";
 
   src = fetchPypi {
     inherit pname version;
-<<<<<<< HEAD
-    hash = "sha256-7ZDhsu5XDE7hDVaG4RdEWcKfVrC2tPwLPdGB+uDXRpA=";
-=======
     hash = "sha256-XeS/ufl+cRW3aqm/1dJ0Crq/pT3Mp0eh02vTm2rCWuI=";
->>>>>>> 7198c8e1
   };
 
   propagatedBuildInputs = [
