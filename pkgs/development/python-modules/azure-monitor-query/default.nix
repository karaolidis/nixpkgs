--- conflicted
+++ resolved
@@ -12,10 +12,7 @@
 buildPythonPackage rec {
   pname = "azure-monitor-query";
   version = "1.4.1";
-<<<<<<< HEAD
-=======
 
->>>>>>> 3a931f3d
   pyproject = true;
 
   src = fetchPypi {
