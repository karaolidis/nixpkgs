--- conflicted
+++ resolved
@@ -39,11 +39,7 @@
 
 buildPythonPackage rec {
   pname = "beanhub-cli";
-<<<<<<< HEAD
-  version = "2.1.0";
-=======
   version = "2.1.1";
->>>>>>> a495480e
   pyproject = true;
 
   disabled = pythonOlder "3.10";
@@ -52,11 +48,7 @@
     owner = "LaunchPlatform";
     repo = "beanhub-cli";
     tag = version;
-<<<<<<< HEAD
-    hash = "sha256-PRhodc0Pjcgx2xjYlBI47JsQ0oLX6hrVLyE58LHoxSw=";
-=======
     hash = "sha256-mGLg6Kgur2LAcujFzO/rkSPAC2t3wR5CO2AeOO0+bFI=";
->>>>>>> a495480e
   };
 
   build-system = [ poetry-core ];
