--- conflicted
+++ resolved
@@ -16,13 +16,8 @@
     src = fetchFromGitHub {
       owner = "di";
       repo = "calver";
-<<<<<<< HEAD
-      tag = version;
+      rev = version;
       hash = "sha256-F7OnhwlwCw6cZeigmzyyIkttQMfxFoC2ynpxw0FGYMo=";
-=======
-      rev = version;
-      hash = "sha256-YaXTkeUazwzghCX96Wfx39hGvukWKtHMLLeyF9OeiZI=";
->>>>>>> b2b07180
     };
 
     postPatch = ''
