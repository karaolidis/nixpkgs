{ lib
, buildPythonPackage
, pythonOlder
, fetchFromGitHub
, flit-core
, numpy
, scipy
, pytestCheckHook
}:

buildPythonPackage rec {
  pname = "castepxbin";
  version = "0.3.0";
<<<<<<< HEAD
=======

  disabled = pythonOlder "3.7";

>>>>>>> bd26f6ed
  format = "pyproject";

  src = fetchFromGitHub {
    owner = "zhubonan";
    repo = "castepxbin";
<<<<<<< HEAD
    rev = "refs/tags/v${version}";
=======
    rev = "v${version}";
>>>>>>> bd26f6ed
    hash = "sha256-6kumVnm4PLRxuKO6Uz0iHzfYuu21hFC7EPRsc3S1kxE=";
  };

  nativeBuildInputs = [
    flit-core
  ];

  propagatedBuildInputs = [
    numpy
    scipy
  ];

  nativeCheckInputs = [
    pytestCheckHook
  ];

  meta = with lib; {
    description = "A collection of readers for CASTEP binary outputs";
    homepage = "https://github.com/zhubonan/castepxbin";
    license = licenses.mit;
    maintainers = with maintainers; [ dotlambda ];
  };
}<|MERGE_RESOLUTION|>--- conflicted
+++ resolved
@@ -11,22 +11,15 @@
 buildPythonPackage rec {
   pname = "castepxbin";
   version = "0.3.0";
-<<<<<<< HEAD
-=======
 
   disabled = pythonOlder "3.7";
 
->>>>>>> bd26f6ed
   format = "pyproject";
 
   src = fetchFromGitHub {
     owner = "zhubonan";
     repo = "castepxbin";
-<<<<<<< HEAD
     rev = "refs/tags/v${version}";
-=======
-    rev = "v${version}";
->>>>>>> bd26f6ed
     hash = "sha256-6kumVnm4PLRxuKO6Uz0iHzfYuu21hFC7EPRsc3S1kxE=";
   };
 
