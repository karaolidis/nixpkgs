--- conflicted
+++ resolved
@@ -5,19 +5,11 @@
 
 buildPythonPackage rec {
   pname = "celery";
-<<<<<<< HEAD
   version = "5.2.1";
 
   src = fetchPypi {
     inherit pname version;
     sha256 = "b41a590b49caf8e6498a57db628e580d5f8dc6febda0f42de5d783aed5b7f808";
-=======
-  version = "5.2.0";
-
-  src = fetchPypi {
-    inherit pname version;
-    sha256 = "4d858a8fe53c07a9f0cbf8cf1da28e8abe5464d0aba5713bf83908e74277734b";
->>>>>>> 1657d581
   };
 
   propagatedBuildInputs = [ billiard click click-didyoumean click-plugins click-repl kombu pytz vine ];
