{
  lib,
  buildPythonPackage,
  fetchFromGitHub,
  poetry-core,
  # dependencies
  torch,
  torchvision,
  transformers,
  huggingface-hub,
  jsonlines,
  numpy,
  opencv-python-headless,
  pillow,
  tqdm,
  safetensors,
  pytestCheckHook,
}:

buildPythonPackage rec {
  pname = "docling-ibm-models";
<<<<<<< HEAD
  version = "3.1.2";
=======
  version = "3.3.0";
>>>>>>> e76dc010
  pyproject = true;

  src = fetchFromGitHub {
    owner = "DS4SD";
    repo = "docling-ibm-models";
    tag = "v${version}";
<<<<<<< HEAD
    hash = "sha256-GtVQwUcKJKS7PYpvI54obcOqx0TbOYkeKR5XXfcHaqY=";
=======
    hash = "sha256-wxkHd+TCBibOTWO09JOsjX6oBtUxZ/9IOmyLdeptzeQ=";
>>>>>>> e76dc010
  };

  build-system = [
    poetry-core
  ];

  dependencies = [
    torch
    torchvision
    transformers
    numpy
    jsonlines
    pillow
    tqdm
    opencv-python-headless
    huggingface-hub
    safetensors
  ];

  pythonRelaxDeps = [
    "pillow"
    "torchvision"
    "transformers"
    "numpy"
  ];

  pythonImportsCheck = [
    "docling_ibm_models"
  ];

  nativeCheckInputs = [
    pytestCheckHook
  ];

  preCheck = ''
    export HOME="$TEMPDIR"
  '';

  disabledTests = [
    # Requires network access
    "test_layoutpredictor"
    "test_tf_predictor"
    "test_code_formula_predictor" # huggingface_hub.errors.LocalEntryNotFoundError
    "test_figure_classifier" # huggingface_hub.errors.LocalEntryNotFoundError
  ];

  meta = {
    changelog = "https://github.com/DS4SD/docling-ibm-models/blob/${src.tag}/CHANGELOG.md";
    description = "Docling IBM models";
    homepage = "https://github.com/DS4SD/docling-ibm-models";
    license = lib.licenses.mit;
    maintainers = with lib.maintainers; [ drupol ];
  };
}<|MERGE_RESOLUTION|>--- conflicted
+++ resolved
@@ -19,22 +19,14 @@
 
 buildPythonPackage rec {
   pname = "docling-ibm-models";
-<<<<<<< HEAD
-  version = "3.1.2";
-=======
   version = "3.3.0";
->>>>>>> e76dc010
   pyproject = true;
 
   src = fetchFromGitHub {
     owner = "DS4SD";
     repo = "docling-ibm-models";
     tag = "v${version}";
-<<<<<<< HEAD
-    hash = "sha256-GtVQwUcKJKS7PYpvI54obcOqx0TbOYkeKR5XXfcHaqY=";
-=======
     hash = "sha256-wxkHd+TCBibOTWO09JOsjX6oBtUxZ/9IOmyLdeptzeQ=";
->>>>>>> e76dc010
   };
 
   build-system = [
