--- conflicted
+++ resolved
@@ -41,11 +41,7 @@
 
 buildPythonPackage rec {
   pname = "fastapi";
-<<<<<<< HEAD
-  version = "0.115.4";
-=======
   version = "0.115.6";
->>>>>>> 5f9439fc
   pyproject = true;
 
   disabled = pythonOlder "3.7";
@@ -54,11 +50,7 @@
     owner = "tiangolo";
     repo = "fastapi";
     rev = "refs/tags/${version}";
-<<<<<<< HEAD
-    hash = "sha256-jnVk2mdp07YDyC9aReCOIMt/IaJLeNFO8XMkS0y/bgU=";
-=======
     hash = "sha256-yNYjFD77q5x5DtcYdywmScuuVdyWhBoxbLYJhu1Fmno=";
->>>>>>> 5f9439fc
   };
 
   build-system = [ pdm-backend ];
