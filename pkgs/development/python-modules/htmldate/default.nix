{
  lib,
  backports-datetime-fromisoformat,
  buildPythonPackage,
  charset-normalizer,
  dateparser,
  faust-cchardet,
  fetchFromGitHub,
  lxml,
  pytestCheckHook,
  python-dateutil,
  pythonOlder,
  setuptools,
  urllib3,
}:

buildPythonPackage rec {
  pname = "htmldate";
  version = "1.9.2";
  pyproject = true;

  disabled = pythonOlder "3.8";

  src = fetchFromGitHub {
    owner = "adbar";
    repo = "htmldate";
<<<<<<< HEAD
    rev = "refs/tags/v${version}";
    hash = "sha256-lTBLk8SlS2R4n5HORyt5mechKKEWRtMggOxUZ6kgQIc=";
=======
    tag = "v${version}";
    hash = "sha256-VjOqttpbHp1wQARyHieAZie/yO74+S2mDbBXx00PKWM=";
>>>>>>> d3d626e0
  };

  build-system = [ setuptools ];

  dependencies = [
    charset-normalizer
    dateparser
    lxml
    python-dateutil
    urllib3
  ];

  optional-dependencies = {
    speed =
      [
        faust-cchardet
        urllib3
      ]
      ++ lib.optionals (pythonOlder "3.11") [ backports-datetime-fromisoformat ]
      ++ urllib3.optional-dependencies.brotli;
    all =
      [
        faust-cchardet
        urllib3
      ]
      ++ lib.optionals (pythonOlder "3.11") [ backports-datetime-fromisoformat ]
      ++ urllib3.optional-dependencies.brotli;
  };

  nativeCheckInputs = [ pytestCheckHook ];

  disabledTests = [
    # Tests that require an internet connection
    "test_input"
    "test_cli"
    "test_download"
    "test_readme_examples"
  ];

  pythonImportsCheck = [ "htmldate" ];

  meta = with lib; {
    description = "Module for the extraction of original and updated publication dates from URLs and web pages";
    homepage = "https://htmldate.readthedocs.io";
    changelog = "https://github.com/adbar/htmldate/blob/v${version}/CHANGELOG.md";
    license = licenses.asl20;
    maintainers = with maintainers; [ jokatzke ];
    mainProgram = "htmldate";
  };
}<|MERGE_RESOLUTION|>--- conflicted
+++ resolved
@@ -24,13 +24,8 @@
   src = fetchFromGitHub {
     owner = "adbar";
     repo = "htmldate";
-<<<<<<< HEAD
-    rev = "refs/tags/v${version}";
+    tag = "v${version}";
     hash = "sha256-lTBLk8SlS2R4n5HORyt5mechKKEWRtMggOxUZ6kgQIc=";
-=======
-    tag = "v${version}";
-    hash = "sha256-VjOqttpbHp1wQARyHieAZie/yO74+S2mDbBXx00PKWM=";
->>>>>>> d3d626e0
   };
 
   build-system = [ setuptools ];
