{ lib
, buildPythonPackage
, fetchPypi
, pythonOlder
, flit-core
, pythonRelaxDepsHook
, click
, docutils
, jinja2
, jsonschema
, linkify-it-py
, myst-nb
, pyyaml
, sphinx
, sphinx-comments
, sphinx-copybutton
, sphinx-external-toc
, sphinx-jupyterbook-latex
, sphinx-design
, sphinx-thebe
, sphinx-book-theme
, sphinx-togglebutton
, sphinxcontrib-bibtex
, sphinx-multitoc-numbering
}:

buildPythonPackage rec {
  pname = "jupyter-book";
  version = "0.15.0";

  format = "flit";

  disabled = pythonOlder "3.7";

  src = fetchPypi {
    inherit pname version;
<<<<<<< HEAD
    hash = "sha256-BxrVrOsCqFRmx16l6YdkJplwdnU2XhRFMHd5DGy+dqE=";
=======
    sha256 = "sha256-eUw3zC+6kx/OQvMhzkG6R3b2ricX0kvC+fCBD4mkEuo=";
>>>>>>> b9c00c1d
  };

  nativeBuildInputs = [
    flit-core
    pythonRelaxDepsHook
  ];

  propagatedBuildInputs = [
    click
    docutils
    jinja2
    jsonschema
    linkify-it-py
    myst-nb
    pyyaml
    sphinx
    sphinx-comments
    sphinx-copybutton
    sphinx-external-toc
    sphinx-jupyterbook-latex
    sphinx-design
    sphinx-thebe
    sphinx-book-theme
    sphinx-togglebutton
    sphinxcontrib-bibtex
    sphinx-multitoc-numbering
  ];

  pythonRelaxDeps = [
    "docutils"
  ];

  pythonImportsCheck = [
    "jupyter_book"
  ];

  meta = with lib; {
    description = "Build a book with Jupyter Notebooks and Sphinx";
    homepage = "https://jupyterbook.org/";
    changelog = "https://github.com/executablebooks/jupyter-book/blob/v${version}/CHANGELOG.md";
    license = licenses.bsd3;
    maintainers = with maintainers; [ marsam ];
  };
}<|MERGE_RESOLUTION|>--- conflicted
+++ resolved
@@ -34,11 +34,7 @@
 
   src = fetchPypi {
     inherit pname version;
-<<<<<<< HEAD
-    hash = "sha256-BxrVrOsCqFRmx16l6YdkJplwdnU2XhRFMHd5DGy+dqE=";
-=======
-    sha256 = "sha256-eUw3zC+6kx/OQvMhzkG6R3b2ricX0kvC+fCBD4mkEuo=";
->>>>>>> b9c00c1d
+    hash = "sha256-eUw3zC+6kx/OQvMhzkG6R3b2ricX0kvC+fCBD4mkEuo=";
   };
 
   nativeBuildInputs = [
