{
  lib,
  buildPythonPackage,
  fetchFromGitHub,

  # build-system
  poetry-core,

  # dependencies
  boto3,
  langchain-core,
  numpy,
  pydantic,

  # tests
  langchain-tests,
  pytest-asyncio,
  pytest-cov-stub,
  pytestCheckHook,

  # passthru
  gitUpdater,
}:

buildPythonPackage rec {
  pname = "langchain-aws";
  version = "0.2.25";
  pyproject = true;

  src = fetchFromGitHub {
    owner = "langchain-ai";
    repo = "langchain-aws";
    tag = "langchain-aws==${version}";
    hash = "sha256-Qk3D8XtpzV7YgMM0WeainzCp6Sq1uZEaM0PFbGKIO7U=";
  };

  postPatch = ''
    substituteInPlace pyproject.toml \
<<<<<<< HEAD
      --replace-fail "--snapshot-warn-unused" ""
    substituteInPlace tests/unit_tests/{test_standard.py,chat_models/test_bedrock_converse.py} \
      --replace-fail "langchain_standard_tests" "langchain_tests"
=======
      --replace-fail "--snapshot-warn-unused" "" \
      --replace-fail "--cov=langchain_aws" ""
>>>>>>> 109b17dc
  '';

  sourceRoot = "${src.name}/libs/aws";

  build-system = [ poetry-core ];

  dependencies = [
    boto3
    langchain-core
    numpy
    pydantic
  ];

  pythonRelaxDeps = [
    # Boto @ 1.35 has outstripped the version requirement
    "boto3"
    # Each component release requests the exact latest core.
    # That prevents us from updating individual components.
    "langchain-core"
  ];

  nativeCheckInputs = [
    langchain-tests
    pytest-asyncio
    pytest-cov-stub
    pytestCheckHook
  ];

  pytestFlagsArray = [ "tests/unit_tests" ];

  pythonImportsCheck = [ "langchain_aws" ];

  passthru.updateScript = gitUpdater {
    rev-prefix = "langchain-aws==";
  };

  meta = {
    changelog = "https://github.com/langchain-ai/langchain-aws/releases/tag/${src.tag}";
    description = "Build LangChain application on AWS";
    homepage = "https://github.com/langchain-ai/langchain-aws/";
    license = lib.licenses.mit;
    maintainers = with lib.maintainers; [
      drupol
      natsukium
      sarahec
    ];
  };
}<|MERGE_RESOLUTION|>--- conflicted
+++ resolved
@@ -36,14 +36,7 @@
 
   postPatch = ''
     substituteInPlace pyproject.toml \
-<<<<<<< HEAD
       --replace-fail "--snapshot-warn-unused" ""
-    substituteInPlace tests/unit_tests/{test_standard.py,chat_models/test_bedrock_converse.py} \
-      --replace-fail "langchain_standard_tests" "langchain_tests"
-=======
-      --replace-fail "--snapshot-warn-unused" "" \
-      --replace-fail "--cov=langchain_aws" ""
->>>>>>> 109b17dc
   '';
 
   sourceRoot = "${src.name}/libs/aws";
