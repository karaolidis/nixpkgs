--- conflicted
+++ resolved
@@ -38,15 +38,7 @@
 
   pythonRelaxDeps = [ "orjson" ];
 
-<<<<<<< HEAD
-  build-system = [
-    poetry-core
-  ];
-=======
   build-system = [ poetry-core ];
-
-  nativeBuildInputs = [ pythonRelaxDepsHook ];
->>>>>>> f19b23c0
 
   dependencies = [
     orjson
