--- conflicted
+++ resolved
@@ -16,21 +16,12 @@
 
 buildPythonPackage rec {
   pname = "localstack-ext";
-<<<<<<< HEAD
-  version = "3.3.0";
-  pyproject = true;
-
-  src = fetchPypi {
-    inherit pname version;
-    hash = "sha256-04ks+m+2W/QTIwdcmUH8pBhwCz3JSHnuAB0D5F231To=";
-=======
   version = "2.3.2";
   format = "setuptools";
 
   src = fetchPypi {
     inherit pname version;
     hash = "sha256-Ex5ZPlteDaiyex90QumucVdTTbpp9uWiBrvw1kMr++8=";
->>>>>>> 32a79f41
   };
 
   postPatch = ''
