{
  lib,
  asyncio-dgram,
  buildPythonPackage,
  dnspython,
  fetchFromGitHub,
  hatchling,
  pytest-asyncio,
  pytest-cov-stub,
  pytest-rerunfailures,
  pytest-cov-stub,
  pytestCheckHook,
  typing-extensions,
}:

buildPythonPackage rec {
  pname = "mcstatus";
  version = "12.0.1";
  pyproject = true;

  src = fetchFromGitHub {
    owner = "py-mine";
    repo = "mcstatus";
    tag = "v${version}";
    hash = "sha256-FSXELbEQYUUu2maWBFb5Fj7Y3zXqwmFQRAu+nNco0lQ=";
  };

<<<<<<< HEAD
  nativeBuildInputs = [
    poetry-core
    poetry-dynamic-versioning
  ];
=======
  build-system = [ hatchling ];
>>>>>>> 9753b286

  dependencies = [
    asyncio-dgram
    dnspython
  ];

  __darwinAllowLocalNetworking = true;

  nativeCheckInputs = [
    pytest-asyncio
    pytest-cov-stub
    pytest-rerunfailures
    pytest-cov-stub
    pytestCheckHook
    typing-extensions
  ];

  pythonImportsCheck = [ "mcstatus" ];

  disabledTests = [
    # DNS features are limited in the sandbox
    "test_resolve_localhost"
    "test_async_resolve_localhost"
    "test_java_server_with_query_port"
  ];

  meta = {
    description = "Python library for checking the status of Minecraft servers";
    mainProgram = "mcstatus";
    homepage = "https://github.com/py-mine/mcstatus";
    changelog = "https://github.com/py-mine/mcstatus/releases/tag/v${version}";
    license = with lib.licenses; [ asl20 ];
    maintainers = with lib.maintainers; [
      fab
      perchun
    ];
  };
}<|MERGE_RESOLUTION|>--- conflicted
+++ resolved
@@ -8,7 +8,6 @@
   pytest-asyncio,
   pytest-cov-stub,
   pytest-rerunfailures,
-  pytest-cov-stub,
   pytestCheckHook,
   typing-extensions,
 }:
@@ -25,14 +24,7 @@
     hash = "sha256-FSXELbEQYUUu2maWBFb5Fj7Y3zXqwmFQRAu+nNco0lQ=";
   };
 
-<<<<<<< HEAD
-  nativeBuildInputs = [
-    poetry-core
-    poetry-dynamic-versioning
-  ];
-=======
   build-system = [ hatchling ];
->>>>>>> 9753b286
 
   dependencies = [
     asyncio-dgram
