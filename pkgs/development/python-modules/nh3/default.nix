{
  lib,
  stdenv,
  buildPythonPackage,
  pythonOlder,
  rustPlatform,
  libiconv,
  fetchFromGitHub,
  darwin,
}:
let
  pname = "nh3";
  version = "0.2.21";
  src = fetchFromGitHub {
    owner = "messense";
    repo = pname;
<<<<<<< HEAD
    tag = "v${version}";
    hash = "sha256-DskjcKjdz1HmKzmA568zRCjh4UK1/LBD5cSIu7Rfwok=";
=======
    rev = "v${version}";
    hash = "sha256-N+xMS1sb3Qq80eNaI5GUACjCHaCba2d8zZeizayy4kY=";
>>>>>>> b2b07180
  };
in
buildPythonPackage {
  inherit pname version src;
  format = "pyproject";
  disabled = pythonOlder "3.8";

  cargoDeps = rustPlatform.fetchCargoVendor {
    inherit src;
    name = "${pname}-${version}";
    hash = "sha256-1Ytca/GiHidR8JOcz+DydN6N/iguLchbP8Wnrd/0NTk=";
  };

  nativeBuildInputs = with rustPlatform; [
    cargoSetupHook
    maturinBuildHook
  ];

  buildInputs = lib.optionals stdenv.hostPlatform.isDarwin [
    libiconv
    darwin.apple_sdk.frameworks.Security
  ];

  pythonImportsCheck = [ "nh3" ];

  meta = with lib; {
    description = "Python binding to Ammonia HTML sanitizer Rust crate";
    homepage = "https://github.com/messense/nh3";
    license = licenses.mit;
    maintainers = with maintainers; [ happysalada ];
  };
}<|MERGE_RESOLUTION|>--- conflicted
+++ resolved
@@ -14,13 +14,8 @@
   src = fetchFromGitHub {
     owner = "messense";
     repo = pname;
-<<<<<<< HEAD
-    tag = "v${version}";
+    rev = "v${version}";
     hash = "sha256-DskjcKjdz1HmKzmA568zRCjh4UK1/LBD5cSIu7Rfwok=";
-=======
-    rev = "v${version}";
-    hash = "sha256-N+xMS1sb3Qq80eNaI5GUACjCHaCba2d8zZeizayy4kY=";
->>>>>>> b2b07180
   };
 in
 buildPythonPackage {
