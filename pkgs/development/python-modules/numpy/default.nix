--- conflicted
+++ resolved
@@ -1,8 +1,4 @@
-<<<<<<< HEAD
-{lib, fetchPypi, python, buildPythonPackage, isPyPy, gfortran, pytest, blas, hostPlatform }:
-=======
-{ stdenv, lib, fetchPypi, python, buildPythonPackage, isPyPy, gfortran, nose, blas }:
->>>>>>> dde959a8
+{ stdenv, lib, fetchPypi, python, buildPythonPackage, isPyPy, gfortran, pytest, blas }:
 
 buildPythonPackage rec {
   pname = "numpy";
