--- conflicted
+++ resolved
@@ -46,11 +46,7 @@
 
 buildPythonPackage rec {
   pname = "openai";
-<<<<<<< HEAD
-  version = "1.79.0";
-=======
   version = "1.86.0";
->>>>>>> c8a2be1d
   pyproject = true;
 
   disabled = pythonOlder "3.8";
@@ -59,11 +55,7 @@
     owner = "openai";
     repo = "openai-python";
     tag = "v${version}";
-<<<<<<< HEAD
-    hash = "sha256-exOE3Ha0SB4Q7OrWVUGOgELpfyHZVdtvgxyFyFncDm4=";
-=======
     hash = "sha256-PDYyuvCkDfQrbkSz0CPfJr++WUu5mODY2nVzTanwqjo=";
->>>>>>> c8a2be1d
   };
 
   postPatch = ''substituteInPlace pyproject.toml --replace-fail "hatchling==1.26.3" "hatchling"'';
