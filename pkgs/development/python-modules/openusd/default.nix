{
  alembic,
  bison,
  boost,
  buildPythonPackage,
  cmake,
  distutils,
  doxygen,
  draco,
  embree,
  fetchFromGitHub,
  fetchpatch,
  flex,
  git,
  graphviz-nox,
  imath,
  jinja2,
  lib,
  libGL,
  libX11,
  libXt,
  materialx,
  ninja,
  numpy,
  opencolorio,
  openimageio_2,
  opensubdiv,
  osl,
  ptex,
  pyopengl,
  pyqt6,
  pyside6,
  python,
  qt6,
  setuptools,
  tbb,
  withDocs ? false,
  withOsl ? true,
  withTools ? false,
  withUsdView ? false,
  writeShellScriptBin,
}:

let
  # Matches the pyside6-uic implementation
  # https://code.qt.io/cgit/pyside/pyside-setup.git/tree/sources/pyside-tools/pyside_tool.py?id=e501cad66146a49c7a259579c7bb94bc93a67a08#n82
  pyside-tools-uic = writeShellScriptBin "pyside6-uic" ''
    exec ${qt6.qtbase}/libexec/uic -g python "$@"
  '';
in

buildPythonPackage rec {
  pname = "openusd";
  version = "25.02a";
  pyproject = false;

  src = fetchFromGitHub {
    owner = "PixarAnimationStudios";
    repo = "OpenUSD";
    tag = "v${version}";
    hash = "sha256-QFwG6kOLM+R+QIAozk/Dbldj8LRt9kCJv0W/EGHkq6Q=";
  };

  stdenv = python.stdenv;

  outputs = [ "out" ] ++ lib.optional withDocs "doc";

  patches = [
    (fetchpatch {
      name = "port-to-embree-4.patch";
      # https://github.com/PixarAnimationStudios/OpenUSD/pull/2266
      url = "https://github.com/PixarAnimationStudios/OpenUSD/commit/a07a6b4d1da19bfc499db49641d74fb7c1a71e9b.patch?full_index=1";
      hash = "sha256-Gww6Ll2nKwpcxMY9lnf5BZ3eqUWz1rik9P3mPKDOf+Y=";
    })
  ];

  env.OSL_LOCATION = "${osl}";

  cmakeFlags = [
    "-DPXR_BUILD_ALEMBIC_PLUGIN=ON"
    "-DPXR_BUILD_DRACO_PLUGIN=ON"
    "-DPXR_BUILD_EMBREE_PLUGIN=ON"
    "-DPXR_BUILD_EXAMPLES=OFF"
    "-DPXR_BUILD_IMAGING=ON"
    "-DPXR_BUILD_MONOLITHIC=ON" # Seems to be commonly linked to monolithically
    "-DPXR_BUILD_TESTS=OFF"
    "-DPXR_BUILD_TUTORIALS=OFF"
    "-DPXR_BUILD_USD_IMAGING=ON"
    "-DPYSIDE_BIN_DIR=${pyside-tools-uic}/bin"
    (lib.cmakeBool "PXR_BUILD_DOCUMENTATION" withDocs)
    (lib.cmakeBool "PXR_BUILD_PYTHON_DOCUMENTATION" withDocs)
    (lib.cmakeBool "PXR_BUILD_USDVIEW" withUsdView)
    (lib.cmakeBool "PXR_BUILD_USD_TOOLS" withTools)
    (lib.cmakeBool "PXR_ENABLE_MATERIALX_SUPPORT" true)
    (lib.cmakeBool "PXR_ENABLE_OSL_SUPPORT" (!stdenv.hostPlatform.isDarwin && withOsl))
  ];

  nativeBuildInputs =
    [
      cmake
      ninja
      setuptools
    ]
    ++ lib.optionals withDocs [
      git
      graphviz-nox
      doxygen
    ]
    ++ lib.optionals withUsdView [ qt6.wrapQtAppsHook ];

  buildInputs =
    [
      alembic.dev
      bison
      draco
      embree
      flex
      imath
      materialx
      opencolorio
      openimageio_2
      opensubdiv
      ptex
      tbb
    ]
    ++ lib.optionals stdenv.hostPlatform.isLinux [
      libGL
      libX11
      libXt
    ]
<<<<<<< HEAD

=======
>>>>>>> 5bc703b0
    ++ lib.optionals withOsl [ osl ]
    ++ lib.optionals withUsdView [ qt6.qtbase ]
    ++ lib.optionals (withUsdView && stdenv.hostPlatform.isLinux) [ qt6.qtwayland ];

  propagatedBuildInputs =
    [
      boost
      jinja2
      numpy
      pyopengl
      distutils
    ]
    ++ lib.optionals (withTools || withUsdView) [
      pyside-tools-uic
      pyside6
    ]
    ++ lib.optionals withUsdView [ pyqt6 ];

  pythonImportsCheck = [
    "pxr"
    "pxr.Usd"
  ];

  postInstall =
    ''
      # Make python lib properly accessible
      target_dir=$out/${python.sitePackages}
      mkdir -p $(dirname $target_dir)
      mv $out/lib/python $target_dir
    ''
    + lib.optionalString withDocs ''
      mv $out/docs $doc
    '';

  meta = {
    description = "Universal Scene Description";
    longDescription = ''
      Universal Scene Description (USD) is an efficient, scalable system
      for authoring, reading, and streaming time-sampled scene description
      for interchange between graphics applications.
    '';
    homepage = "https://openusd.org/";
    changelog = "https://github.com/PixarAnimationStudios/OpenUSD/${src.tag}/CHANGELOG.md";
    license = lib.licenses.tost;
    maintainers = with lib.maintainers; [
      shaddydc
      gador
    ];
  };
}<|MERGE_RESOLUTION|>--- conflicted
+++ resolved
@@ -128,10 +128,6 @@
       libX11
       libXt
     ]
-<<<<<<< HEAD
-
-=======
->>>>>>> 5bc703b0
     ++ lib.optionals withOsl [ osl ]
     ++ lib.optionals withUsdView [ qt6.qtbase ]
     ++ lib.optionals (withUsdView && stdenv.hostPlatform.isLinux) [ qt6.qtwayland ];
