{
  lib,
  stdenv,
  buildPythonPackage,
  fetchFromGitHub,
  pythonOlder,

  # build-system
  rustPlatform,
  cffi,

  # native dependencies
  libiconv,

  # tests
  numpy,
  psutil,
  pytestCheckHook,
  python-dateutil,
  pytz,
  xxhash,

  # for passthru.tests
  falcon,
  fastapi,
  gradio,
  mashumaro,
  ufolib2,
}:

buildPythonPackage rec {
  pname = "orjson";
  version = "3.10.18";
  pyproject = true;

  disabled = pythonOlder "3.8";

  src = fetchFromGitHub {
    owner = "ijl";
    repo = "orjson";
    tag = version;
    hash = "sha256-gEShQJrqSFMwc9PreRhbup3yE0RySwJtlgXfhDomiIc=";
  };

  cargoDeps = rustPlatform.fetchCargoVendor {
<<<<<<< HEAD
    inherit src;
    name = "${pname}-${version}";
    hash = "sha256-vMuqqUfaYFZ1wC3SZBVF7Wq2OUKd7UkdC8GB93QBq8Y=";
=======
    inherit pname version src;
    hash = "sha256-mOHOIKmcXjPwZ8uPth+yvreHG4IpiS6SFhWY+IZS69E=";
>>>>>>> cbc137c0
  };

  nativeBuildInputs =
    [ cffi ]
    ++ (with rustPlatform; [
      cargoSetupHook
      maturinBuildHook
    ]);

  buildInputs = lib.optionals stdenv.hostPlatform.isDarwin [ libiconv ];

  nativeCheckInputs = [
    numpy
    psutil
    pytestCheckHook
    python-dateutil
    pytz
    xxhash
  ];

  pythonImportsCheck = [ "orjson" ];

  passthru.tests = {
    inherit
      falcon
      fastapi
      gradio
      mashumaro
      ufolib2
      ;
  };

  meta = with lib; {
    description = "Fast, correct Python JSON library supporting dataclasses, datetimes, and numpy";
    homepage = "https://github.com/ijl/orjson";
    changelog = "https://github.com/ijl/orjson/blob/${version}/CHANGELOG.md";
    license = with licenses; [
      asl20
      mit
    ];
    platforms = platforms.unix;
    maintainers = with maintainers; [ misuzu ];
  };
}<|MERGE_RESOLUTION|>--- conflicted
+++ resolved
@@ -43,14 +43,8 @@
   };
 
   cargoDeps = rustPlatform.fetchCargoVendor {
-<<<<<<< HEAD
-    inherit src;
-    name = "${pname}-${version}";
+    inherit pname version src;
     hash = "sha256-vMuqqUfaYFZ1wC3SZBVF7Wq2OUKd7UkdC8GB93QBq8Y=";
-=======
-    inherit pname version src;
-    hash = "sha256-mOHOIKmcXjPwZ8uPth+yvreHG4IpiS6SFhWY+IZS69E=";
->>>>>>> cbc137c0
   };
 
   nativeBuildInputs =
