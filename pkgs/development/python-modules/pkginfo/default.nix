--- conflicted
+++ resolved
@@ -9,20 +9,12 @@
 
 buildPythonPackage rec {
   pname = "pkginfo";
-<<<<<<< HEAD
-  version = "1.11.2";
-=======
   version = "1.12.0";
->>>>>>> 977c9efc
   pyproject = true;
 
   src = fetchPypi {
     inherit pname version;
-<<<<<<< HEAD
-    hash = "sha256-xryRa4KY0VnjHywhbjXuW4bafaGIdPh5eY0KGYNTfIY=";
-=======
     hash = "sha256-itkaBEWgNngrk2bvi4wsUCkfg6VTR4uoWAxz0yFXAM8=";
->>>>>>> 977c9efc
   };
 
   build-system = [ setuptools ];
@@ -30,10 +22,7 @@
   nativeCheckInputs = [ pytestCheckHook ];
 
   disabledTests = [
-<<<<<<< HEAD
     # wheel metadata version mismatch 2.1 vs 2.3
-=======
->>>>>>> 977c9efc
     "test_installed_ctor_w_dist_info"
   ];
 
