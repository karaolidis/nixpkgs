--- conflicted
+++ resolved
@@ -18,11 +18,7 @@
 
 buildPythonPackage rec {
   pname = "pubnub";
-<<<<<<< HEAD
-  version = "10.0.0";
-=======
   version = "10.1.0";
->>>>>>> 3a931f3d
   pyproject = true;
 
   disabled = pythonOlder "3.7";
@@ -31,11 +27,7 @@
     owner = "pubnub";
     repo = "python";
     tag = version;
-<<<<<<< HEAD
-    hash = "sha256-ggp4lik5GXt5jAWGwlGAIqCf+HFqfF2ZP/gGL27CTVc=";
-=======
     hash = "sha256-8CASMWTDeIi+UgScZk8R5kWN7Qsu8Bx5JChAFoPQ7iw=";
->>>>>>> 3a931f3d
   };
 
   pythonRelaxDeps = [ "httpx" ];
@@ -75,11 +67,7 @@
   meta = with lib; {
     description = "Python-based APIs for PubNub";
     homepage = "https://github.com/pubnub/python";
-<<<<<<< HEAD
-    changelog = "https://github.com/pubnub/python/releases/tag/${src.tag}";
-=======
     changelog = "https://github.com/pubnub/python/releases/tag/${version}";
->>>>>>> 3a931f3d
     # PubNub Software Development Kit License Agreement
     # https://github.com/pubnub/python/blob/master/LICENSE
     license = licenses.unfreeRedistributable;
