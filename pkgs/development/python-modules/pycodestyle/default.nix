--- conflicted
+++ resolved
@@ -15,13 +15,8 @@
   src = fetchFromGitHub {
     owner = "PyCQA";
     repo = "pycodestyle";
-<<<<<<< HEAD
-    tag = version;
+    rev = version;
     hash = "sha256-jpF0/sVzRjot8KRdXqvhWpdafzC/Fska6jmG3s2U6Wk=";
-=======
-    rev = version;
-    hash = "sha256-rQkOjDikJPHCBqrqxFQ9PLikYSeQZwJnHAmPGRUZecA=";
->>>>>>> b2b07180
   };
 
   build-system = [ setuptools ];
