{
  stdenv,
  lib,
  buildPythonPackage,
  fetchFromGitHub,
  cargo,
  rustPlatform,
  rustc,
  libiconv,
  typing-extensions,
  pytestCheckHook,
  hypothesis,
  pytest-timeout,
  pytest-mock,
  dirty-equals,
  pydantic,
}:

let
  pydantic-core = buildPythonPackage rec {
    pname = "pydantic-core";
    version = "2.33.2";
    pyproject = true;

    src = fetchFromGitHub {
      owner = "pydantic";
      repo = "pydantic-core";
      tag = "v${version}";
      hash = "sha256-2jUkd/Y92Iuq/A31cevqjZK4bCOp+AEC/MAnHSt2HLY=";
    };

    cargoDeps = rustPlatform.fetchCargoVendor {
<<<<<<< HEAD
      inherit src;
      name = "${pname}-${version}";
      hash = "sha256-MY6Gxoz5Q7nCptR+zvdABh2agfbpqOtfTtor4pmkb9c=";
=======
      inherit pname version src;
      hash = "sha256-bGhS36Fc7LUdpTHsIM1zn1vX2T/OX+fPewLxLGSZRrk=";
>>>>>>> cbc137c0
    };

    nativeBuildInputs = [
      cargo
      rustPlatform.cargoSetupHook
      rustc
    ];

    build-system = [
      rustPlatform.maturinBuildHook
      typing-extensions
    ];

    buildInputs = lib.optionals stdenv.hostPlatform.isDarwin [ libiconv ];

    dependencies = [ typing-extensions ];

    pythonImportsCheck = [ "pydantic_core" ];

    # escape infinite recursion with pydantic via dirty-equals
    doCheck = false;
    passthru.tests.pytest = pydantic-core.overrideAttrs { doCheck = true; };

    nativeCheckInputs = [
      pytestCheckHook
      hypothesis
      pytest-timeout
      dirty-equals
      pytest-mock
    ];

    disabledTests = [
      # RecursionError: maximum recursion depth exceeded while calling a Python object
      "test_recursive"
    ];

    disabledTestPaths = [
      # no point in benchmarking in nixpkgs build farm
      "tests/benchmarks"
    ];

    meta = with lib; {
      changelog = "https://github.com/pydantic/pydantic-core/releases/tag/v${version}";
      description = "Core validation logic for pydantic written in rust";
      homepage = "https://github.com/pydantic/pydantic-core";
      license = licenses.mit;
      maintainers = pydantic.meta.maintainers;
    };
  };
in
pydantic-core<|MERGE_RESOLUTION|>--- conflicted
+++ resolved
@@ -30,14 +30,8 @@
     };
 
     cargoDeps = rustPlatform.fetchCargoVendor {
-<<<<<<< HEAD
-      inherit src;
-      name = "${pname}-${version}";
+      inherit pname version src;
       hash = "sha256-MY6Gxoz5Q7nCptR+zvdABh2agfbpqOtfTtor4pmkb9c=";
-=======
-      inherit pname version src;
-      hash = "sha256-bGhS36Fc7LUdpTHsIM1zn1vX2T/OX+fPewLxLGSZRrk=";
->>>>>>> cbc137c0
     };
 
     nativeBuildInputs = [
