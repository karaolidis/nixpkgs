--- conflicted
+++ resolved
@@ -19,9 +19,9 @@
   libX11,
   portmidi,
   SDL2_classic,
-  SDL2_classic_image,
-  SDL2_classic_mixer_2_0,
-  SDL2_classic_ttf,
+  SDL2_image,
+  SDL2_mixer,
+  SDL2_ttf,
   numpy,
 
   pygame-gui,
@@ -99,17 +99,10 @@
     libpng
     portmidi
     SDL2_classic
-<<<<<<< HEAD
     (SDL2_image.override { enableSTB = false; })
     SDL2_mixer
     SDL2_ttf
   ];
-=======
-    (SDL2_classic_image.override { enableSTB = false; })
-    SDL2_classic_mixer_2_0
-    SDL2_classic_ttf
-  ] ++ lib.optionals stdenv.hostPlatform.isDarwin [ AppKit ];
->>>>>>> 55ba1baf
 
   nativeCheckInputs = [
     numpy
