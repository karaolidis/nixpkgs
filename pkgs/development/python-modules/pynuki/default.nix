{ lib
, buildPythonPackage
, fetchFromGitHub
, poetry-core
, requests
, pythonOlder
}:

buildPythonPackage rec {
  pname = "pynuki";
  version = "1.5.2";
  format = "pyproject";

  disabled = pythonOlder "3.8";

  src = fetchFromGitHub {
    owner = "pschmitt";
    repo = pname;
    rev = version;
<<<<<<< HEAD
    hash = "sha256-Uqw1Xa0pBQmQsFEBv/l1gtsPy+owYcTZITOYUmMvT5Y=";
  };

  nativeBuildInputs = [
    poetry-core
  ];
=======
    sha256 = "sha256-Uqw1Xa0pBQmQsFEBv/l1gtsPy+owYcTZITOYUmMvT5Y=";
  };

  postPatch = ''
    substituteInPlace pyproject.toml \
      --replace 'requests = ">=2.27,<3"' 'requests = "*"'
  '';

  nativeBuildInputs = [ poetry-core ];
>>>>>>> 2d666e4b

  propagatedBuildInputs = [
    requests
  ];

  # Project has no tests
  doCheck = false;

  pythonImportsCheck = [
    "pynuki"
  ];

  meta = with lib; {
    description = "Python bindings for nuki.io bridges";
    homepage = "https://github.com/pschmitt/pynuki";
    license = with licenses; [ gpl3Only ];
    maintainers = with maintainers; [ fab ];
  };
}<|MERGE_RESOLUTION|>--- conflicted
+++ resolved
@@ -17,14 +17,6 @@
     owner = "pschmitt";
     repo = pname;
     rev = version;
-<<<<<<< HEAD
-    hash = "sha256-Uqw1Xa0pBQmQsFEBv/l1gtsPy+owYcTZITOYUmMvT5Y=";
-  };
-
-  nativeBuildInputs = [
-    poetry-core
-  ];
-=======
     sha256 = "sha256-Uqw1Xa0pBQmQsFEBv/l1gtsPy+owYcTZITOYUmMvT5Y=";
   };
 
@@ -34,7 +26,6 @@
   '';
 
   nativeBuildInputs = [ poetry-core ];
->>>>>>> 2d666e4b
 
   propagatedBuildInputs = [
     requests
