{ lib
, stdenv
, buildPythonPackage
, fetchPypi
, pkg-config
, dbus
, lndir
, setuptools
, dbus-python
, sip
, pyqt6-sip
, pyqt-builder
, qt6Packages
, pythonOlder
, withMultimedia ? true
, withWebSockets ? true
, withLocation ? true
# Not currently part of PyQt6
#, withConnectivity ? true
, withPrintSupport ? true
, cups
}:

buildPythonPackage rec {
  pname = "PyQt6";
  version = "6.6.0";
  format = "pyproject";

  disabled = pythonOlder "3.6";

  src = fetchPypi {
    inherit pname version;
    hash = "sha256-1BUS1mBEwt+cX1FaVqkiFw1oo3s0Bv/dyLStxXGBtXY=";
  };

  patches = [
    # Fix some wrong assumptions by ./project.py
    # TODO: figure out how to send this upstream
    # FIXME: make a version for PyQt6?
    # ./pyqt5-fix-dbus-mainloop-support.patch
    # confirm license when installing via pyqt6_sip
    ./pyqt5-confirm-license.patch
  ];

  # be more verbose
  postPatch = ''
    cat >> pyproject.toml <<EOF
    [tool.sip.project]
    verbose = true
    EOF
  '';

  enableParallelBuilding = true;
  # HACK: paralellize compilation of make calls within pyqt's setup.py
  # pkgs/stdenv/generic/setup.sh doesn't set this for us because
  # make gets called by python code and not its build phase
  # format=pyproject means the pip-build-hook hook gets used to build this project
  # pkgs/development/interpreters/python/hooks/pip-build-hook.sh
  # does not use the enableParallelBuilding flag
  postUnpack = ''
    export MAKEFLAGS+="''${enableParallelBuilding:+-j$NIX_BUILD_CORES}"
  '';

  outputs = [ "out" "dev" ];

  dontWrapQtApps = true;

  nativeBuildInputs = with qt6Packages; [
    pkg-config
    lndir
    sip
    qtbase
    qtsvg
    qtdeclarative
    qtwebchannel
    qmake
    qtquick3d
    qtquicktimeline
  ]
  # ++ lib.optional withConnectivity qtconnectivity
  ++ lib.optional withMultimedia qtmultimedia
  ++ lib.optional withWebSockets qtwebsockets
  ++ lib.optional withLocation qtlocation
  ;

  buildInputs = with qt6Packages; [
    dbus
    qtbase
    qtsvg
    qtdeclarative
    pyqt-builder
    qtquick3d
    qtquicktimeline
  ]
  # ++ lib.optional withConnectivity qtconnectivity
  ++ lib.optional withWebSockets qtwebsockets
  ++ lib.optional withLocation qtlocation
  ;

  propagatedBuildInputs = [
    dbus-python
    pyqt6-sip
    setuptools
  ]
  # ld: library not found for -lcups
  ++ lib.optionals (withPrintSupport && stdenv.isDarwin) [
    cups
  ];

  passthru = {
    inherit sip pyqt6-sip;
    multimediaEnabled = withMultimedia;
    WebSocketsEnabled = withWebSockets;
  };

  dontConfigure = true;

  # Checked using pythonImportsCheck, has no tests
  doCheck = true;

  pythonImportsCheck = [
    "PyQt6"
    "PyQt6.QtCore"
    "PyQt6.QtQml"
    "PyQt6.QtWidgets"
    "PyQt6.QtGui"
    "PyQt6.QtQuick"
  ]
  ++ lib.optional withWebSockets "PyQt6.QtWebSockets"
  ++ lib.optional withMultimedia "PyQt6.QtMultimedia"
  # ++ lib.optional withConnectivity "PyQt6.QtConnectivity"
  ++ lib.optional withLocation "PyQt6.QtPositioning"
  ;

<<<<<<< HEAD
=======
  # fix build with qt 6.6
  env.NIX_CFLAGS_COMPILE = toString ([
    "-fpermissive"
  ]
  ++ lib.optional (stdenv.isDarwin) "-Wno-address-of-temporary");

>>>>>>> d572fb05
  meta = with lib; {
    description = "Python bindings for Qt6";
    homepage = "https://riverbankcomputing.com/";
    license = licenses.gpl3Only;
    platforms = platforms.mesaPlatforms;
    maintainers = with maintainers; [ LunNova ];
  };
}<|MERGE_RESOLUTION|>--- conflicted
+++ resolved
@@ -131,16 +131,9 @@
   # ++ lib.optional withConnectivity "PyQt6.QtConnectivity"
   ++ lib.optional withLocation "PyQt6.QtPositioning"
   ;
-
-<<<<<<< HEAD
-=======
-  # fix build with qt 6.6
-  env.NIX_CFLAGS_COMPILE = toString ([
-    "-fpermissive"
-  ]
+  env.NIX_CFLAGS_COMPILE = toString ([]
   ++ lib.optional (stdenv.isDarwin) "-Wno-address-of-temporary");
 
->>>>>>> d572fb05
   meta = with lib; {
     description = "Python bindings for Qt6";
     homepage = "https://riverbankcomputing.com/";
