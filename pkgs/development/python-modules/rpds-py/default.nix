{
  stdenv,
  lib,
  buildPythonPackage,
  cargo,
  fetchPypi,
  pytestCheckHook,
  rustc,
  rustPlatform,
  libiconv,
}:

buildPythonPackage rec {
  pname = "rpds-py";
  version = "0.25.0";
  pyproject = true;

  src = fetchPypi {
    pname = "rpds_py";
    inherit version;
    hash = "sha256-TZdmG/WEjdnl633tSA3sz50yzizVALiKJqy/e9KGSYU=";
  };

  cargoDeps = rustPlatform.fetchCargoVendor {
<<<<<<< HEAD
    inherit src;
    name = "${pname}-${version}";
    hash = "sha256-0wMmhiUjXY5DaA43l7kBKE7IX1UoEFZBJ8xnafVlU60=";
=======
    inherit pname version src;
    hash = "sha256-AHmnDTHuoB9wHH4CH20C+hFi9WaQBoUNMIvTIZlajVw=";
>>>>>>> cbc137c0
  };

  nativeBuildInputs = [
    rustPlatform.cargoSetupHook
    rustPlatform.maturinBuildHook
    cargo
    rustc
  ];

  buildInputs = lib.optionals stdenv.hostPlatform.isDarwin [ libiconv ];

  nativeCheckInputs = [ pytestCheckHook ];

  pythonImportsCheck = [ "rpds" ];

  meta = with lib; {
    changelog = "https://github.com/crate-py/rpds/releases/tag/v${version}";
    description = "Python bindings to Rust's persistent data structures";
    homepage = "https://github.com/crate-py/rpds";
    license = licenses.mit;
    maintainers = with maintainers; [ fab ];
  };
}<|MERGE_RESOLUTION|>--- conflicted
+++ resolved
@@ -22,14 +22,8 @@
   };
 
   cargoDeps = rustPlatform.fetchCargoVendor {
-<<<<<<< HEAD
-    inherit src;
-    name = "${pname}-${version}";
+    inherit pname version src;
     hash = "sha256-0wMmhiUjXY5DaA43l7kBKE7IX1UoEFZBJ8xnafVlU60=";
-=======
-    inherit pname version src;
-    hash = "sha256-AHmnDTHuoB9wHH4CH20C+hFi9WaQBoUNMIvTIZlajVw=";
->>>>>>> cbc137c0
   };
 
   nativeBuildInputs = [
