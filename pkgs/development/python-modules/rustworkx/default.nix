{
  fetchFromGitHub,
  buildPythonPackage,
  cargo,
  rustPlatform,
  rustc,
  setuptools,
  setuptools-rust,
  numpy,
  fixtures,
  networkx,
  testtools,
  libiconv,
  stdenv,
  lib,
  pytestCheckHook,
}:

buildPythonPackage rec {
  pname = "rustworkx";
  version = "0.16.0";
  pyproject = true;

  src = fetchFromGitHub {
    owner = "Qiskit";
    repo = "rustworkx";
<<<<<<< HEAD
    tag = version;
    hash = "sha256-hzB99ReL1bTmj1mYne9rJp2rBeMnmIR17VQFVl7rzr0=";
=======
    rev = version;
    hash = "sha256-0WYgShihTBM0e+MIhON0dnhZug6l280tZcVp3KF1Jq0=";
>>>>>>> b2b07180
  };

  cargoDeps = rustPlatform.fetchCargoVendor {
    inherit src;
    hash = "sha256-9NMTGq8KzIvnOXrsUpFHrtM9K/E7RMrE/Aa9mtO7pTI=";
  };

  nativeBuildInputs = [
    rustPlatform.cargoSetupHook
    cargo
    rustc
  ];

  build-system = [
    setuptools
    setuptools-rust
  ];

  buildInputs = [ numpy ] ++ lib.optionals stdenv.hostPlatform.isDarwin [ libiconv ];

  nativeCheckInputs = [
    fixtures
    networkx
    pytestCheckHook
    testtools
  ];

  preCheck = ''
    rm -r rustworkx
  '';

  pythonImportsCheck = [ "rustworkx" ];

  meta = with lib; {
    description = "High performance Python graph library implemented in Rust";
    homepage = "https://github.com/Qiskit/rustworkx";
    license = licenses.asl20;
    maintainers = with maintainers; [ raitobezarius ];
  };
}<|MERGE_RESOLUTION|>--- conflicted
+++ resolved
@@ -24,13 +24,8 @@
   src = fetchFromGitHub {
     owner = "Qiskit";
     repo = "rustworkx";
-<<<<<<< HEAD
-    tag = version;
+    rev = version;
     hash = "sha256-hzB99ReL1bTmj1mYne9rJp2rBeMnmIR17VQFVl7rzr0=";
-=======
-    rev = version;
-    hash = "sha256-0WYgShihTBM0e+MIhON0dnhZug6l280tZcVp3KF1Jq0=";
->>>>>>> b2b07180
   };
 
   cargoDeps = rustPlatform.fetchCargoVendor {
