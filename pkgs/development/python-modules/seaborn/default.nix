--- conflicted
+++ resolved
@@ -1,11 +1,7 @@
 { lib
 , stdenv
 , buildPythonPackage
-<<<<<<< HEAD
 , fetchPypi
-=======
-, fetchFromGitHub
->>>>>>> 5fa1488e
 , flit-core
 , matplotlib
 , pytestCheckHook
@@ -22,25 +18,14 @@
 
   disabled = pythonOlder "3.6";
 
-<<<<<<< HEAD
   src = fetchPypi {
     inherit pname version;
-    sha256 = "sha256-iT8XKS2LrKYWwVeN21jrJcctYi9U/F7jKcggfcm1eyM=";
+    hash = "sha256-iT8XKS2LrKYWwVeN21jrJcctYi9U/F7jKcggfcm1eyM=";
   };
 
   nativeBuildInputs = [
     flit-core
   ];
-=======
-  src = fetchFromGitHub {
-    repo = "seaborn";
-    owner = "mwaskom";
-    rev = "v${version}";
-    sha256 = "sha256-rJQRsUYFF0LoksE+q+CbxAxdI/Pi9k1qWR2G3PD1MkI=";
-  };
-
-  nativeBuildInputs = [ flit-core ];
->>>>>>> 5fa1488e
 
   propagatedBuildInputs = [
     matplotlib
