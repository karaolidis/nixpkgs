{
  lib,
  buildPythonPackage,
  colorama,
  cryptography,
  fetchFromGitHub,
  pythonOlder,
  requests,
  setuptools,
}:

buildPythonPackage rec {
  pname = "tinytuya";
<<<<<<< HEAD
  version = "1.16.0";
=======
  version = "1.16.1";
>>>>>>> 4e5fe0f5
  pyproject = true;

  disabled = pythonOlder "3.10";

  src = fetchFromGitHub {
    owner = "jasonacox";
    repo = "tinytuya";
    tag = "v${version}";
<<<<<<< HEAD
    hash = "sha256-K65kZjLa5AJG9FEYAs/Jf2UC8qiP7BkC8znHMHMYeg4=";
=======
    hash = "sha256-+ReTNPKMYUXNA5tu7kZM8/7Bh4XjHSjZTiW8ROHkk5M=";
>>>>>>> 4e5fe0f5
  };

  build-system = [ setuptools ];

  dependencies = [
    cryptography
    requests
    colorama
  ];

  # Tests require real network resources
  doCheck = false;

  pythonImportsCheck = [ "tinytuya" ];

  meta = with lib; {
    description = "Python API for Tuya WiFi smart devices using a direct local area network (LAN) connection or the cloud (TuyaCloud API)";
    homepage = "https://github.com/jasonacox/tinytuya";
    changelog = "https://github.com/jasonacox/tinytuya/releases/tag/${src.tag}";
    license = licenses.mit;
    maintainers = with maintainers; [ pathob ];
  };
}<|MERGE_RESOLUTION|>--- conflicted
+++ resolved
@@ -11,11 +11,7 @@
 
 buildPythonPackage rec {
   pname = "tinytuya";
-<<<<<<< HEAD
-  version = "1.16.0";
-=======
   version = "1.16.1";
->>>>>>> 4e5fe0f5
   pyproject = true;
 
   disabled = pythonOlder "3.10";
@@ -24,11 +20,7 @@
     owner = "jasonacox";
     repo = "tinytuya";
     tag = "v${version}";
-<<<<<<< HEAD
-    hash = "sha256-K65kZjLa5AJG9FEYAs/Jf2UC8qiP7BkC8znHMHMYeg4=";
-=======
     hash = "sha256-+ReTNPKMYUXNA5tu7kZM8/7Bh4XjHSjZTiW8ROHkk5M=";
->>>>>>> 4e5fe0f5
   };
 
   build-system = [ setuptools ];
