# Hadrian is the build system used to (exclusively) build GHC. It can
# (theoretically) be used starting with GHC 9.4 and is required since 9.6. It is
# developed in the GHC source tree and specific to the GHC version it is released
# with, i.e. Hadrian always needs to be built from the same GHC source tree as
# the GHC we want to build.
#
# This fact makes it impossible to integrate Hadrian into our Haskell package
# sets which are also used to bootstrap GHC, since a package set can bootstrap
# multiple GHC versions (usually two major versions). A bootstrap set would need
# knowledge of the GHC it would eventually bootstrap which would make the logic
# unnecessarily complicated.
#
# Luckily Hadrian is, while annoying to bootstrap, relatively simple. Specifically
# all it requires to build is (relative to the GHC we are trying to build) a
# build->build GHC and build->build Haskell packages. We can get all of this
# from bootPkgs which is already passed to the GHC expression.
#
# The solution is the following: The GHC expression passes its source tree and
# version along with some parameters to this function (./make-hadrian.nix)
# which acts as a common expression builder for all Hadrian version as well as
# related packages that are managed in the GHC source tree. Its main job is to
# expose all possible compile time customization in a common interface and
# take care of all differences between Hadrian versions.
{
  bootPkgs,
  lib,
}:

{
  # GHC source tree and version to build hadrian & friends from.
  # These are passed on to the actual package expressions.
  ghcSrc,
  ghcVersion,
  # Contents of a non-default UserSettings.hs to use when building hadrian, if any.
  # Should be a string or null.
  userSettings ? null,
}:

let
  callPackage' =
    f: args:
    bootPkgs.callPackage f (
      {
        inherit ghcSrc ghcVersion;
      }
      // args
    );

  ghc-platform = callPackage' ./ghc-platform.nix { };
  ghc-toolchain = callPackage' ./ghc-toolchain.nix {
    inherit ghc-platform;
  };
in

callPackage' ./hadrian.nix (
  {
    inherit userSettings;
  }
  // lib.optionalAttrs (lib.versionAtLeast ghcVersion "9.9") {
    # Starting with GHC 9.9 development, additional in tree packages are required
    # to build hadrian. (Hackage-released conditional dependencies are handled
    # in ./hadrian.nix without requiring intervention here.)
    inherit ghc-platform ghc-toolchain;
  }
  // lib.optionalAttrs (lib.versionAtLeast ghcVersion "9.11") {
    # See https://gitlab.haskell.org/ghc/ghc/-/commit/145a6477854d4003a07573d5e7ffa0c9a64ae29c
<<<<<<< HEAD
    Cabal = bootPkgs.Cabal_3_14_1_1;
=======
    Cabal = bootPkgs.Cabal_3_14_2_0;
>>>>>>> fd0d17d3
  }
)<|MERGE_RESOLUTION|>--- conflicted
+++ resolved
@@ -64,10 +64,6 @@
   }
   // lib.optionalAttrs (lib.versionAtLeast ghcVersion "9.11") {
     # See https://gitlab.haskell.org/ghc/ghc/-/commit/145a6477854d4003a07573d5e7ffa0c9a64ae29c
-<<<<<<< HEAD
-    Cabal = bootPkgs.Cabal_3_14_1_1;
-=======
     Cabal = bootPkgs.Cabal_3_14_2_0;
->>>>>>> fd0d17d3
   }
 )