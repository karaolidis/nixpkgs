--- conflicted
+++ resolved
@@ -6,11 +6,7 @@
 
     src = fetchPypi {
       inherit pname version;
-<<<<<<< HEAD
-      sha256 = "b8312728526c9010295c88215c95a1b1731fdbd1a568f728e069932bd0545611";
-=======
       sha256 = "04anak82p4v9w0lgfs55s7diywxil6amq8c8bhli143ca8l2fcdq";
->>>>>>> f1dd205c
     };
 
     propagatedBuildInputs = [ virtualenv virtualenv-clone setuptools ];
