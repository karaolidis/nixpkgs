--- conflicted
+++ resolved
@@ -19,12 +19,8 @@
     hash = "sha256-KEF98h51F4sZ/eX08hggabnBji/8e/yJTP1VNzuLOlw=";
   };
 
-<<<<<<< HEAD
   useFetchCargoVendor = true;
-  cargoHash = "sha256-yb0AvWrXAyi3HOBxlF59//DrwqWwSK1LQNhzrrO4QD8=";
-=======
-  cargoHash = "sha256-qC/D3Nt+dEH6gDEHaOCc5Gt8Qe2nWG5fGq81y188bYY=";
->>>>>>> e16e376e
+  cargoHash = "sha256-Wn5H+h7+UKm/AYRZ6e68E6W8h5bnweUPTsY2z6y4Ahc=";
 
   # error: linker `aarch64-linux-gnu-gcc` not found
   postPatch = ''
