{ stdenv, fetchFromGitHub, rustPlatform, Security }:

rustPlatform.buildRustPackage rec {
<<<<<<< HEAD
  pname = "rust-cbindgen";
  version = "0.8.7";
=======
  name = "rust-cbindgen-${version}";
  version = "0.9.0";
>>>>>>> 96e54743

  src = fetchFromGitHub {
    owner = "eqrion";
    repo = "cbindgen";
    rev = "v${version}";
    sha256 = "1sh9kll3ky0d6chp7l7z8j91ckibxkfhi0v7imz2fgzzy2lbqy88";
  };

  cargoSha256 = "1cn84xai1n0f8xwwwwig93dawk73g1w6n6zm4axg5zl4vrmq4j6w";

  buildInputs = stdenv.lib.optional stdenv.isDarwin Security;

  # https://github.com/eqrion/cbindgen/issues/338
  RUSTC_BOOTSTRAP = 1;

  meta = with stdenv.lib; {
    description = "A project for generating C bindings from Rust code";
    homepage = https://github.com/eqrion/cbindgen;
    license = licenses.mpl20;
    maintainers = with maintainers; [ jtojnar andir ];
  };
}<|MERGE_RESOLUTION|>--- conflicted
+++ resolved
@@ -1,13 +1,8 @@
 { stdenv, fetchFromGitHub, rustPlatform, Security }:
 
 rustPlatform.buildRustPackage rec {
-<<<<<<< HEAD
   pname = "rust-cbindgen";
-  version = "0.8.7";
-=======
-  name = "rust-cbindgen-${version}";
   version = "0.9.0";
->>>>>>> 96e54743
 
   src = fetchFromGitHub {
     owner = "eqrion";
