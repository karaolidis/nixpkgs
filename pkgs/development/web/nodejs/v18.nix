{ callPackage, fetchpatch, openssl, python3, enableNpm ? true }:

let
  buildNodejs = callPackage ./nodejs.nix {
    inherit openssl;
    python = python3;
  };

in
buildNodejs {
  inherit enableNpm;
  version = "18.14.0";
  sha256 = "sha256-Qu+d0xmT1cjoKwqwlpE1CT5qKW76J7G+mvwErADwJno=";
  patches = [
    ./disable-darwin-v8-system-instrumentation.patch
    ./bypass-darwin-xcrun-node16.patch
<<<<<<< HEAD

    (fetchpatch {
      url = "https://salsa.debian.org/js-team/nodejs/-/raw/master/debian/patches/riscv/fix-ftbfs-riscv64-18-13-0.patch";
      sha256 = "sha256-1hd0oJY9aIoKkL7WHHPlcbLunF89J7J197silc2sExE=";
    })
  ] ++ npmPatches;
=======
  ];
>>>>>>> f0df5878
}<|MERGE_RESOLUTION|>--- conflicted
+++ resolved
@@ -14,14 +14,5 @@
   patches = [
     ./disable-darwin-v8-system-instrumentation.patch
     ./bypass-darwin-xcrun-node16.patch
-<<<<<<< HEAD
-
-    (fetchpatch {
-      url = "https://salsa.debian.org/js-team/nodejs/-/raw/master/debian/patches/riscv/fix-ftbfs-riscv64-18-13-0.patch";
-      sha256 = "sha256-1hd0oJY9aIoKkL7WHHPlcbLunF89J7J197silc2sExE=";
-    })
-  ] ++ npmPatches;
-=======
   ];
->>>>>>> f0df5878
 }