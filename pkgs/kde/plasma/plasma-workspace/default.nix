{
  lib,
  mkKdeDerivation,
  replaceVars,
  dbus,
  fontconfig,
  xorg,
  lsof,
  pkg-config,
  spirv-tools,
  qtpositioning,
  qtsvg,
  qtwayland,
  libcanberra,
  libqalculate,
  pipewire,
  qttools,
  qqc2-breeze-style,
  gpsd,
}:
mkKdeDerivation {
  pname = "plasma-workspace";

  patches = [
    (replaceVars ./dependency-paths.patch {
      dbusSend = lib.getExe' dbus "dbus-send";
      fcMatch = lib.getExe' fontconfig "fc-match";
      lsof = lib.getExe lsof;
      qdbus = lib.getExe' qttools "qdbus";
      xmessage = lib.getExe xorg.xmessage;
      xrdb = lib.getExe xorg.xrdb;
<<<<<<< HEAD
      xsetroot = lib.getExe xorg.xsetroot;
      # @QtBinariesDir@ only appears in the *removed* lines of the diff
      QtBinariesDir = null;
=======
>>>>>>> 9179795c
    })
  ];

  postInstall = ''
    # Prevent patching this shell file, it only is used by sourcing it from /bin/sh.
    chmod -x $out/libexec/plasma-sourceenv.sh
  '';

  extraNativeBuildInputs = [
    pkg-config
    spirv-tools
  ];
  extraBuildInputs = [
    qtpositioning
    qtsvg
    qtwayland

    qqc2-breeze-style

    libcanberra
    libqalculate
    pipewire

    xorg.libSM
    xorg.libXcursor
    xorg.libXtst
    xorg.libXft

    gpsd
  ];

  # Hardcoded as QStrings, which are UTF-16 so Nix can't pick these up automatically
  postFixup = ''
    mkdir -p $out/nix-support
    echo "${lsof} ${xorg.xmessage} ${xorg.xrdb}" > $out/nix-support/depends
  '';

  passthru.providedSessions = [
    "plasma"
    "plasmax11"
  ];
}<|MERGE_RESOLUTION|>--- conflicted
+++ resolved
@@ -29,12 +29,8 @@
       qdbus = lib.getExe' qttools "qdbus";
       xmessage = lib.getExe xorg.xmessage;
       xrdb = lib.getExe xorg.xrdb;
-<<<<<<< HEAD
-      xsetroot = lib.getExe xorg.xsetroot;
       # @QtBinariesDir@ only appears in the *removed* lines of the diff
       QtBinariesDir = null;
-=======
->>>>>>> 9179795c
     })
   ];
 
