{ stdenv, fetchFromGitHub, autoreconfHook, intltool, pkgconfig
, SDL, zlib, gtk2, libxml2, libXv }:

stdenv.mkDerivation rec {
  name = "snes9x-gtk-${version}";
  version = "1.54.1";

  src = fetchFromGitHub {
    owner = "snes9xgit";
    repo = "snes9x";
    rev = version;
    sha256 = "10fqm7lk36zj2gnx0ypps0nlws923f60b0zj4pmq9apawgx8k6rw";
  };

<<<<<<< HEAD
  nativeBuildInputs = [ pkgconfig ];
  buildInputs = [ nasm SDL zlib libpng ncurses mesa intltool gtk2 libxml2 xlibsWrapper libpulseaudio];
=======
  nativeBuildInputs = [ autoreconfHook intltool pkgconfig ];
>>>>>>> 4e22e88b

  sourceRoot = "snes9x-${version}-src";
  preAutoreconf = "cd gtk; intltoolize";  
    
  buildInputs = [ SDL zlib gtk2 libxml2 libXv ];
  installPhase = "install -Dt $out/bin snes9x-gtk";

  meta = with stdenv.lib; {
    description = "A portable, freeware Super Nintendo Entertainment System (SNES) emulator";
    longDescription = ''
      Snes9x is a portable, freeware Super Nintendo Entertainment System (SNES)
      emulator. It basically allows you to play most games designed for the SNES
      and Super Famicom Nintendo game systems on your PC or Workstation; which
      includes some real gems that were only ever released in Japan.
    '';
    license = licenses.lgpl2;
    maintainers = with maintainers; [ qknight ];
    homepage = http://www.snes9x.com/;
    platforms = platforms.linux;
  };
}<|MERGE_RESOLUTION|>--- conflicted
+++ resolved
@@ -12,12 +12,7 @@
     sha256 = "10fqm7lk36zj2gnx0ypps0nlws923f60b0zj4pmq9apawgx8k6rw";
   };
 
-<<<<<<< HEAD
-  nativeBuildInputs = [ pkgconfig ];
-  buildInputs = [ nasm SDL zlib libpng ncurses mesa intltool gtk2 libxml2 xlibsWrapper libpulseaudio];
-=======
   nativeBuildInputs = [ autoreconfHook intltool pkgconfig ];
->>>>>>> 4e22e88b
 
   sourceRoot = "snes9x-${version}-src";
   preAutoreconf = "cd gtk; intltoolize";  
