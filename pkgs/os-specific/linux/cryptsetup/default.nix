{ stdenv, fetchurl, fetchpatch, lvm2, json_c
, openssl, libuuid, pkgconfig, popt
, enablePython ? false, python2 ? null }:

assert enablePython -> python2 != null;

stdenv.mkDerivation rec {
  name = "cryptsetup-2.0.4";

  outputs = [ "out" "dev" "man" ];

  src = fetchurl {
    url = "mirror://kernel/linux/utils/cryptsetup/v2.0/${name}.tar.xz";
    sha256 = "0d2p9g2wqcv6l3671gvw96p16jadbgyh21ddy2bhqgi96dq3qflx";
  };

<<<<<<< HEAD
=======
  patches = [
    # NOTE: Patch to support LibreSSL-2.7. It is from upstream, and can be removed when cryptsetup is next updated.
    (fetchpatch {
      url = "https://gitlab.com/cryptsetup/cryptsetup/commit/5fcf430c8105fbeeb07a8cacbae84f941d2a3d55.patch";
      sha256 = "1d3ycsqszq0frlv9r7kmfdfmnk4qa4b4mv25iivmayvpgc8yja7m";
    })
  ];

  postPatch = ''
    patchShebangs tests
  '';

>>>>>>> 61c0adfb
  NIX_LDFLAGS = "-lgcc_s";

  configureFlags = [
    "--disable-kernel_crypto"
    "--enable-cryptsetup-reencrypt"
    "--with-crypto_backend=openssl"
  ] ++ stdenv.lib.optional enablePython "--enable-python";

  nativeBuildInputs = [ pkgconfig ];
  buildInputs = [ lvm2 json_c openssl libuuid popt ]
    ++ stdenv.lib.optional enablePython python2;

  meta = {
    homepage = https://gitlab.com/cryptsetup/cryptsetup/;
    description = "LUKS for dm-crypt";
    license = stdenv.lib.licenses.gpl2;
    maintainers = with stdenv.lib.maintainers; [ chaoflow ];
    platforms = with stdenv.lib.platforms; linux;
  };
}<|MERGE_RESOLUTION|>--- conflicted
+++ resolved
@@ -14,21 +14,10 @@
     sha256 = "0d2p9g2wqcv6l3671gvw96p16jadbgyh21ddy2bhqgi96dq3qflx";
   };
 
-<<<<<<< HEAD
-=======
-  patches = [
-    # NOTE: Patch to support LibreSSL-2.7. It is from upstream, and can be removed when cryptsetup is next updated.
-    (fetchpatch {
-      url = "https://gitlab.com/cryptsetup/cryptsetup/commit/5fcf430c8105fbeeb07a8cacbae84f941d2a3d55.patch";
-      sha256 = "1d3ycsqszq0frlv9r7kmfdfmnk4qa4b4mv25iivmayvpgc8yja7m";
-    })
-  ];
-
   postPatch = ''
     patchShebangs tests
   '';
 
->>>>>>> 61c0adfb
   NIX_LDFLAGS = "-lgcc_s";
 
   configureFlags = [
