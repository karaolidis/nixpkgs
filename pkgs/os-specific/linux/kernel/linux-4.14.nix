{ stdenv, buildPackages, fetchurl, perl, buildLinux, modDirVersionArg ? null, ... } @ args:

with stdenv.lib;

buildLinux (args // rec {
<<<<<<< HEAD
  version = "4.14.103";
=======
  version = "4.14.104";
>>>>>>> 3c77acbc

  # modDirVersion needs to be x.y.z, will automatically add .0 if needed
  modDirVersion = if (modDirVersionArg == null) then concatStrings (intersperse "." (take 3 (splitString "." "${version}.0"))) else modDirVersionArg;

  # branchVersion needs to be x.y
  extraMeta.branch = concatStrings (intersperse "." (take 2 (splitString "." version)));

  src = fetchurl {
    url = "mirror://kernel/linux/kernel/v4.x/linux-${version}.tar.xz";
<<<<<<< HEAD
    sha256 = "04bag7q9gwd2apbmzmniq3w0cq70jvhmmvwwl9frdrf9whs3x93s";
=======
    sha256 = "0rz0gg5dhgga58ywaylmvkwz4wlw38z3bxszkdwsb38kclz0whyx";
>>>>>>> 3c77acbc
  };
} // (args.argsOverride or {}))<|MERGE_RESOLUTION|>--- conflicted
+++ resolved
@@ -3,11 +3,7 @@
 with stdenv.lib;
 
 buildLinux (args // rec {
-<<<<<<< HEAD
-  version = "4.14.103";
-=======
   version = "4.14.104";
->>>>>>> 3c77acbc
 
   # modDirVersion needs to be x.y.z, will automatically add .0 if needed
   modDirVersion = if (modDirVersionArg == null) then concatStrings (intersperse "." (take 3 (splitString "." "${version}.0"))) else modDirVersionArg;
@@ -17,10 +13,6 @@
 
   src = fetchurl {
     url = "mirror://kernel/linux/kernel/v4.x/linux-${version}.tar.xz";
-<<<<<<< HEAD
-    sha256 = "04bag7q9gwd2apbmzmniq3w0cq70jvhmmvwwl9frdrf9whs3x93s";
-=======
     sha256 = "0rz0gg5dhgga58ywaylmvkwz4wlw38z3bxszkdwsb38kclz0whyx";
->>>>>>> 3c77acbc
   };
 } // (args.argsOverride or {}))