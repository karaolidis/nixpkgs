--- conflicted
+++ resolved
@@ -1,11 +1,6 @@
 { stdenv, fetchurl, pkgconfig, intltool, gperf, libcap, dbus, kmod
-<<<<<<< HEAD
 , zlib, xz, pam, acl, cryptsetup, libuuid, m4, utillinux, libffi
-, glib, kbd, libxslt, coreutils, libgcrypt, sysvtools, docbook_xsl
-=======
-, xz, pam, acl, cryptsetup, libuuid, m4, utillinux
 , glib, kbd, libxslt, coreutils, libgcrypt, sysvtools
->>>>>>> 9de96694
 , kexectools, libmicrohttpd, linuxHeaders
 , pythonPackages ? null, pythonSupport ? false
 }:
@@ -33,14 +28,8 @@
 
   buildInputs =
     [ pkgconfig intltool gperf libcap kmod xz pam acl
-<<<<<<< HEAD
-      /* cryptsetup */ libuuid m4 glib libxslt libgcrypt docbook_xsl
+      /* cryptsetup */ libuuid m4 glib libxslt libgcrypt
       libmicrohttpd linuxHeaders libffi
-      autoreconfHook
-=======
-      /* cryptsetup */ libuuid m4 glib libxslt libgcrypt
-      libmicrohttpd linuxHeaders
->>>>>>> 9de96694
     ] ++ stdenv.lib.optionals pythonSupport [pythonPackages.python pythonPackages.lxml];
 
 
@@ -139,21 +128,12 @@
 
   postInstall =
     ''
-<<<<<<< HEAD
-      mkdir -p $doc/example/systemd
-      mv $doc/lib/{modules-load.d,binfmt.d,sysctl.d,tmpfiles.d} $doc/example
-      mv $doc/lib/systemd/{system,user} $doc/example/systemd
-=======
       # sysinit.target: Don't depend on
       # systemd-tmpfiles-setup.service. This interferes with NixOps's
       # send-keys feature (since sshd.service depends indirectly on
       # sysinit.target).
       mv $out/lib/systemd/system/sysinit.target.wants/systemd-tmpfiles-setup-dev.service $out/lib/systemd/system/multi-user.target.wants/
 
-      mkdir -p $out/example/systemd
-      mv $out/lib/{modules-load.d,binfmt.d,sysctl.d,tmpfiles.d} $out/example
-      mv $out/lib/systemd/{system,user} $out/example/systemd
->>>>>>> 9de96694
 
       rm -rf $out/etc/systemd/system
 
