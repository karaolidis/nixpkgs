--- conflicted
+++ resolved
@@ -19,9 +19,6 @@
   preInstall = ''
     substituteInPlace Makefile --replace '$(MAKE) install-basic' ""
   '';
-<<<<<<< HEAD
-  installTargets = [ "install" "install-config" ];
-=======
   installTargets = "install install-config";
   postInstall = ''
     # don't make default files use hardcoded paths to commands
@@ -33,7 +30,6 @@
   passthru.tests = {
     inherit (nixosTests) nagios;
   };
->>>>>>> 66bf7541
 
   meta = {
     description = "A host, service and network monitoring program";
