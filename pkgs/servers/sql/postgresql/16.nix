--- conflicted
+++ resolved
@@ -1,11 +1,6 @@
 import ./generic.nix {
-<<<<<<< HEAD
-  version = "16.5";
-  hash = "sha256-psu7cDf5jLivp9OXC3xIBAzwKxFeOSU6DAN6i7jnePA=";
-=======
   version = "16.6";
   hash = "sha256-Izac2szUUnCsXcww+p2iBdW+M/pQXh8XoEGNLK7KR3s=";
->>>>>>> 57f66828
   muslPatches = {
     dont-use-locale-a = {
       url = "https://git.alpinelinux.org/aports/plain/main/postgresql16/dont-use-locale-a-on-musl.patch?id=08a24be262339fd093e641860680944c3590238e";
