--- conflicted
+++ resolved
@@ -134,11 +134,7 @@
 
   postgresql_11 = common {
     version = "11.1";
-<<<<<<< HEAD
-    psqlSchema = "11.0";
-=======
     psqlSchema = "11.1";
->>>>>>> 8d88e4f6
     sha256 = "026v0sicsh7avzi45waf8shcbhivyxmi7qgn9fd1x0vl520mx0ch";
   };
 
