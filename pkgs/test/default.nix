--- conflicted
+++ resolved
@@ -224,11 +224,6 @@
   build-environment-info = callPackage ./build-environment-info { };
 
   rust-hooks = recurseIntoAttrs (callPackages ../build-support/rust/hooks/test { });
-<<<<<<< HEAD
 
   setup-hooks = recurseIntoAttrs (callPackages ../build-support/setup-hooks/tests { });
-
-  build-deno-package = callPackage ./build-deno-package { };
-=======
->>>>>>> f45e75fc
 }