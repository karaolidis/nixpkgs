{ lib, stdenv, fetchurl, coreutils, openssh, gnutar }:

stdenv.mkDerivation rec {
  pname = "rset";
  version = "2.1";

  src = fetchurl {
    url = "https://scriptedconfiguration.org/code/${pname}-${version}.tar.gz";
    sha256 = "0916f96afl8kcn2hpj4qhg92g2j93ycp2sb94nsz3q44sqc6ddhb";
  };

  patches = [ ./paths.patch ];

  postPatch = ''
    substituteInPlace rset.c \
      --replace @ssh@       ${openssh}/bin/ssh \
      --replace @miniquark@ $out/bin/miniquark \
      --replace @rinstall@  $out/bin/rinstall \
      --replace @rsub@      $out/bin/rsub

    substituteInPlace execute.c \
      --replace @ssh@     ${openssh}/bin/ssh \
      --replace @ssh-add@ ${openssh}/bin/ssh-add \
      --replace @tar@     ${gnutar}/bin/tar

    substituteInPlace rutils.c \
      --replace @install@ ${coreutils}/bin/install
  '';

  # these are to be run on the remote host,
  # so we want to preserve the original shebang.
  postFixup = ''
    sed -i "1s@.*@#!/bin/sh@" $out/bin/rinstall
    sed -i "1s@.*@#!/bin/sh@" $out/bin/rsub
  '';

  dontAddPrefix = true;
  installFlags = [ "PREFIX=$(out)" ];

  meta = with lib; {
    homepage = "https://scriptedconfiguration.org/";
    description = "Configure systems using any scripting language";
    changelog = "https://github.com/eradman/rset/raw/${version}/NEWS";
    license = licenses.isc;
    platforms = platforms.unix;
<<<<<<< HEAD
    maintainers = with maintainers; [ cstrahan ];
    # 2023-08-19, fails to compile with glibc-2.38 because of strlcpy.
    # At the time of writing, this was 4 minors behind already and
    # the `paths.patch` didn't apply anymore, so this is now considered
    # broken until somebody cares enough to fix and upgrade this.
    broken = true;
=======
    maintainers = with maintainers; [ ];
>>>>>>> d579416a
  };
}<|MERGE_RESOLUTION|>--- conflicted
+++ resolved
@@ -43,15 +43,11 @@
     changelog = "https://github.com/eradman/rset/raw/${version}/NEWS";
     license = licenses.isc;
     platforms = platforms.unix;
-<<<<<<< HEAD
-    maintainers = with maintainers; [ cstrahan ];
+    maintainers = with maintainers; [ ];
     # 2023-08-19, fails to compile with glibc-2.38 because of strlcpy.
     # At the time of writing, this was 4 minors behind already and
     # the `paths.patch` didn't apply anymore, so this is now considered
     # broken until somebody cares enough to fix and upgrade this.
     broken = true;
-=======
-    maintainers = with maintainers; [ ];
->>>>>>> d579416a
   };
 }