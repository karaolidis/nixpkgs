--- conflicted
+++ resolved
@@ -43,10 +43,7 @@
   ''
   # run gzip with "-n" when $GZIP_NO_TIMESTAMPS (set by stdenv's setup.sh) is set to stop gzip from adding timestamps
   # to archive headers: https://github.com/NixOS/nixpkgs/issues/86348
-<<<<<<< HEAD
-=======
   # if changing so that there's no longer a .gzip-wrapped then update copy in make-bootstrap-tools.nix
->>>>>>> ec773a0b
   + ''
     wrapProgram $out/bin/gzip \
       --add-flags "\''${GZIP_NO_TIMESTAMPS:+-n}"
