--- conflicted
+++ resolved
@@ -18,12 +18,8 @@
     hash = "sha256-ZipFcwTpKKFnQWOPxXg07V71jitG0NSLpGLEzUSsUFA=";
   };
 
-<<<<<<< HEAD
   useFetchCargoVendor = true;
-  cargoHash = "sha256-IHg36zgBF7o/O9kL6t54fV6dBJDZLYausM1u8pLR+Mk=";
-=======
-  cargoHash = "sha256-iCAPhCn4dKm+uheF0DvGyLBeZXlKhr+J6LRxsOUg1xU=";
->>>>>>> a495480e
+  cargoHash = "sha256-KNCucBmYVmIQ/XY+UNV667iWLyiEJDnP/8gAmUHGY+0=";
 
   nativeBuildInputs = [ installShellFiles ];
 
