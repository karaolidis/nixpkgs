--- conflicted
+++ resolved
@@ -1,21 +1,13 @@
 { mkDerivation, lib, fetchFromGitHub, qmake, qtbase }:
 
-<<<<<<< HEAD
-stdenv.mkDerivation rec {
-=======
 mkDerivation rec {
->>>>>>> 81760f32
   pname = "cmst";
   version = "2019.01.13";
 
   src = fetchFromGitHub {
     repo = "cmst";
     owner = "andrew-bibb";
-<<<<<<< HEAD
     rev = "${pname}-${version}";
-=======
-    rev = "cmst-${version}";
->>>>>>> 81760f32
     sha256 = "13739f0ddld34dcqlfhylzn1zqz5a7jbp4a4id7gj7pcxjx1lafh";
   };
 
