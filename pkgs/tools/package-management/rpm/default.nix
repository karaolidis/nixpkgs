{ stdenv
, lib
, pkg-config
, cmake
, fetchurl
, zlib
, bzip2
, file
, elfutils
, libarchive
, readline
, audit
, popt
, xz
, python3
, lua
, llvmPackages
, sqlite
, zstd
, libcap
, apple-sdk_13
, darwinMinVersionHook
<<<<<<< HEAD
=======
, openssl
#, libselinux
, rpm-sequoia
, gettext
, systemd
, bubblewrap
, autoconf
>>>>>>> 535a417c
, gnupg
}:

stdenv.mkDerivation rec {
  pname = "rpm";
  version = "4.20.0";

  src = fetchurl {
    url = "https://ftp.osuosl.org/pub/rpm/releases/rpm-${lib.versions.majorMinor version}.x/rpm-${version}.tar.bz2";
    hash = "sha256-Vv92OM/5i1bUp1A/9ZvHnygabd/82g0jjAgr7ftfvns=";
  };

  postPatch = ''
    sed -i 's#''${Python3_SITEARCH}#${placeholder "out"}/${python3.sitePackages}#' python/CMakeLists.txt
    sed -i 's#PATHS ENV MYPATH#PATHS ENV PATH#' CMakeLists.txt
  '';

  outputs = [
    "out" "man"
  ] ++ lib.optionals stdenv.hostPlatform.isLinux [
    "dev"
  ];
  separateDebugInfo = true;

<<<<<<< HEAD
  nativeBuildInputs = [ autoreconfHook pkg-config pandoc ];
  buildInputs = [ cpio zlib zstd bzip2 file libarchive libgcrypt nspr nss db xz python lua sqlite gnupg ]
=======
  nativeBuildInputs = [ cmake pkg-config autoconf python3 gettext ]
    ++ lib.optionals stdenv.hostPlatform.isLinux [ bubblewrap ];
  buildInputs = [ bzip2 zlib zstd file libarchive xz lua sqlite openssl readline rpm-sequoia gnupg ]
>>>>>>> 535a417c
    ++ lib.optional stdenv.cc.isClang llvmPackages.openmp
    ++ lib.optionals stdenv.hostPlatform.isLinux [ libcap audit systemd  ]
    ++ lib.optionals stdenv.hostPlatform.isDarwin [ apple-sdk_13 (darwinMinVersionHook "13.0") ];

  patches = lib.optionals stdenv.hostPlatform.isDarwin [
    ./sighandler_t-macos.patch
  ];

  cmakeFlags = [
    "-DWITH_DBUS=OFF"
    # libselinux is missing propagatedBuildInputs
    "-DWITH_SELINUX=OFF"
  ] ++ lib.optionals stdenv.hostPlatform.isLinux [
    "-DMKTREE_BACKEND=rootfs"
  ] ++ lib.optionals (!stdenv.hostPlatform.isLinux) [
    # Test suite rely on either podman or bubblewrap
    "-DENABLE_TESTSUITE=OFF"

    "-DWITH_CAP=OFF"
    "-DWITH_AUDIT=OFF"
    "-DWITH_ACL=OFF"
  ] ++ lib.optionals stdenv.hostPlatform.isDarwin [
    "-DWITH_LIBELF=OFF"
    "-DWITH_LIBDW=OFF"
  ];

  # rpm/rpmlib.h includes popt.h, and then the pkg-config file mentions these as linkage requirements
  propagatedBuildInputs = [ popt ]
    ++ lib.optional (lib.meta.availableOn stdenv.hostPlatform elfutils) elfutils;

  enableParallelBuilding = true;

  meta = with lib; {
    homepage = "https://www.rpm.org/";
    license = with licenses; [ gpl2Plus lgpl21Plus ];
    description = "RPM Package Manager";
    maintainers = with maintainers; [ copumpkin ];
    platforms = platforms.linux ++ platforms.darwin;
  };
}<|MERGE_RESOLUTION|>--- conflicted
+++ resolved
@@ -20,8 +20,6 @@
 , libcap
 , apple-sdk_13
 , darwinMinVersionHook
-<<<<<<< HEAD
-=======
 , openssl
 #, libselinux
 , rpm-sequoia
@@ -29,7 +27,6 @@
 , systemd
 , bubblewrap
 , autoconf
->>>>>>> 535a417c
 , gnupg
 }:
 
@@ -54,14 +51,9 @@
   ];
   separateDebugInfo = true;
 
-<<<<<<< HEAD
-  nativeBuildInputs = [ autoreconfHook pkg-config pandoc ];
-  buildInputs = [ cpio zlib zstd bzip2 file libarchive libgcrypt nspr nss db xz python lua sqlite gnupg ]
-=======
   nativeBuildInputs = [ cmake pkg-config autoconf python3 gettext ]
     ++ lib.optionals stdenv.hostPlatform.isLinux [ bubblewrap ];
   buildInputs = [ bzip2 zlib zstd file libarchive xz lua sqlite openssl readline rpm-sequoia gnupg ]
->>>>>>> 535a417c
     ++ lib.optional stdenv.cc.isClang llvmPackages.openmp
     ++ lib.optionals stdenv.hostPlatform.isLinux [ libcap audit systemd  ]
     ++ lib.optionals stdenv.hostPlatform.isDarwin [ apple-sdk_13 (darwinMinVersionHook "13.0") ];
