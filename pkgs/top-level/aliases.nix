lib: self: super:

### Deprecated aliases - for backward compatibility
### Please maintain this list in ASCIIbetical ordering.
### Hint: the "sections" are delimited by ### <letter> ###

# These aliases should not be used within nixpkgs, but exist to improve
# backward compatibility in projects outside of nixpkgs. See the
# documentation for the `allowAliases` option for more background.

# A script to convert old aliases to throws and remove old
# throws can be found in './maintainers/scripts/remove-old-aliases.py'.

# Add 'preserve, reason: reason why' after the date if the alias should not be removed.
# Try to keep them to a minimum.
# valid examples of what to preserve:
#   distro aliases such as:
#     debian-package-name -> nixos-package-name

with self;

let
  # Removing recurseForDerivation prevents derivations of aliased attribute set
  # to appear while listing all the packages available.
  removeRecurseForDerivations = alias:
    if alias.recurseForDerivations or false
    then lib.removeAttrs alias [ "recurseForDerivations" ]
    else alias;

  # Disabling distribution prevents top-level aliases for non-recursed package
  # sets from building on Hydra.
  removeDistribute = alias:
    if lib.isDerivation alias then
      lib.dontDistribute alias
    else alias;

  transmission3Warning = { prefix ? "", suffix ? "" }: let
    p = "${prefix}transmission${suffix}";
    p3 = "${prefix}transmission_3${suffix}";
    p4 = "${prefix}transmission_4${suffix}";
  in "${p} has been renamed to ${p3} since ${p4} is also available. Note that upgrade caused data loss for some users so backup is recommended (see NixOS 24.11 release notes for details)";

  # Make sure that we are not shadowing something from all-packages.nix.
  checkInPkgs = n: alias:
    if builtins.hasAttr n super
    then throw "Alias ${n} is still in all-packages.nix"
    else alias;

  mapAliases = aliases:
    lib.mapAttrs
      (n: alias:
        removeDistribute
          (removeRecurseForDerivations
            (checkInPkgs n alias)))
      aliases;
in

mapAliases {
  # Added 2018-07-16 preserve, reason: forceSystem should not be used directly in Nixpkgs.
  forceSystem = system: _:
    (import self.path { localSystem = { inherit system; }; });

  ### A ###

  AusweisApp2 = ausweisapp; # Added 2023-11-08
  a4term = a4; # Added 2023-10-06
  acorn = throw "acorn has been removed as the upstream project was archived"; # Added 2024-04-27
  acousticbrainz-client = throw "acousticbrainz-client has been removed since the AcousticBrainz project has been shut down"; # Added 2024-06-04
  adtool = throw "'adtool' has been removed, as it was broken and unmaintained";
  adom = throw "'adom' has been removed, as it was broken and unmaintained"; # added 2024-05-09
  adoptopenjdk-bin = throw "adoptopenjdk has been removed as the upstream project is deprecated. Consider using `temurin-bin`"; # Added 2024-05-09
  adoptopenjdk-bin-17-packages-darwin = throw "adoptopenjdk has been removed as the upstream project is deprecated. Consider using `temurin-bin-17`."; # Added 2024-05-09
  adoptopenjdk-bin-17-packages-linux = throw "adoptopenjdk has been removed as the upstream project is deprecated. Consider using `temurin-bin-17`."; # Added 2024-05-09
  adoptopenjdk-hotspot-bin-11 = throw "adoptopenjdk has been removed as the upstream project is deprecated. Consider using `temurin-bin-11`."; # Added 2024-05-09
  adoptopenjdk-hotspot-bin-15 = throw "adoptopenjdk has been removed as the upstream project is deprecated. JDK 15 is also EOL. Consider using `temurin-bin-17`."; # Added 2024-05-09
  adoptopenjdk-hotspot-bin-16 = throw "adoptopenjdk has been removed as the upstream project is deprecated. JDK 16 is also EOL. Consider using `temurin-bin-17`."; # Added 2024-05-09
  adoptopenjdk-hotspot-bin-8 = throw "adoptopenjdk has been removed as the upstream project is deprecated. Consider using `temurin-bin-8`."; # Added 2024-05-09
  adoptopenjdk-jre-bin = throw "adoptopenjdk has been removed as the upstream project is deprecated. Consider using `temurin-jre-bin`."; # Added 2024-05-09
  adoptopenjdk-jre-hotspot-bin-11 = throw "adoptopenjdk has been removed as the upstream project is deprecated. Consider using `temurin-jre-bin-11`."; # Added 2024-05-09
  adoptopenjdk-jre-hotspot-bin-15 = throw "adoptopenjdk has been removed as the upstream project is deprecated. JDK 15 is also EOL. Consider using `temurin-jre-bin-17`."; # Added 2024-05-09
  adoptopenjdk-jre-hotspot-bin-16 = throw "adoptopenjdk has been removed as the upstream project is deprecated. JDK 16 is also EOL. Consider using `temurin-jre-bin-17`."; # Added 2024-05-09
  adoptopenjdk-jre-hotspot-bin-8 = throw "adoptopenjdk has been removed as the upstream project is deprecated. Consider using `temurin-jre-bin-8`."; # Added 2024-05-09
  adoptopenjdk-jre-openj9-bin-11 = throw "adoptopenjdk has been removed as the upstream project is deprecated. Consider using `semeru-jre-bin-11`."; # Added 2024-05-09
  adoptopenjdk-jre-openj9-bin-15 = throw "adoptopenjdk has been removed as the upstream project is deprecated. JDK 15 is also EOL. Consider using `semeru-jre-bin-17`."; # Added 2024-05-09
  adoptopenjdk-jre-openj9-bin-16 = throw "adoptopenjdk has been removed as the upstream project is deprecated. JDK 16 is also EOL. Consider using `semeru-jre-bin-17`."; # Added 2024-05-09
  adoptopenjdk-jre-openj9-bin-8 = throw "adoptopenjdk has been removed as the upstream project is deprecated. Consider using `semeru-jre-bin-8`."; # Added 2024-05-09
  adoptopenjdk-openj9-bin-11 = throw "adoptopenjdk has been removed as the upstream project is deprecated. Consider using `semeru-bin-11`."; # Added 2024-05-09
  adoptopenjdk-openj9-bin-15 = throw "adoptopenjdk has been removed as the upstream project is deprecated. JDK 15 is also EOL. Consider using `semeru-bin-17`."; # Added 2024-05-09
  adoptopenjdk-openj9-bin-16 = throw "adoptopenjdk has been removed as the upstream project is deprecated. JDK 16 is also EOL. Consider using `semeru-bin-17`."; # Added 2024-05-09
  adoptopenjdk-openj9-bin-8 = throw "adoptopenjdk has been removed as the upstream project is deprecated. Consider using `semeru-bin-8`."; # Added 2024-05-09
  advcpmv = throw "'advcpmv' has been removed, as it is not being actively maintained and break recent coreutils."; # Added 2024-03-29
  # Post 24.11 branch-off, this should throw an error
  addOpenGLRunpath = addDriverRunpath; # Added 2024-05-25
  aether = throw "aether has been removed from nixpkgs; upstream unmaintained, security issues"; # Added 2023-10-03
  aeon = throw "aeon has been removed from nixpkgs, as it was broken and unmaintained"; # Added 2024-07-15
  afl = throw "afl has been removed as the upstream project was archived. Consider using 'aflplusplus'"; # Added 2024-04-21
  agda-pkg = throw "agda-pkg has been removed due to being unmaintained"; # Added 2024-09-10"
  airfield = throw "airfield has been removed due to being unmaintained"; # Added 2023-05-19
  alertmanager-bot = throw "alertmanager-bot is broken and has been archived by upstream"; # Added 2023-07-28
  alsa-project = throw "alsa-project was removed and its sub-attributes were promoted to top-level."; # Added 2023-11-12
  alsaLib = alsa-lib; # Added 2021-06-09
  alsaOss = alsa-oss; # Added 2021-06-10
  alsaPluginWrapper = alsa-plugins-wrapper; # Added 2021-06-10
  alsaPlugins = alsa-plugins; # Added 2021-06-10
  alsaTools = alsa-tools; # Added 2021-06-10
  alsaUtils = alsa-utils; # Added 2021-06-10
  amtk = throw "amtk has been renamed to libgedit-amtk and is now maintained by Gedit Technology"; # Added 2023-12-31
  angelfish = libsForQt5.kdeGear.angelfish; # Added 2021-10-06
  ansible_2_12 = throw "Ansible 2.12 goes end of life in 2023/05 and can't be supported throughout the 23.05 release cycle"; # Added 2023-05-16
  ansible_2_13 = throw "Ansible 2.13 goes end of life in 2023/11"; # Added 2023-12-30
  ansible_2_14 = throw "Ansible 2.14 goes end of life in 2024/05 and can't be supported throughout the 24.05 release cycle"; # Added 2024-04-11
  antennas = throw "antennas has been removed as it only works with tvheadend, which nobody was willing to maintain and was stuck on an unmaintained version that required FFmpeg 4; please see https://github.com/NixOS/nixpkgs/pull/332259 if you are interested in maintaining a newer version"; # Added 2024-08-21
  androidndkPkgs_23b = lib.warn "The package set `androidndkPkgs_23b` has been renamed to `androidndkPkgs_23`." androidndkPkgs_23; # Added 2024-07-21
  ankisyncd = throw "ankisyncd is dead, use anki-sync-server instead"; # Added 2024-08-10
  apacheAnt_1_9 = throw "Ant 1.9 has been removed since it's not used in nixpkgs anymore"; # Added 2023-11-12
  apacheKafka_2_8 = throw "apacheKafka_2_8 through _3_5 have been removed from nixpkgs as outdated"; # Added 2024-02-12
  apacheKafka_3_0 = throw "apacheKafka_2_8 through _3_5 have been removed from nixpkgs as outdated"; # Added 2024-02-12
  apacheKafka_3_1 = throw "apacheKafka_2_8 through _3_5 have been removed from nixpkgs as outdated"; # Added 2024-02-12
  apacheKafka_3_2 = throw "apacheKafka_2_8 through _3_5 have been removed from nixpkgs as outdated"; # Added 2024-02-12
  apacheKafka_3_3 = throw "apacheKafka_2_8 through _3_5 have been removed from nixpkgs as outdated"; # Added 2024-02-12
  apacheKafka_3_4 = throw "apacheKafka_2_8 through _3_5 have been removed from nixpkgs as outdated"; # Added 2024-02-12
  apacheKafka_3_5 = throw "apacheKafka_2_8 through _3_5 have been removed from nixpkgs as outdated"; # Added 2024-06-13
  antimicroX = antimicrox; # Added 2021-10-31
  appthreat-depscan = dep-scan; # Added 2024-04-10
  arcanist = throw "arcanist was removed as phabricator is not supported and does not accept fixes"; # Added 2024-06-07
  arcanPackages = throw "arcanPackages was removed and its sub-attributes were promoted to top-level"; # Added 2023-11-26
  archiveopteryx = throw "archiveopteryx depended on an unsupported version of OpenSSL and was unmaintained"; # Added 2024-01-03
  ardour_6 = throw "ardour_6 has been removed in favor of newer versions"; # Added 2023-10-13
  aria = aria2; # Added 2024-03-26
  aseprite-unfree = aseprite; # Added 2023-08-26
  asls = throw "asls has been removed: abandoned by upstream"; # Added 2023-03-16
  asterisk_16 = throw "asterisk_16: Asterisk 16 is end of life and has been removed"; # Added 2023-04-19
  asterisk_19 = throw "asterisk_19: Asterisk 19 is end of life and has been removed"; # Added 2023-04-19
  atom = throw "'atom' has been removed because discontinued and deprecated. Consider using 'pulsar', a maintained fork"; # Added 2023-10-01
  atom-beta = throw "'atom-beta' has been removed because discontinued and deprecated. Consider using 'pulsar', a maintained fork"; # Added 2023-10-01
  atomEnv = throw "'atomEnv' has been removed because 'atom' is discontinued and deprecated. Consider using 'pulsar', a maintained fork"; # Added 2023-10-01
  atomPackages = throw "'atomPackages' has been removed because 'atom' is discontinued and deprecated. Consider using 'pulsar', a maintained fork"; # Added 2023-10-01
  audaciousQt5 = throw "'audaciousQt5' has been removed, since audacious is built with Qt 6 now"; # Added 2024-07-06
  auditBlasHook = throw "'auditBlasHook' has been removed since it never worked"; # Added 2024-04-02
  aumix = throw "'aumix' has been removed due to lack of maintenance upstream. Consider using 'pamixer' for CLI or 'pavucontrol' for GUI"; # Added 2024-09-14
  authy = throw "'authy' has been removed since it reached end of life"; # Added 2024-04-19
  avldrums-lv2 = x42-avldrums; # Added 2020-03-29
  avrlibcCross = avrlibc; # Added 2024-09-06
  awesome-4-0 = awesome; # Added 2022-05-05
  aws-env = throw "aws-env has been removed as the upstream project was unmaintained"; # Added 2024-06-11
  aws-google-auth = throw "aws-google-auth has been removed as the upstream project was unmaintained"; # Added 2024-07-31

  ### B ###

  badtouch = authoscope; # Project was renamed, added 20210626
  baget = throw "'baget' has been removed due to being unmaintained";
  ballAndPaddle = throw "'ballAndPaddle' has been removed because it was broken and abandoned upstream"; # Added 2023-10-16
  bashInteractive_5 = bashInteractive; # Added 2021-08-20
  bash_5 = bash; # Added 2021-08-20
  bazel_3 = throw "bazel 3 is past end of life as it is not an lts version"; # Added 2023-02-02
  bazel_4 = throw "'bazel_4' has been removed from nixpkgs as it has reached end of life"; # Added 2024-01-23
  BeatSaberModManager = beatsabermodmanager; # Added 2024-06-12
  bedup = throw "bedup was removed because it was broken and abandoned upstream"; # added 2023-02-04
  bee-unstable = throw "bee-unstable has been removed, use 'bee' instead"; # Added 2024-02-12
  bee-clef = throw "bee-clef has been removed as the upstream project was archived"; # Added 2024-02-12
  beignet = throw "beignet was removed as it was never ported from old llvmPackages_6 upstream"; # added 2024-01-08
  bibata-extra-cursors = throw "bibata-cursors has been removed as it was broken"; # Added 2024-07-15
  bitcoin-unlimited = throw "bitcoin-unlimited has been removed as it was broken and unmaintained"; # Added 2024-07-15
  bitcoind-unlimited = throw "bitcoind-unlimited has been removed as it was broken and unmaintained"; # Added 2024-07-15
  binance = throw "binance has been removed, because it depends on a very outdated and insecure version of electron"; # Added 2023-11-09
  bird2 = bird; # Added 2022-02-21
  bitwarden = bitwarden-desktop; # Added 2024-02-25
  bitwig-studio1 = throw "bitwig-studio1 has been removed, you can upgrade to 'bitwig-studio'"; # Added 2023-01-03
  bitwig-studio2 = throw "bitwig-studio2 has been removed, you can upgrade to 'bitwig-studio'"; # Added 2023-01-03
  blender-with-packages = args:
    lib.warn "blender-with-packages is deprecated in favor of blender.withPackages, e.g. `blender.withPackages(ps: [ ps.foobar ])`"
      (blender.withPackages (_: args.packages)).overrideAttrs
      (lib.optionalAttrs (args ? name) { pname = "blender-" + args.name; }); # Added 2023-10-30
  bless = throw "'bless' has been removed due to lack of maintenance upstream and depending on gtk2. Consider using 'imhex' or 'ghex' instead"; # Added 2024-09-15
  blockbench-electron = blockbench; # Added 2024-03-16
  bluezFull = throw "'bluezFull' has been renamed to/replaced by 'bluez'"; # Converted to throw 2023-09-10
  bmap-tools = bmaptool; # Added 2024-08-05
  bookletimposer = throw "bookletimposer has been removed from nixpkgs; upstream unmaintained and broke with pypdf3"; # Added 2024-01-01
  boost168 = throw "boost168 has been deprecated in favor of the latest version"; # Added 2023-06-08
  boost169 = throw "boost169 has been deprecated in favor of the latest version"; # Added 2023-06-08
  boost16x = throw "boost16x has been deprecated in favor of the latest version"; # Added 2023-06-08
  boost170 = throw "boost170 has been deprecated in favor of the latest version"; # Added 2023-06-08
  boost172 = throw "boost172 has been deprecated in favor of the latest version"; # Added 2023-06-08
  boost173 = throw "boost173 has been deprecated in favor of the latest version"; # Added 2023-06-08
  boost174 = throw "boost174 has been deprecated in favor of the latest version"; # Added 2023-06-08
  boost17x = throw "boost17x has been deprecated in favor of the latest version"; # Added 2023-07-13
  boost18x = throw "boost18x has been deprecated in favor of the latest version"; # Added 2023-07-13
  boost_process = throw "boost_process has been removed as it is included in regular boost"; # Added 2024-05-01
  bpb = throw "bpb has been removed as it is unmaintained and not compatible with recent Rust versions"; # Added 2024-04-30
  bpftool = bpftools; # Added 2021-05-03
  bpytop = throw "bpytop has been deprecated by btop"; # Added 2023-02-16
  brasero-original = lib.warn "Use 'brasero-unwrapped' instead of 'brasero-original'" brasero-unwrapped; # Added 2024-09-29
  bro = throw "'bro' has been renamed to/replaced by 'zeek'"; # Converted to throw 2023-09-10
  bs-platform = throw "'bs-platform' was removed as it was broken, development ended and 'melange' has superseded it"; # Added 2024-07-29

  budgie = throw "The `budgie` scope has been removed and all packages moved to the top-level"; # Added 2024-07-14
  budgiePlugins = throw "The `budgiePlugins` scope has been removed and all packages moved to the top-level"; # Added 2024-07-14

  inherit (libsForQt5.mauiPackages) buho; # added 2022-05-17
  bukut = throw "bukut has been removed since it has been archived by upstream"; # Added 2023-05-24
  butler = throw "butler was removed because it was broken and abandoned upstream"; # added 2024-06-18
  # Shorter names; keep the longer name for back-compat. Added 2023-04-11
  buildFHSUserEnv = buildFHSEnv;
  buildFHSUserEnvChroot = buildFHSEnvChroot;
  buildFHSUserEnvBubblewrap = buildFHSEnvBubblewrap;

  # bitwarden_rs renamed to vaultwarden with release 1.21.0 (2021-04-30)
  bitwarden_rs = vaultwarden;
  bitwarden_rs-mysql = vaultwarden-mysql;
  bitwarden_rs-postgresql = vaultwarden-postgresql;
  bitwarden_rs-sqlite = vaultwarden-sqlite;
  bitwarden_rs-vault = vaultwarden-vault;



  ### C ###

  calligra = kdePackages.calligra; # Added 2024-09-27
  callPackage_i686 = pkgsi686Linux.callPackage;
  cadence = throw "cadence has been removed from nixpkgs, as it was archived upstream"; # Added 2023-10-28
  cask = emacs.pkgs.cask; # Added 2022-11-12
  canonicalize-jars-hook = stripJavaArchivesHook; # Added 2024-03-17
  cargo-deps = throw "cargo-deps has been removed as the repository is deleted"; # Added 2024-04-09
  cargo-embed = throw "cargo-embed is now part of the probe-rs package"; # Added 2023-07-03
  cargo-espflash = espflash;
  cargo-flash = throw "cargo-flash is now part of the probe-rs package"; # Added 2023-07-03
  cargo-graph = throw "cargo-graph has been removed as it is broken and archived upstream"; # Added 2024-03-16
  catfish = throw "'catfish' has been renamed to/replaced by 'xfce.catfish'"; # Converted to throw 2023-09-10
  cawbird = throw "cawbird has been abandoned upstream and is broken anyways due to Twitter closing its API";
  ccloud-cli = throw "ccloud-cli has been removed, please use confluent-cli instead"; # Added 2023-06-09
  certmgr-selfsigned = certmgr; # Added 2023-11-30
  challenger = taler-challenger; # Added 2024-09-04
  chefdk = throw "chefdk has been removed due to being deprecated upstream by Chef Workstation"; # Added 2023-03-22
  chia = throw "chia has been removed. see https://github.com/NixOS/nixpkgs/pull/270254"; # Added 2023-11-30
  chia-dev-tools = throw "chia-dev-tools has been removed. see https://github.com/NixOS/nixpkgs/pull/270254"; # Added 2023-11-30
  chia-plotter = throw "chia-plotter has been removed. see https://github.com/NixOS/nixpkgs/pull/270254"; # Added 2023-11-30
  chiaki4deck = chiaki-ng; # Added 2024-08-04
  chkservice = throw "chkservice has been removed from nixpkgs, as it has been deleted upstream"; # Added 2024-01-08
  chocolateDoom = chocolate-doom; # Added 2023-05-01
  ChowCentaur = chow-centaur; # Added 2024-06-12
  ChowPhaser = chow-phaser; # Added 2024-06-12
  ChowKick = chow-kick; # Added 2024-06-12
  CHOWTapeModel = chow-tape-model; # Added 2024-06-12
  chrome-gnome-shell = gnome-browser-connector; # Added 2022-07-27
  chromiumBeta = throw "'chromiumBeta' has been removed due to the lack of maintenance in nixpkgs. Consider using 'chromium' instead."; # Added 2023-10-18
  chromiumDev = throw "'chromiumDev' has been removed due to the lack of maintenance in nixpkgs. Consider using 'chromium' instead."; # Added 2023-10-18
  citra = throw "citra has been removed from nixpkgs, as it has been taken down upstream"; # added 2024-03-04
  citra-nightly = throw "citra-nightly has been removed from nixpkgs, as it has been taken down upstream"; # added 2024-03-04
  citra-canary = throw "citra-canary has been removed from nixpkgs, as it has been taken down upstream"; # added 2024-03-04
  cloog = throw "cloog has been removed from Nixpkgs, as it is unmaintained and obsolete"; # Added 2024-09-13
  cloog_0_18_0 = throw "cloog_0_18_0 has been removed from Nixpkgs, as it is unmaintained and obsolete"; # Added 2024-09-13
  cloogppl = throw "cloogppl has been removed from Nixpkgs, as it is unmaintained and obsolete"; # Added 2024-09-13
  clang-ocl = throw "'clang-ocl' has been replaced with 'rocmPackages.clang-ocl'"; # Added 2023-10-08
  inherit (libsForQt5.mauiPackages) clip; # added 2022-05-17
  clpm = throw "'clpm' has been removed from nixpkgs"; # Added 2024-04-01
  clwrapperFunction = throw "Lisp packages have been redesigned. See 'lisp-modules' in the nixpkgs manual."; # Added 2024-05-07
  CoinMP = coinmp; # Added 2024-06-12
  collada-dom = opencollada; # added 2024-02-21
  composable_kernel = throw "'composable_kernel' has been replaced with 'rocmPackages.composable_kernel'"; # Added 2023-10-08
  coriander = throw "'coriander' has been removed because it depends on GNOME 2 libraries"; # Added 2024-06-27
  corretto19 = throw "Corretto 19 was removed as it has reached its end of life"; # Added 2024-08-01
  cosmic-tasks = tasks; # Added 2024-07-04
  cpp-ipfs-api = cpp-ipfs-http-client; # Project has been renamed. Added 2022-05-15
  crispyDoom = crispy-doom; # Added 2023-05-01
  crossLibcStdenv = stdenvNoLibc; # Added 2024-09-06
  cryptowatch-desktop = throw "Cryptowatch Desktop was sunset on September 30th 2023 and has been removed from nixpkgs"; # Added 2023-12-22
  clash = throw "'clash' has been removed, upstream gone. Consider using 'mihomo' instead."; # added 2023-11-10
  clash-verge = throw "'clash-verge' has been removed, as it was broken and unmaintained. Consider using 'clash-verge-rev' or 'clash-nyanpasu' instead"; # Added 2024-09-17
  clasp = clingo; # added 2022-12-22
  claws-mail-gtk3 = claws-mail; # Added 2021-07-10
  clucene_core_1 = throw "'clucene_core_1' has been renamed to/replaced by 'clucene_core'"; # Added 2023-12-09
  cntk = throw "'cntk' has been removed from nixpkgs, as it was broken and unmaintained"; # Added 2023-10-09
  cockroachdb-bin = cockroachdb; # 2024-03-15
  codimd = hedgedoc; # Added 2020-11-29
  inherit (libsForQt5.mauiPackages) communicator; # added 2022-05-17
  compton = throw "'compton' has been renamed to/replaced by 'picom'"; # Converted to throw 2023-09-10
  concurrencykit = libck; # Added 2021-03
  connmanPackages = throw "'connmanPackages' was removed and their subpackages/attributes were promoted to top level."; # Added 2023-10-08
  containerpilot = throw "'containerpilot' has been removed from nixpkgs, as it was broken and unmaintained"; # Added 2024-06-09
  convoy = throw "'convoy' has been removed from nixpkgs, as it was archived upstream"; # Added 2023-12-27
  crackmapexec = throw "'crackmapexec' has been removed as it was unmaintained. Use 'netexec' instead"; # 2024-08-11
  crda = throw "'crda' has been removed from nixpkgs, as it is needed only for kernels before 4.16"; # Added 2024-02-06
  cups-kyodialog3 = cups-kyodialog; # Added 2022-11-12
  cvs_fast_export = cvs-fast-export; # Added 2021-06-10

  # these are for convenience, not for backward compat and shouldn't expire
  clang6Stdenv = throw "clang6Stdenv has been removed from nixpkgs"; # Added 2024-01-08
  clang7Stdenv = throw "clang7Stdenv has been removed from nixpkgs"; # Added 2023-11-19
  clang8Stdenv = throw "clang8Stdenv has been removed from nixpkgs"; # Added 2024-01-24
  clang9Stdenv = throw "clang9Stdenv has been removed from nixpkgs"; # Added 2024-04-08
  clang10Stdenv = throw "clang10Stdenv has been removed from nixpkgs"; # Added 2024-01-26
  clang11Stdenv = throw "clang11Stdenv has been removed from nixpkgs"; # Added 2023-01-24
  clang12Stdenv = lowPrio llvmPackages_12.stdenv;
  clang13Stdenv = lowPrio llvmPackages_13.stdenv;
  clang14Stdenv = lowPrio llvmPackages_14.stdenv;
  clang15Stdenv = lowPrio llvmPackages_15.stdenv;
  clang16Stdenv = lowPrio llvmPackages_16.stdenv;
  clang17Stdenv = lowPrio llvmPackages_17.stdenv;
  clang18Stdenv = lowPrio llvmPackages_18.stdenv;

  clang-tools_6 = throw "clang-tools_6 has been removed from nixpkgs"; # Added 2024-01-08
  clang-tools_7 = throw "clang-tools_7 has been removed from nixpkgs"; # Added 2023-11-19
  clang-tools_8  = throw "clang-tools_8 has been removed from nixpkgs"; # Added 2024-01-24
  clang-tools_9 = throw "clang-tools_9 has been removed from nixpkgs"; # Added 2024-04-08
  clang-tools_10 = throw "clang-tools_10 has been removed from nixpkgs"; # Added 2023-01-26
  clang-tools_11 = throw "clang-tools_11 has been removed from nixpkgs"; # Added 2023-01-24
  clang_6 = throw "clang_6 has been removed from nixpkgs"; # Added 2024-01-08
  clang_7 = throw "clang_7 has been removed from nixpkgs"; # Added 2023-11-19
  clang_8  = throw "clang_8 has been removed from nixpkgs"; # Added 2024-01-24
  clang_9 = throw "clang_9 has been removed from nixpkgs"; # Added 2024-04-08
  clang_10 = throw "clang_10 has been removed from nixpkgs"; # Added 2024-01-26
  clang_11 = throw "clang_11 has been removed from nixpkgs"; # Added 2023-01-24

  clang-tools_12 = llvmPackages_12.clang-tools; # Added 2024-04-22
  clang-tools_13 = llvmPackages_13.clang-tools; # Added 2024-04-22
  clang-tools_14 = llvmPackages_14.clang-tools; # Added 2024-04-22
  clang-tools_15 = llvmPackages_15.clang-tools; # Added 2024-04-22
  clang-tools_16 = llvmPackages_16.clang-tools; # Added 2024-04-22
  clang-tools_17 = llvmPackages_17.clang-tools; # Added 2024-04-22
  clang-tools_18 = llvmPackages_18.clang-tools; # Added 2024-04-22

  cq-editor = throw "cq-editor has been removed, as it use a dependency that was disabled since python 3.8 and was last updated in 2021"; # Added 2024-05-13

  ### D ###

  dagger = throw "'dagger' has been removed from nixpkgs, as the trademark policy of the upstream project is incompatible"; # Added 2023-10-16
  dart_stable = dart; # Added 2020-01-15
  dart-sass-embedded = throw "dart-sass-embedded has been removed from nixpkgs, as is now included in Dart Sass itself.";
  dat = nodePackages.dat;
  dbeaver = throw "'dbeaver' has been renamed to/replaced by 'dbeaver-bin'"; # Added 2024-05-16
  deadcode = throw "'deadcode' has been removed, as upstream is abandoned since 2019-04-27. Use the official deadcode from 'gotools' package."; # Added 2023-12-28
  deadpixi-sam = deadpixi-sam-unstable;

  debugedit-unstable = debugedit; # Added 2021-11-22
  deltachat-electron = deltachat-desktop; # added 2021-07-18

  demjson = with python3Packages; toPythonApplication demjson; # Added 2022-01-18
  dep = throw "'dep' has been removed, because it is deprecated and archived in favor of Go modules"; # Added 2023-12-26
  devserver = throw "'devserver' has been removed in favor of 'miniserve' or other alternatives"; # Added 2023-01-13
  dfeet = throw "'dfeet' has been removed because it is archived upstream. Please use 'd-spy' instead"; # Added 2024-03-07
  dgsh = throw "'dgsh' has been removed, as it was broken and unmaintained"; # added 2024-05-09
  dhcp = throw "dhcp (ISC DHCP) has been removed from nixpkgs, because it reached its end of life"; # Added 2023-04-04
  dibbler = throw "dibbler was removed because it is not maintained anymore"; # Added 2024-05-14
  dillong = throw "'dillong' has been removed, as upstream is abandoned since 2021-12-13. Use either 'dillo' or 'dillo-plus'. The latter integrates features from dillong."; # Added 2024-10-07
  dnnl = oneDNN; # Added 2020-04-22
  dnscrypt-wrapper = throw "dnscrypt-wrapper was removed because it has been effectively unmaintained since 2018. Use DNSCcrypt support in dnsdist instead"; # Added 2024-09-14
  docker-compose_1 = throw "'docker-compose_1' has been removed because it has been unmaintained since May 2021. Use docker-compose instead."; # Added 2024-07-29
  docker-distribution = distribution; # Added 2023-12-26
  docker-machine = throw "'docker-machine' has been removed, because the upstream project was archived"; # Added 2023-12-27
  docker-machine-kvm = throw "'docker-machine-kvm' has been removed, because 'docker-machine' was archived upstream and removed"; # Added 2023-12-27
  docker-machine-xhyve = throw "'docker-machine-xhyve' has been removed, because 'docker-machine' was archived upstream and removed"; # Added 2023-12-27
  docker-proxy = throw "`docker-proxy` has been merged to the main repo of Moby since Docker 22.06"; # Added 2024-03-14
  dogecoin = throw "'dogecoin' has been removed, as it was broken and unmaintained"; # Added 2024-03-11
  dogecoind = throw "'dogecoind' has been removed, as it was broken and unmaintained"; # Added 2024-03-11
  dolphin-emu-beta = dolphin-emu; # Added 2023-02-11
  dolphinEmu = dolphin-emu; # Added 2021-11-10
  dolphinEmuMaster = dolphin-emu-beta; # Added 2021-11-10
  dot-http = throw "'dot-http' has been removed: abandoned by upstream. Use hurl instead."; # Added 2023-01-16
  dotty = scala_3; # Added 2023-08-20
  dotnet-netcore = dotnet-runtime; # Added 2021-10-07
  dotnet-sdk_2 = dotnetCorePackages.sdk_2_1; # Added 2020-01-19
  dotnet-sdk_3 = dotnetCorePackages.sdk_3_1; # Added 2020-01-19
  dotnet-sdk_5 = dotnetCorePackages.sdk_5_0; # Added 2020-09-11
  drgeo = throw "'drgeo' has been removed as it is outdated and unmaintained"; # Added 2023-10-15
  drush = throw "drush as a standalone package has been removed because it's no longer supported as a standalone tool";
  dtv-scan-tables_linuxtv = dtv-scan-tables; # Added 2023-03-03
  dtv-scan-tables_tvheadend = dtv-scan-tables; # Added 2023-03-03
  du-dust = dust; # Added 2024-01-19
  dylibbundler = macdylibbundler; # Added 2021-04-24

  ### E ###

  EBTKS = ebtks; # Added 2024-01-21
  eask = eask-cli; # Added 2024-09-05
  ec2_ami_tools = ec2-ami-tools; # Added 2021-10-08
  ec2_api_tools = ec2-api-tools; # Added 2021-10-08
  ec2-utils = amazon-ec2-utils; # Added 2022-02-01

  edUnstable = throw "edUnstable was removed; use ed instead"; # Added 2024-07-01
  elasticsearch7Plugins = elasticsearchPlugins;

  # Electron
  electron_9 = throw "electron_9 has been removed in favor of newer versions"; # added 2023-09-11
  electron_10 = throw "electron_10 has been removed in favor of newer versions"; # added 2024-03-20
  electron_10-bin = throw "electron_10-bin has been removed in favor of newer versions"; # added 2024-03-20
  electron_11 = throw "electron_11 has been removed in favor of newer versions"; # added 2024-03-20
  electron_11-bin = throw "electron_11-bin has been removed in favor of newer versions"; # added 2024-03-20
  electron_12 = throw "electron_12 has been removed in favor of newer versions"; # added 2024-03-20
  electron_12-bin = throw "electron_12-bin has been removed in favor of newer versions"; # added 2024-03-20
  electron_13 = throw "electron_13 has been removed in favor of newer versions"; # added 2024-03-20
  electron_13-bin = throw "electron_13-bin has been removed in favor of newer versions"; # added 2024-03-20
  electron_14 = throw "electron_14 has been removed in favor of newer versions"; # added 2024-03-20
  electron_14-bin = throw "electron_14-bin has been removed in favor of newer versions"; # added 2024-03-20
  electron_15 = throw "electron_15 has been removed in favor of newer versions"; # added 2024-03-20
  electron_15-bin = throw "electron_15-bin has been removed in favor of newer versions"; # added 2024-03-20
  electron_16 = throw "electron_16 has been removed in favor of newer versions"; # added 2024-03-20
  electron_16-bin = throw "electron_16-bin has been removed in favor of newer versions"; # added 2024-03-20
  electron_17 = throw "electron_17 has been removed in favor of newer versions"; # added 2024-03-20
  electron_17-bin = throw "electron_17-bin has been removed in favor of newer versions"; # added 2024-03-20
  electron_18 = throw "electron_18 has been removed in favor of newer versions"; # added 2024-03-20
  electron_18-bin = throw "electron_18-bin has been removed in favor of newer versions"; # added 2024-03-20
  electron_19 = throw "electron_19 has been removed in favor of newer versions"; # added 2024-03-20
  electron_19-bin = throw "electron_19-bin has been removed in favor of newer versions"; # added 2024-03-20
  electron_20 = throw "electron_20 has been removed in favor of newer versions"; # added 2024-03-20
  electron_20-bin = throw "electron_20-bin has been removed in favor of newer versions"; # added 2024-03-20
  electron_21 = throw "electron_21 has been removed in favor of newer versions"; # added 2024-03-20
  electron_21-bin = throw "electron_21-bin has been removed in favor of newer versions"; # added 2024-03-20
  electron_22 = throw "electron_22 has been removed in favor of newer versions"; # added 2024-03-20
  electron_22-bin = throw "electron_22-bin has been removed in favor of newer versions"; # added 2024-03-20
  electron_23 = throw "electron_23 has been removed in favor of newer versions"; # added 2024-03-20
  electron_23-bin = throw "electron_23-bin has been removed in favor of newer versions"; # added 2024-03-20
  electron_26 = throw "electron_26 has been removed in favor of newer versions"; # added 2024-03-20
  electron_26-bin = throw "electron_26-bin has been removed in favor of newer versions"; # added 2024-03-20

  elementary-planner = throw "elementary-planner has been renamed to planify"; # Added 2023-06-24

  elixir_ls = elixir-ls; # Added 2023-03-20

  # Emacs
  emacs28-gtk2 = throw "emacs28-gtk2 was removed because GTK2 is EOL; migrate to emacs28{,-gtk3,-nox} or to more recent versions of Emacs."; # Added 2024-09-20
  emacs28NativeComp = emacs28; # Added 2022-06-08
  emacs28Packages = emacs28.pkgs; # Added 2021-10-04
  emacs28WithPackages = emacs28.pkgs.withPackages; # Added 2021-10-04
  emacsMacport = emacs-macport; # Added 2023-08-10
  emacsNativeComp = emacs28NativeComp; # Added 2022-06-08
  emacsPackagesNg = throw "'emacsPackagesNg' has been renamed to/replaced by 'emacs.pkgs'"; # Converted to throw 2023-09-10
  emacsPackagesNgFor = throw "'emacsPackagesNgFor' has been renamed to/replaced by 'emacsPackagesFor'"; # Converted to throw 2023-09-10
  emacsWithPackages = emacs.pkgs.withPackages; # Added 2020-12-18

  empathy = throw "empathy was removed as it is unmaintained and no longer launches due to libsoup3 migration"; # Added 2023-01-20
  EmptyEpsilon = empty-epsilon; # Added 2024-07-14
  enchant1 = throw "enchant1 has been removed from nixpkgs, as it was unmaintained"; # Added 2023-01-18
  enyo-doom = enyo-launcher; # Added 2022-09-09
  epoxy = libepoxy; # Added 2021-11-11

  erlang_27-rc3 = throw "erlang_27-rc3 has been removed in favor of erlang_27"; # added 2024-05-20
  erlangR24 = throw "erlangR24 has been removed in favor of erlang_24"; # added 2024-05-24
  erlangR24_odbc = throw "erlangR24_odbc has been removed in favor of erlang_24_odbc"; # added 2024-05-24
  erlangR24_javac = throw "erlangR24_javac has been removed in favor of erlang_24_javac"; # added 2024-05-24
  erlangR24_odbc_javac = throw "erlangR24_odbc_javac has been removed in favor of erlang_24_odbc_javac"; # added 2024-05-24
  erlangR25 = throw "erlangR25 has been removed in favor of erlang_25"; # added 2024-05-24
  erlangR25_odbc = throw "erlangR25_odbc has been removed in favor of erlang_25_odbc"; # added 2024-05-24
  erlangR25_javac = throw "erlangR25_javac has been removed in favor of erlang_25_javac"; # added 2024-05-24
  erlangR25_odbc_javac = throw "erlangR25_odbc_javac has been removed in favor of erlang_25_odbc_javac"; # added 2024-05-24
  erlangR26 = throw "erlangR26 has been removed in favor of erlang_26"; # added 2024-05-24
  erlangR26_odbc = throw "erlangR26_odbc has been removed in favor of erlang_26_odbc"; # added 2024-05-24
  erlangR26_javac = throw "erlangR26_javac has been removed in favor of erlang_26_javac"; # added 2024-05-24
  erlangR26_odbc_javac = throw "erlangR26_odbc_javac has been removed in favor of erlang_26_odbc_javac"; # added 2024-05-24

  etcd_3_3 = throw "etcd_3_3 has been removed because upstream no longer maintains it"; # Added 2023-09-29
  etcher = throw "'etcher' has been removed because it depended on an insecure version of Electron"; # Added 2024-03-14
  eterm = throw "eterm was removed because it is still insecure: https://github.com/mej/Eterm/issues/7"; # Added 2023-09-10
  ethabi = throw "ethabi has been removed due to lack of maintainence upstream and no updates in Nixpkgs"; # Added 2024-07-16
  exa = throw "'exa' has been removed because it is unmaintained upstream. Consider using 'eza', a maintained fork"; # Added 2023-09-07
  exhibitor = throw "'exhibitor' has been removed because it is unmaintained upstream"; # Added 2023-06-20
  eww-wayland = lib.warn "eww now can build for X11 and wayland simultaneously, so `eww-wayland` is deprecated, use the normal `eww` package instead." eww;

  ### F ###

  fahcontrol = throw "fahcontrol has been removed because the download is no longer available"; # added 2024-09-24
  fahviewer = throw "fahviewer has been removed because the download is no longer available"; # added 2024-09-24
  fam = throw "'fam' (aliased to 'gamin') has been removed as it is unmaintained upstream"; # Added 2024-04-19
  fancypp = throw "'fancypp' was removed because it and its dependants are unmaintained"; # Added 2024-02-14
  faustStk = faustPhysicalModeling; # Added 2023-05-16
  fastnlo = fastnlo-toolkit; # Added 2021-04-24
  fastnlo_toolkit = fastnlo-toolkit; # Added 2024-01-03
  fcitx5-catppuccin = catppuccin-fcitx5; # Added 2024-06-19
  inherit (luaPackages) fennel; # Added 2022-09-24
  ferdi = throw "'ferdi' has been removed, upstream does not exist anymore and the package is insecure"; # Added 2024-08-22
  fetchFromGithub = throw "You meant fetchFromGitHub, with a capital H"; # preserve
  ffmpeg_5 = throw "ffmpeg_5 has been removed, please use another version"; # Added 2024-07-12
  ffmpeg_5-headless = throw "ffmpeg_5-headless has been removed, please use another version"; # Added 2024-07-12
  ffmpeg_5-full = throw "ffmpeg_5-full has been removed, please use another version"; # Added 2024-07-12
  FIL-plugins = fil-plugins; # Added 2024-06-12
  fileschanged = throw "'fileschanged' has been removed as it is unmaintained upstream"; # Added 2024-04-19
  findimagedupes = throw "findimagedupes has been removed because the perl bindings are no longer compatible"; # Added 2023-07-10
  finger_bsd = bsd-finger;
  fingerd_bsd = bsd-fingerd;
  firefox-wayland = firefox; # Added 2022-11-15
  firmwareLinuxNonfree = linux-firmware; # Added 2022-01-09
  fishfight = jumpy; # Added 2022-08-03
  fitnesstrax = throw "fitnesstrax was removed from nixpkgs because it disappeared upstream and no longer compiles"; # added 2023-07-04
  fit-trackee = fittrackee; # added 2024-09-03
  flashrom-stable = flashprog;   # Added 2024-03-01
  flatbuffers_2_0 = flatbuffers; # Added 2022-05-12
  flintqs = throw "FlintQS has been removed due to lack of maintenance and security issues; use SageMath or FLINT instead"; # Added 2024-03-21
  flutter2 = throw "flutter2 has been removed because it isn't updated anymore, and no packages in nixpkgs use it. If you still need it, use flutter.mkFlutter to get a custom version"; # Added 2023-07-03
  flutter37 = throw "flutter37 has been removed because it isn't updated anymore, and no packages in nixpkgs use it. If you still need it, use flutter.mkFlutter to get a custom version"; # Added 2023-07-03
  flutter313 = throw "flutter313 has been removed because it isn't updated anymore, and no packages in nixpkgs use it. If you still need it, use flutter.mkFlutter to get a custom version"; # Added 2024-10-05
  flutter316 = throw "flutter316 has been removed because it isn't updated anymore, and no packages in nixpkgs use it. If you still need it, use flutter.mkFlutter to get a custom version"; # Added 2024-10-05
  flutter322 = throw "flutter322 has been removed because it isn't updated anymore, and no packages in nixpkgs use it. If you still need it, use flutter.mkFlutter to get a custom version"; # Added 2024-10-05
  flutter323 = throw "flutter323 has been removed because it isn't updated anymore, and no packages in nixpkgs use it. If you still need it, use flutter.mkFlutter to get a custom version"; # Added 2024-10-05
  foldingathome = fahclient; # Added 2020-09-03
  forgejo-actions-runner = forgejo-runner; # Added 2024-04-04

  foundationdb51 = throw "foundationdb51 is no longer maintained, use foundationdb71 instead"; # added 2023-06-06
  foundationdb52 = throw "foundationdb52 is no longer maintained, use foundationdb71 instead"; # added 2023-06-06
  foundationdb60 = throw "foundationdb60 is no longer maintained, use foundationdb71 instead"; # added 2023-06-06
  foundationdb61 = throw "foundationdb61 is no longer maintained, use foundationdb71 instead"; # added 2023-06-06
  foxitreader = throw "foxitreader has been removed because it had vulnerabilities and was unmaintained"; # added 2023-02-20
  fractal-next = fractal; # added 2023-11-25
  framework-system-tools = framework-tool; # added 2023-12-09
  francis = kdePackages.francis; # added 2024-07-13
  fritzprofiles = throw "fritzprofiles was removed from nixpkgs, because it was removed as dependency of home-assistant for which it was pacakged."; # added 2024-01-05
  frostwire = throw "frostwire was removed, as it was broken due to reproducibility issues, use `frostwire-bin` package instead."; # added 2024-05-17
  fuse2fs = if stdenv.hostPlatform.isLinux then e2fsprogs.fuse2fs else null; # Added 2022-03-27 preserve, reason: convenience, arch has a package named fuse2fs too.
  fuse-common = throw "fuse-common was removed, because the udev rule was early included by systemd-udevd and the config is done by NixOS module `programs.fuse`"; # added 2024-09-29
  futuresql = libsForQt5.futuresql; # added 2023-11-11
  fx_cast_bridge = fx-cast-bridge; # added 2023-07-26

  fcitx = throw "fcitx is deprecated, please use fcitx5 instead."; # Added 2023-03-13
  fcitx-engines = throw "fcitx-engines is deprecated, please use fcitx5 instead."; # Added 2023-03-13
  fcitx-configtool = throw "fcitx-configtool is deprecated, please use fcitx5 instead."; # Added 2023-03-13

  fcitx5-chinese-addons = libsForQt5.fcitx5-chinese-addons; # Added 2024-03-01
  fcitx5-configtool = libsForQt5.fcitx5-configtool; # Added 2024-03-01
  fcitx5-skk-qt = libsForQt5.fcitx5-skk-qt; # Added 2024-03-01
  fcitx5-unikey = libsForQt5.fcitx5-unikey; # Added 2024-03-01
  fcitx5-with-addons = libsForQt5.fcitx5-with-addons; # Added 2024-03-01

  ### G ###

  g4music = gapless; # Added 2024-07-26
  g4py = python3Packages.geant4; # Added 2020-06-06
  gamin = throw "'gamin' has been removed as it is unmaintained upstream"; # Added 2024-04-19
  garage_0_7 = throw "garage 0.7.x has been removed as it is EOL. Please upgrade to 0.8 series."; # Added 2023-10-10
  garage_0_7_3 = throw "garage 0.7.x has been removed as it is EOL. Please upgrade to 0.8 series."; # Added 2023-10-10
  garmin-plugin = throw "garmin-plugin has been removed, as it is unmaintained upstream and no longer works with modern browsers."; # Added 2024-01-12
  garmindev = throw "'garmindev' has been removed as the dependent software 'qlandkartegt' has been removed"; # Added 2023-04-17
  gcc48 = throw "gcc48 has been removed from Nixpkgs, as it is unmaintained and obsolete"; # Added 2024-09-10
  gcc49 = throw "gcc49 has been removed from Nixpkgs, as it is unmaintained and obsolete"; # Added 2024-09-11
  gcc49Stdenv = throw "gcc49Stdenv has been removed from Nixpkgs, as it is unmaintained and obsolete"; # Added 2024-09-11
  gcc6 = throw "gcc6 has been removed from Nixpkgs, as it is unmaintained and obsolete"; # Added 2024-09-13
  gcc6Stdenv = throw "gcc6Stdenv has been removed from Nixpkgs, as it is unmaintained and obsolete"; # Added 2024-09-13
  gcc10StdenvCompat = if stdenv.cc.isGNU && lib.versionAtLeast stdenv.cc.version "11" then gcc10Stdenv else stdenv; # Added 2024-03-21
  gcj = gcj6; # Added 2024-09-13
  gcj6 = throw "gcj6 has been removed from Nixpkgs, as it is unmaintained and obsolete"; # Added 2024-09-13
  gcl_2_6_13_pre = throw "'gcl_2_6_13_pre' has been removed in favor of 'gcl'"; # Added 2024-01-11
  gcolor2 = throw "'gcolor2' has been removed due to lack of maintenance upstream and depending on gtk2. Consider using 'gcolor3' or 'eyedropper' instead"; # Added 2024-09-15
  geekbench4 = throw "'geekbench4' has been renamed to 'geekbench_4'"; # Added 2023-03-10
  geekbench5 = throw "'geekbench5' has been renamed to 'geekbench_5'"; # Added 2023-03-10
  gfortran48 = throw "'gfortran48' has been removed from nixpkgs"; # Added 2024-09-10
  gfortran49 = throw "'gfortran49' has been removed from nixpkgs"; # Added 2024-09-11
  ghostwriter = libsForQt5.kdeGear.ghostwriter; # Added 2023-03-18
  gmpc = throw "'gmpc' has been removed due to lack of maintenance upstream. Consider using 'plattenalbum' instead"; # Added 2024-09-14
  gmtk = throw "'gmtk' has been removed due to lack of maintenance upstream"; # Added 2024-09-14
  gmtp = throw "'gmtp' has been removed due to lack of maintenance upstream. Consider using 'gnome-music' instead"; # Added 2024-09-14
  gnome-latex = throw "'gnome-latex' has been superseded by 'enter-tex'"; # Added 2024-09-18
  gnu-cobol = gnucobol; # Added 2024-09-17
  go-dependency-manager = throw "'go-dependency-manager' is unmaintained and the go community now uses 'go.mod' mostly instead"; # Added 2023-10-04
  gotktrix = throw "'gotktrix' has been removed, as it was broken and unmaintained"; # Added 2023-12-06
  git-backup = throw "git-backup has been removed, as it has been abandoned upstream. Consider using git-backup-go instead.";
  git-credential-1password = throw "'git-credential-1password' has been removed, as the upstream project is deleted."; # Added 2024-05-20
  git-subset = throw "'git-subset' has been removed in favor of 'git-filter-repo'"; # Added 2023-01-13

  gitAndTools = self // {
    darcsToGit = darcs-to-git;
    gitAnnex = git-annex;
    gitBrunch = git-brunch;
    gitFastExport = git-fast-export;
    gitRemoteGcrypt = git-remote-gcrypt;
    svn_all_fast_export = svn-all-fast-export;
    topGit = top-git;
  }; # Added 2021-01-14

  gitter = throw "gitter has been removed since the client has been abandoned by upstream with the backend migration to Matrix"; # Added 2023-09-18
  glew-egl = lib.warn "'glew-egl' is now provided by 'glew' directly" glew; # Added 2024-08-11
  glide = throw "'glide' has been removed as it is unmaintained, please use Go modules instead"; # Added 2023-12-26
  glfw-wayland = glfw; # Added 2024-04-19
  glfw-wayland-minecraft = glfw3-minecraft; # Added 2024-05-08
  globalprotect-openconnect = throw "'globalprotect-openconnect' has been renamed to/replaced by 'gpauth' and 'gpclient'"; # Added 2024-09-21
  glxinfo = mesa-demos; # Added 2024-07-04
  gmailieer = lieer; # Added 2020-04-19
  gmic-qt-krita = throw "gmic-qt-krita was removed as it's no longer supported upstream."; # Converted to throw 2023-02-02
  gnatboot11 = gnat-bootstrap11;
  gnatboot12 = gnat-bootstrap12;
  gnatboot = gnat-bootstrap;
  gnatcoll-core     = gnatPackages.gnatcoll-core; # Added 2024-02-25
  gnatcoll-gmp      = gnatPackages.gnatcoll-gmp; # Added 2024-02-25
  gnatcoll-iconv    = gnatPackages.gnatcoll-iconv; # Added 2024-02-25
  gnatcoll-lzma     = gnatPackages.gnatcoll-lzma; # Added 2024-02-25
  gnatcoll-omp      = gnatPackages.gnatcoll-omp; # Added 2024-02-25
  gnatcoll-python3  = gnatPackages.gnatcoll-python3; # Added 2024-02-25
  gnatcoll-readline = gnatPackages.gnatcoll-readline; # Added 2024-02-25
  gnatcoll-syslog   = gnatPackages.gnatcoll-syslog; # Added 2024-02-25
  gnatcoll-zlib     = gnatPackages.gnatcoll-zlib; # Added 2024-02-25
  gnatcoll-postgres = gnatPackages.gnatcoll-postgres; # Added 2024-02-25
  gnatcoll-sql      = gnatPackages.gnatcoll-sql; # Added 2024-02-25
  gnatcoll-sqlite   = gnatPackages.gnatcoll-sqlite; # Added 2024-02-25
  gnatcoll-xref     = gnatPackages.gnatcoll-xref; # Added 2024-02-25
  gnatcoll-db2ada   = gnatPackages.gnatcoll-db2ada; # Added 2024-02-25
  gnatinspect = gnatPackages.gnatinspect; # Added 2024-02-25
  gnome-dictionary = throw "'gnome-dictionary' has been removed as it has been archived upstream. Consider using 'wordbook' instead"; # Added 2024-09-14
  gnome-firmware-updater = gnome-firmware; # added 2022-04-14
  gnome-hexgl = throw "'gnome-hexgl' has been removed due to lack of maintenance upstream"; # Added 2024-09-14
  gnome-passwordsafe = gnome-secrets; # added 2022-01-30
  gnome_mplayer = throw "'gnome_mplayer' has been removed due to lack of maintenance upstream. Consider using 'celluloid' instead"; # Added 2024-09-14
  gnome-mpv = throw "'gnome-mpv' has been renamed to/replaced by 'celluloid'"; # Converted to throw 2023-09-10
  gnome-resources = resources; # added 2023-12-10
  gnome_user_docs = throw "'gnome_user_docs' has been renamed to/replaced by 'gnome-user-docs'"; # Converted to throw 2023-09-10

  gnuradio-with-packages = gnuradio3_7.override {
    extraPackages = lib.attrVals [
      "osmosdr"
      "ais"
      "gsm"
      "nacl"
      "rds"
      "limesdr"
    ]
      gnuradio3_7Packages;
  }; # Added 2020-10-16

  gmock = gtest; # moved from top-level 2021-03-14

  gnome3 = gnome; # Added 2021-05-07
  gnuradio3_7 = throw "gnuradio3_7 has been removed because it required Python 2"; # Added 2022-01-16
  gnuradio3_9 = throw "gnuradio3_9 has been removed because it is not compatible with the latest volk and it had no dependent packages which justified it's distribution"; # Added 2024-07-28
  gnuradio3_9Minimal = throw "gnuradio3_9Minimal has been removed because it is not compatible with the latest volk and it had no dependent packages which justified it's distribution"; # Added 2024-07-28
  gnuradio3_9Packages = throw "gnuradio3_9Minimal has been removed because it is not compatible with the latest volk and it had no dependent packages which justified it's distribution"; # Added 2024-07-28
  gnuradio-ais = throw "'gnuradio-ais' has been renamed to/replaced by 'gnuradio3_7.pkgs.ais'"; # Converted to throw 2023-09-10
  gnuradio-gsm = throw "'gnuradio-gsm' has been renamed to/replaced by 'gnuradio3_7.pkgs.gsm'"; # Converted to throw 2023-09-10
  gnuradio-limesdr = throw "'gnuradio-limesdr' has been renamed to/replaced by 'gnuradio3_7.pkgs.limesdr'"; # Converted to throw 2023-09-10
  gnuradio-nacl = throw "'gnuradio-nacl' has been renamed to/replaced by 'gnuradio3_7.pkgs.nacl'"; # Converted to throw 2023-09-10
  gnuradio-osmosdr = throw "'gnuradio-osmosdr' has been renamed to/replaced by 'gnuradio3_7.pkgs.osmosdr'"; # Converted to throw 2023-09-10
  gnuradio-rds = throw "'gnuradio-rds' has been renamed to/replaced by 'gnuradio3_7.pkgs.rds'"; # Converted to throw 2023-09-10
  go2nix = throw "'go2nix' has been removed as it was archived upstream"; # Added 2023-12-27
  gobby5 = gobby; # Added 2021-02-01

  #godot
  godot = throw "godot has been renamed to godot3 to distinguish from version 4"; # Added 2023-07-16
  godot-export-templates = throw "godot-export-templates has been renamed to godot3-export-templates to distinguish from version 4"; # Added 2023-07-16
  godot-headless = throw "godot-headless has been renamed to godot3-headless to distinguish from version 4"; # Added 2023-07-16
  godot-server = throw "godot-server has been renamed to godot3-server to distinguish from version 4"; # Added 2023-07-16

  gdtoolkit = throw "gdtoolkit has been renamed to gdtoolkit_3 to distinguish from version 4"; # Added 2024-02-17

  google-chrome-beta = throw "'google-chrome-beta' has been removed due to the lack of maintenance in nixpkgs. Consider using 'google-chrome' instead."; # Added 2023-10-18
  google-chrome-dev = throw "'google-chrome-dev' has been removed due to the lack of maintenance in nixpkgs. Consider using 'google-chrome' instead."; # Added 2023-10-18
  google-gflags = throw "'google-gflags' has been renamed to/replaced by 'gflags'"; # Converted to throw 2023-09-10
  go-thumbnailer = thud; # Added 2023-09-21
  go-upower-notify = upower-notify; # Added 2024-07-21
  gocode = throw "'gocode' has been removed as the upstream project was archived. 'gopls' is suggested as replacement"; # Added 2023-12-26
  govendor = throw "'govendor' has been removed as it is no longer maintained upstream, please use Go modules instead"; # Added 2023-12-26
  gometer = throw "gometer has been removed from nixpkgs because goLance stopped offering Linux support"; # Added 2023-02-10
  gpicview = throw "'gpicview' has been removed due to lack of maintenance upstream and depending on gtk2. Consider using 'loupe', 'gthumb' or 'image-roll' instead"; # Added 2024-09-15
  gprbuild-boot = gnatPackages.gprbuild-boot; # Added 2024-02-25;

  gpt4all-chat = throw "gpt4all-chat has been renamed to gpt4all"; # Added 2024-02-27
  gqview = throw "'gqview' has been removed due to lack of maintenance upstream and depending on gtk2. Consider using 'gthumb' instead";
  graalvm11-ce = throw "graalvm11-ce has been removed because upstream dropped support to different JDK versions for each GraalVM release. Please use graalvm-ce instead"; # Added 2023-09-26
  graalvm17-ce = throw "graalvm17-ce has been removed because upstream dropped support to different JDK versions for each GraalVM release. Please use graalvm-ce instead"; # Added 2023-09-26
  graalvm19-ce = throw "graalvm19-ce has been removed because upstream dropped support to different JDK versions for each GraalVM release. Please use graalvm-ce instead"; # Added 2023-09-26
  grab-site = throw "grab-site has been removed because it's unmaintained and broken"; # Added 2023-11-12
  gradle_4 = throw "gradle_4 has been removed because it's no longer being updated"; # Added 2023-01-17
  gradle_5 = throw "gradle_5 has been removed because it's no longer being updated"; # Added 2023-01-17
  grafana_reporter = grafana-reporter; # Added 2024-06-09
  gr-ais = throw "'gr-ais' has been renamed to/replaced by 'gnuradio3_7.pkgs.ais'"; # Converted to throw 2023-09-10
  grapefruit = throw "'grapefruit' was removed due to being blocked by Roblox, rendering the package useless"; # Added 2024-08-23
  graylog = throw "graylog is now available in versions 3.3 up to 5.0. Please mind the upgrade path and choose the appropriate version. Direct upgrading from 3.3 to 4.3 or above is not supported"; # Added 2023-04-24
  graylog-3_3 = throw "graylog 3.x is EOL. Please consider downgrading nixpkgs if you need an upgrade from 3.x to latest series."; # Added 2023-10-09
  graylog-4_0 = throw "graylog 4.x is EOL. Please consider downgrading nixpkgs if you need an upgrade from 4.x to latest series."; # Added 2023-10-09
  graylog-4_3 = throw "graylog 4.x is EOL. Please consider downgrading nixpkgs if you need an upgrade from 4.x to latest series."; # Added 2023-10-09
  graylog-5_0 = throw "graylog 5.0.x is EOL. Please consider downgrading nixpkgs if you need an upgrade from 5.0.x to latest series."; # Added 2024-02-15
  gr-gsm = throw "'gr-gsm' has been renamed to/replaced by 'gnuradio3_7.pkgs.gsm'"; # Converted to throw 2023-09-10
  gringo = clingo; # added 2022-11-27
  gr-limesdr = throw "'gr-limesdr' has been renamed to/replaced by 'gnuradio3_7.pkgs.limesdr'"; # Converted to throw 2023-09-10
  gr-nacl = throw "'gr-nacl' has been renamed to/replaced by 'gnuradio3_7.pkgs.nacl'"; # Converted to throw 2023-09-10
  gr-osmosdr = throw "'gr-osmosdr' has been renamed to/replaced by 'gnuradio3_7.pkgs.osmosdr'"; # Converted to throw 2023-09-10
  gr-rds = throw "'gr-rds' has been renamed to/replaced by 'gnuradio3_7.pkgs.rds'"; # Converted to throw 2023-09-10
  grub2_full = grub2; # Added 2022-11-18
  grub = throw "grub1 was removed after not being maintained upstream for a decade. Please switch to another bootloader"; # Added 2023-04-11
  gtetrinet = throw "'gtetrinet' has been removed because it depends on GNOME 2 libraries"; # Added 2024-06-27
  gtkcord4 = dissent; # Added 2024-03-10
  gtkperf = throw "'gtkperf' has been removed due to lack of maintenance upstream"; # Added 2024-09-14
  gtkpod = throw "'gtkpod' was removed due to one of its dependencies, 'anjuta' being unmaintained"; # Added 2024-01-16
  guardian-agent = throw "'guardian-agent' has been removed, as it hasn't been maintained upstream in years and accumulated many vulnerabilities"; # Added 2024-06-09
  guile-disarchive = disarchive; # Added 2023-10-27
  guile-lint = throw "'guile-lint' has been removed, please use 'guild lint' instead"; # Added 2023-10-16

  ### H ###

  haxe_3_2 = throw "'haxe_3_2' has been removed because it is old and no longer used by any packages in nixpkgs"; # Added 2023-03-15
  haxe_3_4 = throw "'haxe_3_4' has been removed because it is old and no longer used by any packages in nixpkgs"; # Added 2023-03-15
  HentaiAtHome = hentai-at-home; # Added 2024-06-12
  hepmc = throw "'hepmc' has been renamed to/replaced by 'hepmc2'"; # Converted to throw 2023-09-10
  hikari = throw "hikari has been removed from nixpkgs, it was unmaintained and required wlroots_0_15 at the time of removal"; # Added 2024-03-28
  hip = throw "'hip' has been removed in favor of 'rocmPackages.clr'"; # Added 2023-10-08
  hipcc = throw "'hipcc' has been replaced with 'rocmPackages.hipcc'"; # Added 2023-10-08
  hipchat = throw "'hipchat' has been discontinued since 2019; upstream recommends Slack."; # Added 2023-12-02
  hipify = throw "'hipify' has been replaced with 'rocmPackages.hipify'"; # Added 2023-10-08
  hipcub = throw "'hipcub' has been replaced with 'rocmPackages.hipcub'"; # Added 2023-10-08
  hipsparse = throw "'hipsparse' has been replaced with 'rocmPackages.hipsparse'"; # Added 2023-10-08
  hipfort = throw "'hipfort' has been replaced with 'rocmPackages.hipfort'"; # Added 2023-10-08
  hipfft = throw "'hipfft' has been replaced with 'rocmPackages.hipfft'"; # Added 2023-10-08
  hipsolver = throw "'hipsolver' has been replaced with 'rocmPackages.hipsolver'"; # Added 2023-10-08
  hipblas = throw "'hipblas' has been replaced with 'rocmPackages.hipblas'"; # Added 2023-10-08
  hip-amd = throw "'hip-amd' has been removed in favor of 'rocmPackages.clr'"; # Added 2023-10-08
  hip-common = throw "'hip-common' has been replaced with 'rocmPackages.hip-common'"; # Added 2023-10-08
  hip-nvidia = throw "'hip-nvidia' has been removed in favor of 'rocmPackages.clr'"; # Added 2023-10-08
  hll2390dw-cups = throw "The hll2390dw-cups package was dropped since it was unmaintained."; # Added 2024-06-21
  ht-rust = xh; # Added 2021-02-13
  hydra_unstable = hydra; # Added 2024-08-22
  hydron = throw "hydron has been removed as the project has been archived upstream since 2022 and is affected by a severe remote code execution vulnerability";

  hyper-haskell = throw "'hyper-haskell' has been removed. reason: has been broken for a long time and depends on an insecure electron version"; # Added 2024-03-14
  hyper-haskell-server-with-packages = throw "'hyper-haskell-server-with-packages' has been removed. reason: has been broken for a long time"; # Added 2024-03-14

  ### I ###

  i3-gaps = i3; # Added 2023-01-03
  ib-tws = throw "ib-tws has been removed from nixpkgs as it was broken"; # Added 2024-07-15
  ib-controller = throw "ib-controller has been removed from nixpkgs as it was broken"; # Added 2024-07-15
  icedtea8_web = throw "'icedtea8_web' has been renamed to/replaced by 'adoptopenjdk-icedtea-web'"; # Converted to throw 2023-09-10
  icedtea_web = throw "'icedtea_web' has been renamed to/replaced by 'adoptopenjdk-icedtea-web'"; # Converted to throw 2023-09-10
  ignite = throw "'ignite' has been removed as the upstream project was archived, please use 'flintlock' instead"; # Added 2024-01-07
  imag = throw "'imag' has been removed, upstream gone"; # Added 2023-01-13
  imagemagick7Big = imagemagickBig; # Added 2021-02-22
  imagemagick7 = imagemagick; # Added 2021-02-22
  imagemagick7_light = imagemagick_light; # Added 2021-02-22
  imlib = throw "imlib has been dropped due to the lack of maintenance from upstream since 2004"; # Added 2023-01-04
  indiepass-desktop = throw "indiepass-desktop has been dropped because it does not work with recent Electron versions"; # Added 2024-03-14
  indigenous-desktop = throw "'indigenous-desktop' has been renamed to/replaced by 'indiepass-desktop'"; # Added 2023-11-08
  input-utils = throw "The input-utils package was dropped since it was unmaintained."; # Added 2024-06-21
  instead-launcher = throw "instead-launcher has been removed, because it depended on qt4"; # Added 2023-07-26
  insync-v3 = throw "insync-v3 has been merged into the insync package; use insync instead"; #Added 2023-05-13
  index-fm = libsForQt5.mauiPackages.index; # added 2022-05-17
  infiniband-diags = throw "'infiniband-diags' has been renamed to/replaced by 'rdma-core'"; # Converted to throw 2023-09-10
  inotifyTools = inotify-tools;
  inter-ui = inter; # Added 2021-03-27
  iouyap = throw "'iouyap' is deprecated and archived by upstream, use 'ubridge' instead"; # Added 2023-09-21
  ipfs = kubo; # Added 2022-09-27
  ipfs-migrator-all-fs-repo-migrations = kubo-migrator-all-fs-repo-migrations; # Added 2022-09-27
  ipfs-migrator-unwrapped = kubo-migrator-unwrapped; # Added 2022-09-27
  ipfs-migrator = kubo-migrator; # Added 2022-09-27
  iproute = iproute2; # moved from top-level 2021-03-14
  irrlichtmt = throw "irrlichtmt has been removed because it was moved into the Minetest repo"; # Added 2024-08-12
  isl_0_11 = throw "isl_0_11 has been removed from Nixpkgs, as it is unmaintained and obsolete"; # Added 2024-09-13
  isl_0_14 = throw "isl_0_14 has been removed from Nixpkgs, as it is unmaintained and obsolete"; # Added 2024-09-13
  iso-flags-png-320x420 = lib.warn "iso-flags-png-320x420 has been renamed to iso-flags-png-320x240" iso-flags-png-320x240; # Added 2024-07-17

  ### J ###


  jack2Full = jack2; # moved from top-level 2021-03-14
  jami-client-qt = jami-client; # Added 2022-11-06
  jami-client = jami; # Added 2023-02-10
  jami-daemon = jami.daemon; # Added 2023-02-10
  jfbpdf = throw "'jfbpdf' has been removed, because it depends on an outdated and insecure version of mupdf"; # Added 2023-06-27
  jfbview = throw "'jfbview' has been removed, because it depends on an outdated and insecure version of mupdf"; # Added 2023-06-27
  jira-cli = throw "jira-cli was removed because it is no longer maintained"; # Added 2023-02-28
  join-desktop = throw "'join-desktop' has been removed because it is unmaintained upstream"; # Added 2023-10-04
  jsawk = throw "'jsawk' has been removed because it is unmaintained upstream"; # Added 2028-08-07

  # Julia
  julia_18 = throw "'julia_18' has been removed from nixpkgs as it has reached end of life"; # Added 2024-01-11
  julia_18-bin = throw "'julia_18-bin' has been removed from nixpkgs as it has reached end of life"; # Added 2024-01-11

  jush = throw "jush has been removed from nixpkgs because it is unmaintained"; # Added 2024-05-28

  ### K ###

  k3s_1_24 = throw "'k3s_1_24' has been removed from nixpkgs as it has reached end of life"; # Added 2024-03-14
  k3s_1_25 = throw "'k3s_1_25' has been removed from nixpkgs as it has reached end of life"; # Added 2024-03-14
  k3s_1_26 = throw "'k3s_1_26' has been removed from nixpkgs as it has reached end of life"; # Added 2024-05-20
  k3s_1_27 = throw "'k3s_1_27' has been removed from nixpkgs as it has reached end of life on 2024-06-28"; # Added 2024-06-01
  # k3d was a 3d editing software k-3d - "k3d has been removed because it was broken and has seen no release since 2016" Added 2022-01-04
  # now kube3d/k3d will take it's place
  kube3d = k3d; # Added 2022-0705
  kafkacat = kcat; # Added 2021-10-07
  kak-lsp = kakoune-lsp; # Added 2024-04-01
  kargo = throw "kargo was removed as it is deprecated upstream and depends on the removed boto package"; # Added 2024-09-22
  kdbplus = throw "'kdbplus' has been removed from nixpkgs"; # Added 2024-05-06
  kdeconnect = plasma5Packages.kdeconnect-kde; # Added 2020-10-28
  keepassx = throw "KeePassX is no longer actively developed. Please consider KeePassXC as a maintained alternative."; # Added 2023-02-17
  keepassx2 = throw "KeePassX is no longer actively developed. Please consider KeePassXC as a maintained alternative."; # Added 2023-02-17
  keepkey_agent = keepkey-agent; # added 2024-01-06
  kerberos = krb5; # moved from top-level 2021-03-14
  kexectools = kexec-tools; # Added 2021-09-03
  keyfinger = throw "keyfinder has been removed as it was abandoned upstream and did not build; consider using mixxx or keyfinder-cli"; # Addd 2024-08-25
  keysmith = libsForQt5.kdeGear.keysmith; # Added 2021-07-14
  kfctl = throw "kfctl is broken and has been archived by upstream"; # Added 2023-08-21
  kgx = gnome-console; # Added 2022-02-19
  kibana7 = throw "Kibana 7.x has been removed from nixpkgs as it depends on an end of life Node.js version and received no maintenance in time."; # Added 2023-30-10
  kibana = kibana7;
  kicad-with-packages3d = throw "'kicad-with-packages3d' has been renamed to/replaced by 'kicad'"; # Converted to throw 2023-09-10
  kio-admin = libsForQt5.kdeGear.kio-admin; # Added 2023-03-18
  kodiGBM = kodi-gbm;
  kodiPlain = kodi;
  kodiPlainWayland = kodi-wayland;
  kodiPlugins = kodiPackages; # Added 2021-03-09;
  kramdown-rfc2629 = rubyPackages.kramdown-rfc2629; # Added 2021-03-23
  krb5Full = krb5;
  krita-beta = krita; # moved from top-level 2021-12-23
  kubei = kubeclarity; # Added 2023-05-20
  kuma-prometheus-sd = throw "kuma-prometheus-sd has been deprecated upstream"; # Added 2023-07-02

  ### L ###

  l3afpad = throw "'l3afpad' has been removed due to lack of maintenance upstream. Consider using 'xfce.mousepad' instead"; # Added 2024-09-14
  larynx = piper-tts; # Added 2023-05-09
  LASzip = laszip; # Added 2024-06-12
  LASzip2 = laszip_2; # Added 2024-06-12
  latinmodern-math = lmmath;
  ldgallery = throw "'ldgallery' has been removed from nixpkgs. Use the Flake provided by ldgallery instead"; # Added 2023-07-26
  ledger_agent = ledger-agent; # Added 2024-01-07
  lfs = dysk; # Added 2023-07-03
  llvmPackages_rocm = throw "'llvmPackages_rocm' has been replaced with 'rocmPackages.llvm'"; # Added 2023-10-08
  libAfterImage = throw "'libAfterImage' has been removed from nixpkgs, as it's no longer in development for a long time"; # Added 2024-06-01
  libav = throw "libav has been removed as it was insecure and abandoned upstream for over half a decade; please use FFmpeg"; # Added 2024-08-25
  libav_0_8 = libav; # Added 2024-08-25
  libav_11 = libav; # Added 2024-08-25
  libav_12 = libav; # Added 2024-08-25
  libav_all = libav; # Added 2024-08-25
  libayatana-indicator-gtk3 = libayatana-indicator; # Added 2022-10-18
  libayatana-appindicator-gtk3 = libayatana-appindicator; # Added 2022-10-18
  libbencodetools = bencodetools; # Added 2022-07-30
  libbpf_1 = libbpf; # Added 2022-12-06
  libbson = mongoc; # Added 2024-03-11
  libcap_pam = throw "'libcap_pam' has been replaced with 'libcap'"; # Converted to throw 2023-09-10
  libclc = llvmPackages_18.libclc; # Added 2023-10-28
  libcxxabi = throw "'libcxxabi' was merged into 'libcxx'"; # Converted to throw 2024-03-08
  libdwarf_20210528 = throw "'libdwarf_20210528' has been removed because it is not used in nixpkgs, move to libdwarf"; # Added 2024-03-23
  libgme = game-music-emu; # Added 2022-07-20
  libgnome-keyring3 = libgnome-keyring; # Added 2024-06-22
  libgpgerror = libgpg-error; # Added 2021-09-04
  libheimdal = heimdal; # Added 2022-11-18
  libintlOrEmpty = throw "'libintlOrEmpty' has been replaced by gettext"; # Converted to throw 2023-09-10
  libixp_hg = libixp;
  libjpeg_drop = libjpeg_original; # Added 2020-06-05
  liblastfm = libsForQt5.liblastfm; # Added 2020-06-14
  libmongo-client = throw "'libmongo-client' has been removed, upstream gone"; # Added 2023-06-22
  liboop = throw "liboop has been removed as it is unmaintained upstream."; # Added 2024-08-14
  libpqxx_6 = throw "libpqxx_6 has been removed, please use libpqxx"; # Added 2024-10-02
  libpulseaudio-vanilla = libpulseaudio; # Added 2022-04-20
  libquotient = libsForQt5.libquotient; # Added 2023-11-11
  librarian-puppet-go = throw "'librarian-puppet-go' has been removed, as it's upstream is unmaintained"; # Added 2024-06-10
  libraw_unstable = throw "'libraw_unstable' has been removed, please use libraw"; # Added 2023-01-30
  librdf = lrdf; # Added 2020-03-22
  LibreArp = librearp; # Added 2024-06-12
  LibreArp-lv2 = librearp-lv2; # Added 2024-06-12
  libreddit = throw "'libreddit' has been removed because it is unmaintained upstream. Consider using 'redlib', a maintained fork"; # Added 2024-07-17
  libressl_3_5 = throw "'libressl_3_5' has reached end-of-life "; # Added 2023-05-07
  librtlsdr = rtl-sdr; # Added 2023-02-18
  librewolf-wayland = librewolf; # Added 2022-11-15
  libseat = seatd; # Added 2021-06-24
  libsigcxx12 = throw "'libsigcxx12' has been removed, please use newer versions"; # Added 2023-10-20
  libsForQt515 = libsForQt5; # Added 2022-11-24
  libtensorflow-bin = libtensorflow; # Added 2022-09-25
  libtorrentRasterbar = libtorrent-rasterbar; # Added 2020-12-20
  libtorrentRasterbar-1_2_x = libtorrent-rasterbar-1_2_x; # Added 2020-12-20
  libtorrentRasterbar-2_0_x = libtorrent-rasterbar-2_0_x; # Added 2020-12-20
  libungif = giflib; # Added 2020-02-12
  libusb = libusb1; # Added 2020-04-28
  libvpx_1_8 = throw "libvpx_1_8 has been removed because it is impacted by security issues and not used in nixpkgs, move to 'libvpx'"; # Added 2024-07-26
  libwnck3 = libwnck;
  libyamlcpp = yaml-cpp; # Added 2023-01-29
  libyamlcpp_0_3 = yaml-cpp_0_3; # Added 2023-01-29
  libxkbcommon_7 = throw "libxkbcommon_7 has been removed because it is impacted by security issues and not used in nixpkgs, move to 'libxkbcommon'"; # Added 2023-01-03
  lightdm_gtk_greeter = lightdm-gtk-greeter; # Added 2022-08-01
  lightstep-tracer-cpp = throw "lightstep-tracer-cpp is deprecated since 2022-08-29; the upstream recommends migration to opentelemetry projects.";
  linux_wallpaperengine = throw "linux_wallpaperengine was removed due to freeimage dependency"; # Added 2024-07-19
  lispPackages_new = throw "Lisp packages have been redesigned. See 'lisp-modules' in the nixpkgs manual."; # Added 2024-05-07
  lispPackages = throw "Lisp packages have been redesigned. See 'lisp-modules' in the nixpkgs manual."; # Added 2024-05-07
  lispPackagesFor = throw "Lisp packages have been redesigned. See 'lisp-modules' in the nixpkgs manual."; # Added 2024-05-07
  Literate = literate; # Added 2024-06-12
  llama = walk; # Added 2023-01-23

  # Linux kernels
  linux-rt_5_10 = linuxKernel.kernels.linux_rt_5_10;
  linux-rt_5_15 = linuxKernel.kernels.linux_rt_5_15;
  linux-rt_5_4 = linuxKernel.kernels.linux_rt_5_4;
  linux-rt_6_1 = linuxKernel.kernels.linux_rt_6_1;
  linuxPackages_4_14 = linuxKernel.packages.linux_4_14;
  linuxPackages_4_19 = linuxKernel.packages.linux_4_19;
  linuxPackages_5_4 = linuxKernel.packages.linux_5_4;
  linuxPackages_5_10 = linuxKernel.packages.linux_5_10;
  linuxPackages_5_15 = linuxKernel.packages.linux_5_15;
  linuxPackages_6_1 = linuxKernel.packages.linux_6_1;
  linuxPackages_6_4 = linuxKernel.packages.linux_6_4;
  linuxPackages_6_5 = linuxKernel.packages.linux_6_5;
  linuxPackages_6_6 = linuxKernel.packages.linux_6_6;
  linuxPackages_6_7 = linuxKernel.packages.linux_6_7;
  linuxPackages_6_8 = linuxKernel.packages.linux_6_8;
  linuxPackages_6_9 = linuxKernel.packages.linux_6_9;
  linuxPackages_6_10 = linuxKernel.packages.linux_6_10;
  linuxPackages_6_11 = linuxKernel.packages.linux_6_11;
  linuxPackages_rpi0 = linuxKernel.packages.linux_rpi1;
  linuxPackages_rpi02w = linuxKernel.packages.linux_rpi3;
  linuxPackages_rpi1 = linuxKernel.packages.linux_rpi1;
  linuxPackages_rpi2 = linuxKernel.packages.linux_rpi2;
  linuxPackages_rpi3 = linuxKernel.packages.linux_rpi3;
  linuxPackages_rpi4 = linuxKernel.packages.linux_rpi4;
  linuxPackages_rt_5_10 = linuxKernel.packages.linux_rt_5_10;
  linuxPackages_rt_5_15 = linuxKernel.packages.linux_rt_5_15;
  linuxPackages_rt_5_4 = linuxKernel.packages.linux_rt_5_4;
  linuxPackages_rt_6_1 = linuxKernel.packages.linux_rt_6_1;
  linux_4_14 = linuxKernel.kernels.linux_4_14;
  linux_4_19 = linuxKernel.kernels.linux_4_19;
  linux_5_4 = linuxKernel.kernels.linux_5_4;
  linux_5_10 = linuxKernel.kernels.linux_5_10;
  linux_5_15 = linuxKernel.kernels.linux_5_15;
  linux_6_1 = linuxKernel.kernels.linux_6_1;
  linux_6_4 = linuxKernel.kernels.linux_6_4;
  linux_6_5 = linuxKernel.kernels.linux_6_5;
  linux_6_6 = linuxKernel.kernels.linux_6_6;
  linux_6_7 = linuxKernel.kernels.linux_6_7;
  linux_6_8 = linuxKernel.kernels.linux_6_8;
  linux_6_9 = linuxKernel.kernels.linux_6_9;
  linux_6_10 = linuxKernel.kernels.linux_6_10;
  linux_6_11 = linuxKernel.kernels.linux_6_11;
  linux_rpi0 = linuxKernel.kernels.linux_rpi1;
  linux_rpi02w = linuxKernel.kernels.linux_rpi3;
  linux_rpi1 = linuxKernel.kernels.linux_rpi1;
  linux_rpi2 = linuxKernel.kernels.linux_rpi2;
  linux_rpi3 = linuxKernel.kernels.linux_rpi3;
  linux_rpi4 = linuxKernel.kernels.linux_rpi4;

  # Added 2021-04-04
  linuxPackages_xen_dom0 = linuxPackages;
  linuxPackages_latest_xen_dom0 = linuxPackages_latest;
  linuxPackages_xen_dom0_hardened = linuxPackages_hardened;
  linuxPackages_latest_xen_dom0_hardened = linuxPackages_latest_hardened;

  # Added 2021-08-16
  linuxPackages_latest_hardened = throw ''
    The attribute `linuxPackages_hardened_latest' was dropped because the hardened patches
    frequently lag behind the upstream kernel. In some cases this meant that this attribute
    had to refer to an older kernel[1] because the latest hardened kernel was EOL and
    the latest supported kernel didn't have patches.

    If you want to use a hardened kernel, please check which kernel minors are supported
    and use a versioned attribute, e.g. `linuxPackages_5_10_hardened'.

    [1] for more context: https://github.com/NixOS/nixpkgs/pull/133587
  '';
  linux_latest_hardened = linuxPackages_latest_hardened;

  # Added 2023-11-18, modified 2024-01-09
  linuxPackages_testing_bcachefs = throw "'linuxPackages_testing_bcachefs' has been removed, please use 'linuxPackages_latest', any kernel version at least 6.7, or any other linux kernel with bcachefs support";
  linux_testing_bcachefs = throw "'linux_testing_bcachefs' has been removed, please use 'linux_latest', any kernel version at least 6.7, or any other linux kernel with bcachefs support";

  llvmPackages_git = (callPackages ../development/compilers/llvm { }).git;

  lld_6 = throw "lld_6 has been removed from nixpkgs"; # Added 2024-01-08
  lld_7 = throw "lld_7 has been removed from nixpkgs"; # Added 2023-11-19
  lld_8 = throw "lld_8 has been removed from nixpkgs"; # Added 2024-01-24
  lld_9 = throw "lld_9 has been removed from nixpkgs"; # Added 2024-04-08
  lld_10 = throw "lld_10 has been removed from nixpkgs"; # Added 2024-01-26
  lld_11 = throw "lld_11 has been removed from nixpkgs"; # Added 2024-01-24
  lldb_6 = throw "lldb_6 has been removed from nixpkgs"; # Added 2024-01-08
  lldb_7 = throw "lldb_7 has been removed from nixpkgs"; # Added 2023-11-19
  lldb_8 = throw "lldb_8 has been removed from nixpkgs"; # Added 2024-01-24
  lldb_9 = throw "lldb_9 has been removed from nixpkgs"; # Added 2024-04-08
  lldb_10 = throw "lldb_10 has been removed from nixpkgs"; # Added 2024-01-26
  lldb_11 = throw "lldb_11 has been removed from nixpkgs"; # Added 2024-01-24
  llvmPackages_6 = throw "llvmPackages_6 has been removed from nixpkgs"; # Added 2024-01-09
  llvmPackages_7 = throw "llvmPackages_7 has been removed from nixpkgs"; # Added 2023-11-19
  llvmPackages_8 = throw "llvmPackages_8 has been removed from nixpkgs"; # Added 2024-01-24
  llvmPackages_9 = throw "llvmPackages_9 has been removed from nixpkgs"; # Added 2024-04-08
  llvmPackages_10 = throw "llvmPackages_10 has been removed from nixpkgs"; # Added 2024-01-26
  llvmPackages_11 = throw "llvmPackages_11 has been removed from nixpkgs"; # Added 2024-01-24
  llvm_6 = throw "llvm_6 has been removed from nixpkgs"; # Added 2024-01-08
  llvm_7 = throw "llvm_7 has been removed from nixpkgs"; # Added 2023-11-19
  llvm_8 = throw "llvm_8 has been removed from nixpkgs"; # Added 2024-01-24
  llvm_9 = throw "llvm_9 has been removed from nixpkgs"; # Added 2024-04-08
  llvm_10 = throw "llvm_10 has been removed from nixpkgs"; # Added 2024-01-26
  llvm_11 = throw "llvm_11 has been removed from nixpkgs"; # Added 2024-01-24

  lobster-two = google-fonts; # Added 2021-07-22
  lsh = throw "lsh has been removed as it had no maintainer in Nixpkgs and hasn't seen an upstream release in over a decade"; # Added 2024-08-14
  luxcorerender = throw "'luxcorerender' has been removed as it's unmaintained and broken in nixpkgs since a while ago"; # Added 2023-06-07
  lv_img_conv = throw "'lv_img_conv' has been removed from nixpkgs as it is broken"; # Added 2024-06-18
  lxd = lib.warn "lxd has been renamed to lxd-lts" lxd-lts; # Added 2024-04-01
  lxd-unwrapped = lib.warn "lxd-unwrapped has been renamed to lxd-unwrapped-lts" lxd-unwrapped-lts; # Added 2024-04-01
  lzma = xz; # moved from top-level 2021-03-14

  ### M ###

  ma1sd = throw "ma1sd was dropped as it is unmaintained"; # Added 2024-07-10
  MACS2 = macs2; # Added 2023-06-12
  mailctl = throw "mailctl has been renamed to oama"; # Added 2024-08-19
  mailman-rss = throw "The mailman-rss package was dropped since it was unmaintained."; # Added 2024-06-21
  mariadb_104 = throw "mariadb_104 has been removed from nixpkgs, please switch to another version like mariadb_106"; # Added 2023-09-11
  mariadb_1010 = throw "mariadb_1010 has been removed from nixpkgs, please switch to another version like mariadb_1011"; # Added 2023-11-14
  mariadb_110 = throw "mariadb_110 has been removed from nixpkgs, please switch to another version like mariadb_114"; # Added 2024-08-15
  mariadb-client = hiPrio mariadb.client; #added 2019.07.28
  markdown-pp = throw "markdown-pp was removed from nixpkgs, because the upstream archived it on 2021-09-02"; # Added 2023-07-22
  markmind = throw "markmind has been removed from nixpkgs, because it depended on an old version of electron"; # Added 2023-09-12
  maligned = throw "maligned was deprecated upstream in favor of x/tools/go/analysis/passes/fieldalignment"; # Added 20204-08-24
  marwaita-manjaro = lib.warn "marwaita-manjaro has been renamed to marwaita-teal" marwaita-teal; # Added 2024-07-08
  marwaita-peppermint = lib.warn "marwaita-peppermint has been renamed to marwaita-red" marwaita-red; # Added 2024-07-01
  marwaita-ubuntu = lib.warn "marwaita-ubuntu has been renamed to marwaita-orange" marwaita-orange; # Added 2024-07-08
  masari = throw "masari has been removed as it was abandoned upstream"; # Added 2024-07-11
  mathematica9 = throw "mathematica9 has been removed as it was obsolete, broken, and depended on OpenCV 2"; # Added 2024-08-20
  mathematica10 = throw "mathematica10 has been removed as it was obsolete, broken, and depended on OpenCV 2"; # Added 2024-08-20
  mathematica11 = throw "mathematica11 has been removed as it was obsolete, broken, and depended on OpenCV 2"; # Added 2024-08-20
  matrique = spectral; # Added 2020-01-27
  matrixcli = throw "'matrixcli' has been removed due to being unmaintained and broken functionality. Recommend 'matrix-commander' as an alternative"; # Added 2024-03-09
  matrix-recorder = throw "matrix-recorder has been removed due to being unmaintained"; # Added 2023-05-21
  maui-nota = libsForQt5.mauiPackages.nota; # added 2022-05-17
  maui-shell = throw "maui-shell has been removed from nixpkgs, it was broken"; # Added 2024-07-15
  mbox = throw "'mbox' has been removed, as it was broken and unmaintained"; # Added 2023-12-21
  mcomix3 = mcomix; # Added 2022-06-05
  mdt = md-tui; # Added 2024-09-03
  meme = meme-image-generator; # Added 2021-04-21
  mess = throw "'mess' has been renamed to/replaced by 'mame'"; # Converted to throw 2023-09-10
  mhwaveedit = throw "'mkwaveedit' has been removed due to lack of maintenance upstream. Consider using 'audacity' or 'tenacity' instead";
  microcodeAmd = microcode-amd; # Added 2024-09-08
  microcodeIntel = microcode-intel; # Added 2024-09-08
  microsoft_gsl = microsoft-gsl; # Added 2023-05-26
  MIDIVisualizer = midivisualizer; # Added 2024-06-12
  migraphx = throw "'migraphx' has been replaced with 'rocmPackages.migraphx'"; # Added 2023-10-08
  mikutter = throw "'mikutter' has been removed because the package was broken and had no maintainers"; # Added 2024-10-01
  minishift = throw "'minishift' has been removed as it was discontinued upstream. Use 'crc' to setup a microshift cluster instead"; # Added 2023-12-30
  miopen = throw "'miopen' has been replaced with 'rocmPackages.miopen'"; # Added 2023-10-08
  miopengemm = throw "'miopengemm' has been replaced with 'rocmPackages_5.miopengemm'"; # Added 2023-10-08
  miopen-hip = throw "'miopen-hip' has been replaced with 'rocmPackages.miopen-hip'"; # Added 2023-10-08
  miopen-opencl = throw "'miopen-opencl' has been replaced with 'rocmPackages.miopen-opencl'"; # Added 2023-10-08
  mime-types = mailcap; # Added 2022-01-21
  minetest-touch = minetestclient; # Added 2024-08-12
  minetestclient_5 = minetestclient; # Added 2023-12-11
  minetestserver_5 = minetestserver; # Added 2023-12-11
  minizip2 = pkgs.minizip-ng; # Added 2022-12-28
  mirage-im = throw "'mirage-im' has been removed, as it was broken and unmaintained"; # Added 2023-11-26
  mlton20210107 = throw "'mlton20210107' has been renamed to 'mlton20210117', correcting the version number"; # Added 2024-03-31
  mod_dnssd = apacheHttpdPackages.mod_dnssd; # Added 2014-11-07
  mod_fastcgi = apacheHttpdPackages.mod_fastcgi; # Added 2014-11-07
  mod_python = apacheHttpdPackages.mod_python; # Added 2014-11-07
  mod_wsgi = apacheHttpdPackages.mod_wsgi; # Added 2014-11-07
  mod_ca = apacheHttpdPackages.mod_ca; # Added 2019-12-24
  mod_crl = apacheHttpdPackages.mod_crl; # Added 2019-12-24
  mod_csr = apacheHttpdPackages.mod_csr; # Added 2019-12-24
  mod_ocsp = apacheHttpdPackages.mod_ocsp; # Added 2019-12-24
  mod_scep = apacheHttpdPackages.mod_scep; # Added 2019-12-24
  mod_spkac = apacheHttpdPackages.mod_spkac; # Added 2019-12-24
  mod_pkcs12 = apacheHttpdPackages.mod_pkcs12; # Added 2019-12-24
  mod_timestamp = apacheHttpdPackages.mod_timestamp; # Added 2019-12-24
  monero = monero-cli; # Added 2021-11-28
  moneyplex = throw "'moneyplex' has been removed, as it was broken and unmaintained"; # Added 2024-02-28
  mongodb-4_0 = throw "mongodb-4_0 has been removed, it's end of life since April 2022"; # Added 2023-01-05
  mongodb-4_2 = throw "mongodb-4_2 has been removed, it's end of life since April 2023"; # Added 2023-06-06
  mongodb-4_4 = throw "mongodb-4_4 has been removed, it's end of life since April 2024"; # Added 2024-04-11
  mongodb-5_0 = throw "mongodb-5_0 has been removed, it's end of life since October 2024"; # Added 2024-10-01
  moonlander = throw "'moonlander' has been removed due to it being broken and unmaintained"; # Added 2023-11-26
  moz-phab = mozphab; # Added 2022-08-09
  mozart-binary = throw "'mozart-binary' has been renamed to/replaced by 'mozart2-binary'"; # Converted to throw 2023-09-10
  mozart = throw "'mozart' has been renamed to/replaced by 'mozart2-binary'"; # Converted to throw 2023-09-10
  mp3info = throw "'mp3info' has been removed due to lack of maintenance upstream. Consider using 'eartag' or 'tagger' instead"; # Added 2024-09-14
  mpc_cli = mpc-cli; # moved from top-level 2022-01-24
  mpd_clientlib = libmpdclient; # Added 2021-02-11
  mpdevil = plattenalbum; # Added 2024-05-22
  mpg321 = throw "'mpg321' has been removed due to it being unmaintained by upstream. Consider using mpg123 instead."; # Added 2024-05-10
  msp430NewlibCross = msp430Newlib; # Added 2024-09-06
  mumble_git = throw "'mumble_git' has been renamed to/replaced by 'pkgs.mumble'"; # Converted to throw 2023-09-10
  mupdf_1_17 = throw "'mupdf_1_17' has been removed due to being outdated and insecure. Consider using 'mupdf' instead."; # Added 2024-08-22
  murmur_git = throw "'murmur_git' has been renamed to/replaced by 'pkgs.murmur'"; # Converted to throw 2023-09-10
  mutt-with-sidebar = mutt; # Added 2022-09-17
  mysql-client = hiPrio mariadb.client;
  mysql = mariadb; # moved from top-level 2021-03-14
  mesa_drivers = throw "'mesa_drivers' has been removed, use 'pkgs.mesa' or 'pkgs.mesa.drivers' depending on target use case."; # Converted to throw 2024-07-11

  ### N ###

  ncdu_2 = ncdu; # Added 2022-07-22
  neocities-cli = neocities; # Added 2024-07-31
  nestopia = throw "nestopia was forked; use nestopia-ue instead"; # Added 2024-01-24
  net_snmp = throw "'net_snmp' has been renamed to/replaced by 'net-snmp'"; # Converted to throw 2023-09-10
  netbox_3_3 = throw "netbox 3.3 series has been removed as it was EOL"; # Added 2023-09-02
  netbox_3_5 = throw "netbox 3.5 series has been removed as it was EOL"; # Added 2024-01-22
  netease-music-tui = throw "netease-music-tui has been removed due to unmaintained by upstream and broken functionality"; # Added 2024-03-03
  nextcloud27 = throw ''
    Nextcloud v27 has been removed from `nixpkgs` as the support for is dropped
    by upstream in 2024-06. Please upgrade to at least Nextcloud v28 by declaring

        services.nextcloud.package = pkgs.nextcloud28;

    in your NixOS config.

    WARNING: if you were on Nextcloud 26 you have to upgrade to Nextcloud 27
    first on 24.05 because Nextcloud doesn't support upgrades across multiple major versions!
  ''; # Added 2024-06-25
  nextcloud27Packages = throw "Nextcloud27 is EOL!"; # Added 2024-06-25
  nagiosPluginsOfficial = monitoring-plugins;
  neochat = libsForQt5.kdeGear.neochat; # added 2022-05-10
  neoload = throw "'neoload' has been removed as it is broken and unmaintained"; # Added 2024-03-02
  newlibCross = newlib; # Added 2024-09-06
  newlib-nanoCross = newlib-nano; # Added 2024-09-06
  nitrokey-udev-rules = libnitrokey; # Added 2023-03-25
  nix-direnv-flakes = nix-direnv;
  nix-ld-rs = nix-ld; # Added 2024-08-17
  nix-repl = throw (
    # Added 2018-08-26
    "nix-repl has been removed because it's not maintained anymore, " +
    "use `nix repl` instead. Also see https://github.com/NixOS/nixpkgs/pull/44903"
  );
  nix-review = throw "'nix-review' has been renamed to/replaced by 'nixpkgs-review'"; # Converted to throw 2023-09-10
  nix-simple-deploy = throw "'nix-simple-deploy' has been removed as it is broken and unmaintained"; # Added 2024-08-17
  nix-template-rpm = throw "'nix-template-rpm' has been removed as it is broken and unmaintained"; # Added 2023-11-20
  nix-universal-prefetch = throw "The nix-universal-prefetch package was dropped since it was unmaintained."; # Added 2024-06-21
  nixFlakes = nixVersions.stable; # Added 2021-05-21
  nixStable = nixVersions.stable; # Added 2022-01-24
  nixUnstable = throw "nixUnstable has been removed. For bleeding edge (Nix master, roughly weekly updated) use nixVersions.git, otherwise use nixVersions.latest."; # Converted to throw 2024-04-22
  nix_2_3 = nixVersions.nix_2_3;
  nixfmt = lib.warn "nixfmt was renamed to nixfmt-classic. The nixfmt attribute may be used for the new RFC 166-style formatter in the future, which is currently available as nixfmt-rfc-style" nixfmt-classic; # Added 2024-03-31
  nixops = throw "'nixops' has been removed. Please use 'nixops_unstable_minimal' for the time being. E.g. nixops_unstable_minimal.withPlugins (ps: [ ps.nixops-gce ])"; # Added 2023-10-26
  nixopsUnstable = nixops_unstable; # Added 2022-03-03

  # When the nixops_unstable alias is removed, nixops_unstable_minimal can be renamed to nixops_unstable.
  nixops_unstable = throw "nixops_unstable has been replaced. Please use for example 'nixops_unstable_minimal.withPlugins (ps: [ ps.nixops-gce ps.nixops-encrypted-links ])' instead"; # Added 2024-02-28

  nixosTest = testers.nixosTest; # Added 2022-05-05
  nmap-unfree = nmap; # Added 2021-04-06
  nodejs_14 = throw "nodejs_14 has been removed as it is EOL."; # Added 2023-10-30
  nodejs-slim_14 = throw "nodejs-slim_14 has been removed as it is EOL."; # Added 2023-10-30
  nodejs-14_x = nodejs_14; # Added 2022-11-06
  nodejs-slim-14_x = nodejs-slim_14; # Added 2022-11-06
  nodejs_16 = throw "nodejs_16 has been removed as it is EOL."; # Added 2023-10-30
  nodejs-16_x = nodejs_16; # Added 2022-11-06
  nodejs-16_x-openssl_1_1 = throw "nodejs-16_x-openssl_1_1 has been removed."; # Added 2023-02-04
  nodejs-slim_16 = throw "nodejs-slim_16 has been removed as it is EOL."; # Added 2022-11-06
  nodejs-slim-16_x = nodejs-slim_16; # Added 2022-11-06
  nodejs-18_x = nodejs_18; # Added 2022-11-06
  nodejs-slim-18_x = nodejs-slim_18; # Added 2022-11-06
  nomad_1_2 = throw "nomad_1_2 has been removed because it's outdated. Use a a newer version instead"; # Added 2023-09-02
  nomad_1_3 = throw "nomad_1_3 has been removed because it's outdated. Use a a newer version instead"; # Added 2023-09-02
  noto-fonts-cjk = noto-fonts-cjk-sans; # Added 2021-12-16
  noto-fonts-emoji = noto-fonts-color-emoji; # Added 2023-09-09
  noto-fonts-extra = noto-fonts; # Added 2023-04-08
  NSPlist = nsplist; # Added 2024-01-05
  nushellFull = lib.warn "`nushellFull` has has been replaced by `nushell` as it's features no longer exist" nushell; # Added 2024-05-30
  nvidia-podman = throw "podman should use the Container Device Interface (CDI) instead. See https://web.archive.org/web/20240729183805/https://docs.nvidia.com/datacenter/cloud-native/container-toolkit/latest/install-guide.html#configuring-podman"; # Added 2024-08-02
  nvidia-thrust = throw "nvidia-thrust has been removed because the project was deprecated; use cudaPackages.cuda_cccl";
  nvtop = lib.warn "nvtop has been renamed to nvtopPackages.full" nvtopPackages.full; # Added 2024-02-25
  nvtop-amd = lib.warn "nvtop-amd has been renamed to nvtopPackages.amd" nvtopPackages.amd; # Added 2024-02-25
  nvtop-nvidia = lib.warn "nvtop-nvidia has been renamed to nvtopPackages.nvidia" nvtopPackages.nvidia; # Added 2024-02-25
  nvtop-intel = lib.warn "nvtop-intel has been renamed to nvtopPackages.intel" nvtopPackages.intel; # Added 2024-02-25
  nvtop-msm = lib.warn "nvtop-msm has been renamed to nvtopPackages.msm" nvtopPackages.msm; # Added 2024-02-25

  ### O ###

  o = orbiton; # Added 2023-04-09
  oathToolkit = oath-toolkit; # Added 2022-04-04
  oauth2_proxy = oauth2-proxy; # Added 2021-04-18
  obinskit = throw "'obinskit' has been removed from nixpkgs, because the package was unmaintained and depended on an insecure version of electron"; # Added 2024-03-20
  octant = throw "octant has been dropped due to being archived and vulnerable"; # Added 2023-09-29
  octant-desktop = throw "octant-desktop has been dropped due to being archived and vulnerable"; # Added 2023-09-29
  octorpki = throw "octorpki has been removed, upstream says to use rpki-client instead"; # Added 2024-03-19
  ogre1_9 = throw "ogre1_9 has been removed, use ogre instead"; # Added 2023-03-22
  ogre1_10 = throw "ogre1_10 has been removed, use ogre instead"; # Added 2023-07-20
  onevpl-intel-gpu = lib.warn "onevpl-intel-gpu has been renamed to vpl-gpu-rt" vpl-gpu-rt; # Added 2024-06-04
  opa = throw "opa has been removed from nixpkgs as upstream has abandoned the project"; # Added 2023-03-21
  opam_1_2 = throw "'opam_1_2' has been renamed to/replaced by 'opam'"; # Added 2023-03-08
  opencv2 = throw "opencv2 has been removed as it is obsolete and was not used by any other package; please migrate to OpenCV 4"; # Added 2024-08-20
  opencv3 = throw "opencv3 has been removed as it is obsolete and was not used by any other package; please migrate to OpenCV 4"; # Added 2024-08-20
  openafs_1_8 = openafs; # Added 2022-08-22
  openapi-generator-cli-unstable = throw "openapi-generator-cli-unstable was removed as it was not being updated; consider openapi-generator-cli instead"; # Added 2024-01-02
  openbangla-keyboard = throw "openbangla-keyboard has been replaced by ibus-engines.openbangla-keyboard and fcitx5-openbangla-keyboard"; # added 2023-10-10
  opencascade = throw "'opencascade' has been removed as it is unmaintained; consider opencascade-occt instead'"; # Added 2023-09-18
  opencl-info = throw "opencl-info has been removed, as the upstream is unmaintained; consider using 'clinfo' instead"; # Added 2024-06-12
  opencomposite-helper = throw "opencomposite-helper has been removed from nixpkgs as it causes issues with some applications. See https://wiki.nixos.org/wiki/VR#OpenComposite for the recommended setup"; # Added 2024-09-07
  openconnect_head = openconnect_unstable; # Added 2022-03-29
  openconnect_gnutls = openconnect; # Added 2022-03-29
  openconnect_unstable = throw "openconnect_unstable was removed from nixpkgs as it was not being updated"; # Added 2023-06-01
  opendylan = throw "opendylan has been removed from nixpkgs as it was broken"; # Added 2024-07-15
  opendylan_bin = throw "opendylan_bin has been removed from nixpkgs as it was broken"; # Added 2024-07-15
  openelec-dvb-firmware = libreelec-dvb-firmware; # Added 2021-05-10
  openethereum = throw "openethereum development has ceased by upstream. Use alternate clients such as go-ethereum, erigon, or nethermind"; # Added 2024-05-13
  openimagedenoise_1_2_x = throw "'openimagedenoise_1_2_x' has been renamed to/replaced by 'openimagedenoise'"; # Added 2023-06-07
  openimageio2 = openimageio; # Added 2023-01-05
  openimageio_1 = throw "'openimageio_1' has been removed, please update to 'openimageio' 2"; # Added 2023-06-14
  openisns = open-isns; # Added 2020-01-28
  openjdk19 = throw "OpenJDK 19 was removed as it has reached its end of life"; # Added 2024-08-01
  openjdk19_headless = openjdk19; # Added 2024-08-01
  jdk19 = openjdk19; # Added 2024-08-01
  jdk19_headless = openjdk19; # Added 2024-08-01
  openjdk20 = throw "OpenJDK 20 was removed as it has reached its end of life"; # Added 2024-08-01
  openjdk20_headless = openjdk20; # Added 2024-08-01
  jdk20 = openjdk20; # Added 2024-08-01
  jdk20_headless = openjdk20; # Added 2024-08-01
<<<<<<< HEAD
  openjdk22 = throw "OpenJDK 22 was removed as it has reached its end of life"; # Added 2024-09-24
  openjdk22_headless = openjdk22; # Added 2024-09-24
  jdk22 = openjdk22; # Added 2024-09-24
  jdk22_headless = openjdk22; # Added 2024-09-24
=======
  openjfx11 = throw "OpenJFX 11 was removed as it has reached its end of life"; # Added 2024-10-07
>>>>>>> df769e85
  openjfx19 = throw "OpenJFX 19 was removed as it has reached its end of life"; # Added 2024-08-01
  openjfx20 = throw "OpenJFX 20 was removed as it has reached its end of life"; # Added 2024-08-01
  openjfx22 = throw "OpenJFX 22 was removed as it has reached its end of life"; # Added 2024-09-24
  openjpeg_2 = openjpeg; # Added 2021-01-25
  openlens = throw "Lens Closed its source code, package obsolete/stale - consider lens as replacement"; # Added 2024-09-04
  openlp = throw "openlp has been removed for now because the outdated version depended on insecure and removed packages and it needs help to upgrade and maintain it; see https://github.com/NixOS/nixpkgs/pull/314882"; # Added 2024-07-29
  openmpt123 = libopenmpt; # Added 2021-09-05
  openssl_3_0 = openssl_3; # Added 2022-06-27
  openvpn_24 = throw "openvpn_24 has been removed, because it went EOL. 2.5.x or newer is still available"; # Added 2023-01-23
  optparse-bash = throw "'optparse-bash' (GitHub: nk412/optparse) has been removed. Use 'argparse' instead"; # Added 2024-01-12
  orchis = orchis-theme; # Added 2021-06-09
  oni2 = throw "oni2 was removed, because it is unmaintained and was abandoned years ago."; #Added 2024-01-15
  onlyoffice-bin = onlyoffice-desktopeditors; # Added 2024-09-20
  onlyoffice-bin_latest = onlyoffice-bin; # Added 2024-07-03
  onlyoffice-bin_7_2 = throw "onlyoffice-bin_7_2 has been removed. Please use the latest version available under onlyoffice-bin"; # Added 2024-07-03
  onlyoffice-bin_7_5 = throw "onlyoffice-bin_7_5 has been removed. Please use the latest version available under onlyoffice-bin"; # Added 2024-07-03
  openvswitch-lts = throw "openvswitch-lts has been removed. Please use the latest version available under openvswitch"; # Added 2024-08-24
  oroborus = throw "oroborus was removed, because it was abandoned years ago."; #Added 2023-09-10
  OSCAR = oscar; # Added 2024-06-12
  osxfuse = macfuse-stubs; # Added 2021-03-20
  ovn-lts = throw "ovn-lts has been removed. Please use the latest version available under ovn"; # Added 2024-08-24
  oxen = throw "'oxen' has been removed, because it was broken, outdated and unmaintained"; # Added 2023-12-09
  oysttyer = throw "oysttyer has been removed; it is no longer maintained because of Twitter disabling free API access"; # Added 2024-09-23

  ### P ###

  PageEdit = pageedit; # Added 2024-01-21
  p2pvc = throw "p2pvc has been removed as it is unmaintained upstream and depends on OpenCV 2"; # Added 2024-08-20
  packet-cli = metal-cli; # Added 2021-10-25
  paperoni = throw "paperoni has been removed, because it is unmaintained"; # Added 2024-07-14
  packet = throw "packet has been removed as it is no longer working and unmaintained"; # Added 2024-03-29
  palemoon = throw "palemoon has been dropped due to python2 being EOL and marked insecure. Use 'palemoon-bin' instead"; # Added 2023-05-18
  pam_usb = throw "'pam_usb' has been removed: abandoned by upstream since 2015."; # Added 2023-10-30
  paper-note = throw "paper-note has been removed: abandoned by upstream"; # Added 2023-05-03
  paperless = paperless-ngx; # Added 2021-06-06
  paperless-ng = paperless-ngx; # Added 2022-04-11
  parity = throw "parity, renamed to openethereum, has been terminated by upstream"; # Added 2020-08-01
  partition-manager = libsForQt5.partitionmanager; # Added 2024-01-08
  pash = throw "'pash' has been removed: abandoned by upstream. Use 'powershell' instead"; # Added 2023-09-16
  patchelfStable = patchelf; # Added 2024-01-25
  pcsctools = pcsc-tools; # Added 2023-12-07
  pcsxr = throw "pcsxr was removed as it has been abandoned for over a decade; please use DuckStation, Mednafen, or the RetroArch PCSX ReARMed core"; # Added 2024-08-20
  pdf2xml = throw "'pdf2xml' was removed: abandoned for years."; # Added 2023-10-22
  peach = asouldocs; # Added 2022-08-28
  pentablet-driver = xp-pen-g430-driver; # Added 2022-06-23
  percona-server_8_0 = percona-server_lts; # Added 2024-05-07
  percona-xtrabackup_8_0 = percona-xtrabackup_lts; # Added 2024-05-07
  perldevel = throw "'perldevel' has been dropped due to lack of updates in nixpkgs and lack of consistent support for devel versions by 'perl-cross' releases, use 'perl' instead";
  perldevelPackages = perldevel;
  petrinizer = throw "'petrinizer' has been removed, as it was broken and unmaintained"; # added 2024-05-09
  pgadmin = pgadmin4;
  pharo-spur64 = pharo; # Added 2022-08-03
  phodav_2_0 = throw "'phodav_2_0' has been renamed to/replaced by 'phodav'"; # Added 2023-02-21
  photoflow = throw "photoflow was removed because it was broken and unmaintained by upstream"; # Added 2023-03-10
  picom-allusive = throw "picom-allusive was renamed to compfy and is being abandoned by upstream"; # Added 2024-02-13
  picom-jonaburg = throw "picom-jonaburg was removed because it is unmaintained by upstream"; # Added 2024-02-13
  picom-next = picom; # Added 2024-02-13
  pict-rs_0_3 = throw "pict-rs_0_3 has been removed, as it was an outdated version and no longer compiled"; # Added 2024-08-20

  # Obsolete PHP version aliases
  php80 = throw "php80 has been dropped due to the lack of maintenance from upstream for future releases"; # Added 2023-06-21
  php80Packages = php80; # Added 2023-06-21
  php80Extensions = php80; # Added 2023-06-21

  pipewire_0_2 = throw "pipewire_0_2 has been removed as it is outdated and no longer used"; # Added 2024-07-28
  pipewire-media-session = throw "pipewire-media-session is no longer maintained and has been removed. Please use Wireplumber instead.";
  pkgconfig = throw "'pkgconfig' has been renamed to/replaced by 'pkg-config'"; # Converted to throw 2023-09-10
  playwright = lib.warn "'playwright' will reference playwright-driver in 25.05. Reference 'python3Packages.playwright' for the python test launcher" python3Packages.toPythonApplication python3Packages.playwright; # Added 2024-10-04
  pleroma-otp = pleroma; # Added 2021-07-10
  pltScheme = racket; # just to be sure
  pmdk = throw "'pmdk' is discontinued, no further support or maintenance is planned by upstream"; # Added 2023-02-06
  pomotroid = throw "pomotroid has been removed from nixpkgs, because it depended on an insecure version of electron"; # Added 2023-09-12
  poretools = throw "poretools has been removed from nixpkgs, as it was broken and unmaintained"; # Added 2024-06-03
  powerdns = pdns; # Added 2022-03-28

  # postgresql plugins
  cstore_fdw = postgresqlPackages.cstore_fdw;
  pg_cron = postgresqlPackages.pg_cron;
  pg_hll = postgresqlPackages.pg_hll;
  pg_repack = postgresqlPackages.pg_repack;
  pg_similarity = postgresqlPackages.pg_similarity;
  pg_topn = postgresqlPackages.pg_topn;
  pgjwt = postgresqlPackages.pgjwt;
  pgroonga = postgresqlPackages.pgroonga;
  pgtap = postgresqlPackages.pgtap;
  plv8 = postgresqlPackages.plv8;
  postgis = postgresqlPackages.postgis;
  texinfo5 = throw "'texinfo5' has been removed from nixpkgs"; # Added 2024-09-10
  timescaledb = postgresqlPackages.timescaledb;
  tsearch_extras = postgresqlPackages.tsearch_extras;

  # pinentry was using multiple outputs, this emulates the old interface for i.e. home-manager
  # soon: throw "'pinentry' has been removed. Pick an appropriate variant like 'pinentry-curses' or 'pinentry-gnome3'";
  pinentry = pinentry-all // {
    curses = pinentry-curses;
    emacs = pinentry-emacs;
    gnome3 = pinentry-gnome3;
    gtk2 = pinentry-gtk2;
    qt = pinentry-qt;
    tty = pinentry-tty;
    flavors = [ "curses" "emacs" "gnome3" "gtk2" "qt" "tty" ];
  }; # added 2024-01-15
  pinentry_curses = throw "'pinentry_curses' has been renamed to/replaced by 'pinentry-curses'"; # Converted to throw 2023-09-10
  pinentry_emacs = throw "'pinentry_emacs' has been renamed to/replaced by 'pinentry-emacs'"; # Converted to throw 2023-09-10
  pinentry_gnome = throw "'pinentry_gnome' has been renamed to/replaced by 'pinentry-gnome'"; # Converted to throw 2023-09-10
  pinentry_gtk2 = throw "'pinentry_gtk2' has been renamed to/replaced by 'pinentry-gtk2'"; # Converted to throw 2023-09-10
  pinentry_qt = throw "'pinentry_qt' has been renamed to/replaced by 'pinentry-qt'"; # Converted to throw 2023-09-10
  pinentry_qt5 = pinentry-qt; # Added 2020-02-11
  pivx = throw "pivx has been removed as it was marked as broken"; # Added 2024-07-15
  pivxd = throw "pivxd has been removed as it was marked as broken"; # Added 2024-07-15

  PlistCpp = plistcpp; # Added 2024-01-05
  pocket-updater-utility = pupdate; # Added 2024-01-25
  poetry2nix = throw "poetry2nix is now maintained out-of-tree. Please use https://github.com/nix-community/poetry2nix/"; # Added 2023-10-26
  prayer = throw "prayer has been removed from nixpkgs"; # Added 2023-11-09
  prismlauncher-qt5 = throw "'prismlauncher-qt5' has been removed from nixpkgs. Please use 'prismlauncher'"; # Added 2024-04-20
  prismlauncher-qt5-unwrapped = throw "'prismlauncher-qt5-unwrapped' has been removed from nixpkgs. Please use 'prismlauncher-unwrapped'"; # Added 2024-04-20
  privacyidea = throw "privacyidea has been removed from nixpkgs"; # Added 2023-10-31
  probe-rs = probe-rs-tools; # Added 2024-05-23
  probe-rs-cli = throw "probe-rs-cli is now part of the probe-rs package"; # Added 2023-07-03
  probe-run = throw "probe-run is deprecated upstream.  Use probe-rs instead."; # Added 2024-05-23
  processing3 = throw "'processing3' has been renamed to/replaced by 'processing'"; # Converted to throw 2023-09-10
  prometheus-dmarc-exporter = dmarc-metrics-exporter; # added 2022-05-31
  prometheus-dovecot-exporter = dovecot_exporter; # Added 2024-06-10
  prometheus-openldap-exporter = throw "'prometheus-openldap-exporter' has been removed from nixpkgs, as it was unmaintained"; # Added 2024-09-01
  prometheus-openvpn-exporter = throw "'prometheus-openvpn-exporter' has been removed from nixpkgs, as it was broken and unmaintained"; # Added 2023-12-23
  prometheus-minio-exporter = throw "'prometheus-minio-exporter' has been removed from nixpkgs, use Minio's built-in Prometheus integration instead"; # Added 2024-06-10
  prometheus-speedtest-exporter = throw "prometheus-speedtest-exporter was removed as unmaintained"; # Added 2023-07-31
  protobuf3_17 = throw "protobuf3_17 does not receive updates anymore and has been removed"; # Added 2023-05-21
  protobuf3_19 = throw "protobuf3_19 does not receive updates anymore and has been removed"; # Added 2023-10-01
  protobuf3_24 = protobuf_24;
  protobuf3_23 = protobuf_23;
  protobuf3_21 = protobuf_21;
  protonup = protonup-ng; # Added 2022-11-06
  proxmark3-rrg = proxmark3; # Added 2023-07-25
  proxmark3-unstable = throw "removed in favor of rfidresearchgroup fork"; # Added 2023-07-25
  psensor = throw "'psensor' has been removed due to lack of maintenance upstream. Consider using 'mission-center', 'resources' or 'monitorets' instead"; # Added 2024-09-14
  pyls-black = throw "pyls-black has been removed from nixpkgs. Use python-lsp-black instead."; # Added 2023-01-09
  pyls-mypy = throw "pyls-mypy has been removed from nixpkgs. Use pylsp-mypy instead."; # Added 2023-01-09
  pygmentex = throw "'pygmentex' has been renamed to/replaced by 'texlive.bin.pygmentex'"; # Converted to throw 2023-09-10
  pyo3-pack = maturin;
  pypi2nix = throw "pypi2nix has been removed due to being unmaintained";
  pypolicyd-spf = spf-engine; # Added 2022-10-09
  python = python2; # Added 2022-01-11
  python-language-server = throw "python-language-server has been removed as it is no longer maintained. Use e.g. python-lsp-server instead"; # Added 2023-01-07
  python-swiftclient = swiftclient; # Added 2021-09-09
  pythonFull = python2Full; # Added 2022-01-11
  pythonPackages = python.pkgs; # Added 2022-01-11

  ### Q ###

  qbittorrent-qt5 = throw "'qbittorrent-qt5' has been removed as qBittorrent 5 dropped support for Qt 5. Please use 'qbittorrent'"; # Added 2024-09-30
  qcsxcad = libsForQt5.qcsxcad; # Added 2020-11-05
  qtcreator-qt6 = throw "'qtcreator-qt6' has been renamed to/replaced by 'qtcreator', since qt5 version has been removed"; # Added 2023-07-25
  qflipper = qFlipper; # Added 2022-02-11
  qlandkartegt = throw "'qlandkartegt' has been removed from nixpkgs, as it was broken and unmaintained"; # Added 2023-04-17
  qscintilla = libsForQt5.qscintilla; # Added 2023-09-20
  qscintilla-qt6 = qt6Packages.qscintilla; # Added 2023-09-20
  qt515 = qt5; # Added 2022-11-24
  qt5ct = libsForQt5.qt5ct; # Added 2021-12-27
  qt6ct = qt6Packages.qt6ct; # Added 2023-03-07
  qtcurve = libsForQt5.qtcurve; # Added 2020-11-07
  qtile-unwrapped = python3.pkgs.qtile; # Added 2023-05-12
  quantum-espresso-mpi = quantum-espresso; # Added 2023-11-23
  quicklispPackages = throw "Lisp packages have been redesigned. See 'lisp-modules' in the nixpkgs manual."; # Added 2024-05-07
  quicklispPackagesABCL = throw "Lisp packages have been redesigned. See 'lisp-modules' in the nixpkgs manual."; # Added 2024-05-07
  quicklispPackagesCCL = throw "Lisp packages have been redesigned. See 'lisp-modules' in the nixpkgs manual."; # Added 2024-05-07
  quicklispPackagesClisp = throw "Lisp packages have been redesigned. See 'lisp-modules' in the nixpkgs manual."; # Added 2024-05-07
  quicklispPackagesECL = throw "Lisp packages have been redesigned. See 'lisp-modules' in the nixpkgs manual."; # Added 2024-05-07
  quicklispPackagesFor = throw "Lisp packages have been redesigned. See 'lisp-modules' in the nixpkgs manual."; # Added 2024-05-07
  quicklispPackagesGCL = throw "Lisp packages have been redesigned. See 'lisp-modules' in the nixpkgs manual."; # Added 2024-05-07
  quicklispPackagesSBCL = throw "Lisp packages have been redesigned. See 'lisp-modules' in the nixpkgs manual."; # Added 2024-05-07
  qutebrowser-qt6 = throw "'qutebrowser-qt6' has been replaced by 'qutebrowser', since the the qt5 version has been removed"; # Added 2023-08-19
  quvi = throw "'quvi' has been removed, as it was broken and unmaintained"; # Added 2023-11-25

  ### R ###

  rabbitvcs = throw "rabbitvcs has been removed from nixpkgs, because it was broken"; # Added 2024-07-15
  radare2-cutter = cutter; # Added 2021-03-30
  radicle-cli = throw "'radicle-cli' was removed in favor of 'radicle-node'"; # Added 2024-05-04
  radicle-upstream = throw "'radicle-upstream' was sunset, see <https://community.radworks.org/t/2962>"; # Added 2024-05-04
  railway-travel = diebahn; # Added 2024-04-01
  rambox-pro = rambox; # Added 2022-12-12
  rapidjson-unstable = lib.warn "'rapidjson-unstable' has been renamed to 'rapidjson'" rapidjson; # Added 2024-07-28
  rarian = throw "rarian has been removed as unused"; # Added 2023-07-05
  rccl = throw "'rccl' has been replaced with 'rocmPackages.rccl'"; # Added 2023-10-08
  rdc = throw "'rdc' has been replaced with 'rocmPackages.rdc'"; # Added 2023-10-08
  readline63 = throw "'readline63' has been replaced with 'readline'"; # Added 2024-02-10
  redocly-cli = redocly; # Added 2024-04-14
  redpanda = redpanda-client; # Added 2023-10-14
  redpanda-server = throw "'redpanda-server' has been removed because it was broken for a long time"; # Added 2024-06-10
  relibc = throw "relibc has been removed due to lack of maintenance"; # Added 2024-09-02
  replay-sorcery = throw "replay-sorcery has been removed as it is unmaintained upstream. Consider using gpu-screen-recorder or obs-studio instead."; # Added 2024-07-13
  restinio_0_6 = throw "restinio_0_6 has been removed from nixpkgs as it's not needed by downstream packages"; # Added 2024-07-04
  restya-board = throw "'restya-board' has been removed from nixpkgs, as it was broken and unmaintained"; # Added 2024-01-22
  retdec-full = throw "'retdec-full' is no longer needed, please use 'retdec'"; # Added 2024-02-05
  retroshare06 = retroshare;
  ricochet = throw "ricochet has been deprecated in favor of ricochet-refresh"; # Added 2024-02-26
  rigsofrods = rigsofrods-bin; # Added 2023-03-22
  ring-daemon = jami-daemon; # Added 2021-10-26
  rnix-lsp = throw "'rnix-lsp' has been removed as it is unmaintained"; # Added 2024-03-09
  rockbox_utility = rockbox-utility; # Added 2022-03-17
  rocalution = throw "'rocalution' has been replaced with 'rocmPackages.rocalution'"; # Added 2023-10-08
  rocblas = throw "'rocblas' has been replaced with 'rocmPackages.rocblas'"; # Added 2023-10-08
  rocfft = throw "'rocfft' has been replaced with 'rocmPackages.rocfft'"; # Added 2023-10-08
  rocprim = throw "'rocprim' has been replaced with 'rocmPackages.rocprim'"; # Added 2023-10-08
  rocrand = throw "'rocrand' has been replaced with 'rocmPackages.rocrand'"; # Added 2023-10-08
  rocsparse = throw "'rocsparse' has been replaced with 'rocmPackages.rocsparse'"; # Added 2023-10-08
  rocthrust = throw "'rocthrust' has been replaced with 'rocmPackages.rocthrust'"; # Added 2023-10-08
  roctracer = throw "'roctracer' has been replaced with 'rocmPackages.roctracer'"; # Added 2023-10-08
  rocwmma = throw "'rocwmma' has been replaced with 'rocmPackages.rocwmma'"; # Added 2023-10-08
  rocclr = throw "'rocclr' has been removed in favor of 'rocmPackages.clr'"; # Added 2023-10-08
  rocdbgapi = throw "'rocdbgapi' has been replaced with 'rocmPackages.rocdbgapi'"; # Added 2023-10-08
  rocgdb = throw "'rocgdb' has been replaced with 'rocmPackages.rocgdb'"; # Added 2023-10-08
  rocprofiler = throw "'rocprofiler' has been replaced with 'rocmPackages.rocprofiler'"; # Added 2023-10-08
  rocsolver = throw "'rocsolver' has been replaced with 'rocmPackages.rocsolver'"; # Added 2023-10-08
  rocmClangStdenv = throw "'rocmClangStdenv' has been moved to 'rocmPackages' and is no longer public"; # Added 2023-10-08
  rocmUpdateScript = throw "'rocmUpdateScript' has been moved to 'rocmPackages' and is no longer public"; # Added 2023-10-08
  rocminfo = throw "'rocminfo' has been replaced with 'rocmPackages.rocminfo'"; # Added 2023-10-08
  rocmlir = throw "'rocmlir' has been replaced with 'rocmPackages.rocmlir'"; # Added 2023-10-08
  rocmlir-rock = throw "'rocmlir-rock' has been replaced with 'rocmPackages.rocmlir-rock'"; # Added 2023-10-08
  rocm-cmake = throw "'rocm-cmake' has been replaced with 'rocmPackages.rocm-cmake'"; # Added 2023-10-08
  rocm-comgr = throw "'rocm-comgr' has been replaced with 'rocmPackages.rocm-comgr'"; # Added 2023-10-08
  rocm-core = throw "'rocm-core' has been replaced with 'rocmPackages.rocm-core'"; # Added 2023-10-08
  rocm-device-libs = throw "'rccl' has been replaced with 'rocmPackages.rocm-device-libs'"; # Added 2023-10-08
  rocm-opencl-icd = rocmPackages.clr.icd; # Added 2023-10-08 Convert to throw after 23.11 is released
  rocm-opencl-runtime = rocmPackages.clr; # Added 2023-10-08 Convert to throw after 23.11 is released
  rocm-runtime = throw "'rocm-runtime' has been replaced with 'rocmPackages.rocm-runtime'"; # Added 2023-10-08
  rocm-smi = throw "'rocm-smi' has been replaced with 'rocmPackages.rocm-smi'"; # Added 2023-10-08
  rocm-thunk = throw "'rocm-thunk' has been replaced with 'rocmPackages.rocm-thunk'"; # Added 2023-10-08
  rocr-debug-agent = throw "'rocr-debug-agent' has been replaced with 'rocmPackages.rocr-debug-agent'"; # Added 2023-10-08
  rome = throw "rome is no longer maintained, consider using biome instead"; # Added 2023-09-12
  rpiboot-unstable = rpiboot; # Added 2021-07-30
  rr-unstable = rr; # Added 2022-09-17
  rtl8723bs-firmware = throw "rtl8723bs-firmware was added in mainline kernel version 4.12"; # Added 2023-07-03
  rtsp-simple-server = throw "rtsp-simple-server is rebranded as mediamtx, including default config path update"; # Added 2023-04-11
  rtx = mise; # Added 2024-01-05
  runCommandNoCC = runCommand;
  runCommandNoCCLocal = runCommandLocal;
  rustc-wasm32 = rustc; # Added 2023-12-01
  rustic-rs = rustic; # Added 2024-08-02
  rxvt_unicode = rxvt-unicode-unwrapped; # Added 2020-02-02
  rxvt_unicode-with-plugins = rxvt-unicode; # Added 2020-02-02

  # The alias for linuxPackages*.rtlwifi_new is defined in ./all-packages.nix,
  # due to it being inside the linuxPackagesFor function.
  rtlwifi_new-firmware = rtw88-firmware; # Added 2021-03-14
  rtw88-firmware = throw "rtw88-firmware has been removed because linux-firmware now contains it."; # Added 2024-06-28
  rtw89-firmware = throw "rtw89-firmware has been removed because linux-firmware now contains it."; # Added 2023-02-19

  ### S ###

  SDL_classic = SDL1; # Added 2024-09-03
  s2n = s2n-tls; # Added 2021-03-03
  sandboxfs = throw "'sandboxfs' has been removed due to being unmaintained, consider using linux namespaces for sandboxing instead"; # Added 2024-06-06
  sane-backends-git = sane-backends; # Added 2021-02-19
  scantailor = scantailor-advanced; # Added 2022-05-26
  schildichat-web = throw ''
    schildichat has been removed as it is severely lacking behind the Element upstream and does not receive regular security fixes.
    Please participate in upstream discussion on getting out new releases:
    https://github.com/SchildiChat/schildichat-desktop/issues/212
    https://github.com/SchildiChat/schildichat-desktop/issues/215''; # Added 2023-12-05
  schildichat-desktop = schildichat-web;
  schildichat-desktop-wayland = schildichat-web;
  scitoken-cpp = scitokens-cpp; # Added 2024-02-12
  scylladb = throw "'scylladb' has been removed due to being unmaintained"; # Added 2024-03-17
  sdlmame = throw "'sdlmame' has been renamed to/replaced by 'mame'"; # Converted to throw 2023-09-10
  searx = throw "'searx' has been removed as it is unmaintained. Please switch to searxng"; # Added 2023-10-03
  semeru-bin-16 = throw "Semeru 16 has been removed as it has reached its end of life"; # Added 2024-08-01
  semeru-jre-bin-16 = throw "Semeru 16 has been removed as it has reached its end of life"; # Added 2024-08-01
  semver-cpp = throw "'semver-cpp' was removed because no packages in nixpkgs use it anymore"; # Added 2024-02-14
  session-desktop-appimage = session-desktop;
  setupcfg2nix = throw "'setupcfg2nix' has been removed. Please switch to buildPythonPackage"; # Added 2023-12-12
  sequoia = sequoia-sq; # Added 2023-06-26
  sexp = sexpp; # Added 2023-07-03
  sget = throw "sget has been removed from nixpkgs, as it is not supported upstream anymore see https://github.com/sigstore/sget/issues/145"; # Added 2023-05-26
  sgtpuzzles = throw "'sgtpuzzles' has been renamed to 'sgt-puzzles'"; # Added 2023-10-06
  sgtpuzzles-mobile = throw "'sgtpuzzles-mobile' has been renamed to 'sgt-puzzles-mobile'"; # Added 2023-10-06
  inherit (libsForQt5.mauiPackages) shelf; # added 2022-05-17
  shhgit = throw "shhgit is broken and is no longer maintained. See https://github.com/eth0izzle/shhgit#-shhgit-is-no-longer-maintained-"; # Added 2023-08-08
  shipyard = jumppad; # Added 2023-06-06
  signumone-ks = throw "signumone-ks has been removed from nixpkgs because the developers stopped offering the binaries"; # Added 2023-08-17
  simplenote = throw "'simplenote' has been removed because it is no longer maintained and insecure"; # Added 2023-10-09
  skk-dicts = throw "'skk-dicts' has been split into multiple packages under 'skkDictionaries'"; # Added 2023-11-08
  sky = throw "'sky' has been removed because its upstream website disappeared"; # Added 2024-07-21
  SkypeExport = skypeexport; # Added 2024-06-12
  slack-dark = slack; # Added 2020-03-27
  slmenu = throw "slmenu has been removed (upstream is gone)"; # Added 2023-04-06
  slurm-llnl = slurm; # renamed July 2017
  smesh = throw "'smesh' has been removed as it's unmaintained and depends on opencascade-oce, which is also unmaintained"; # Added 2023-09-18
  snapTools = throw "snapTools was removed because makeSnap produced broken snaps and it was the only function in snapTools. See https://github.com/NixOS/nixpkgs/issues/100618 for more details."; # 2024-03-04;
  soldat-unstable = opensoldat; # Added 2022-07-02
  solr_8 = throw "'solr' has been removed from nixpkgs, as it was broken and unmaintained"; # Added 2023-03-16
  solr = throw "'solr' has been removed from nixpkgs, as it was broken and unmaintained"; # Added 2023-03-16
  soundOfSorting = sound-of-sorting; # Added 2023-07-07
  soundux = throw "'soundux' has been removed, as it is unmaintained."; # Added on 2024-02-14
  SP800-90B_EntropyAssessment = sp800-90b-entropyassessment; # Added on 2024-06-12
  SPAdes = spades; # Added 2024-06-12
  spark2 = throw "'spark2' is no longer supported nixpkgs, please use 'spark'"; # Added 2023-05-08
  spark_2_4 = throw "'spark_2_4' is no longer supported nixpkgs, please use 'spark'"; # Added 2023-05-08
  spark_3_1 = throw "'spark_3_1' is no longer supported nixpkgs, please use 'spark'"; # Added 2023-05-08
  spark_3_3 = throw "'spark_3_3' is no longer supported nixpkgs, please use 'spark'"; # Added 2024-03-23
  spark2014 = gnatprove; # Added 2024-02-25

  # Added 2020-02-10
  sourceHanSansPackages = {
    japanese = source-han-sans;
    korean = source-han-sans;
    simplified-chinese = source-han-sans;
    traditional-chinese = source-han-sans;
  };
  source-han-sans-japanese = source-han-sans;
  source-han-sans-korean = source-han-sans;
  source-han-sans-simplified-chinese = source-han-sans;
  source-han-sans-traditional-chinese = source-han-sans;
  sourceHanSerifPackages = {
    japanese = source-han-serif;
    korean = source-han-serif;
    simplified-chinese = source-han-serif;
    traditional-chinese = source-han-serif;
  };
  source-han-serif-japanese = source-han-serif;
  source-han-serif-korean = source-han-serif;
  source-han-serif-simplified-chinese = source-han-serif;
  source-han-serif-traditional-chinese = source-han-serif;


  spacegun = throw "'spacegun' has been removed as unmaintained"; # Added 2023-05-20
  spectral = neochat; # Added 2020-12-27
  speedtest-exporter = throw "'speedtest-exporter' has been removed as unmaintained"; # Added 2023-07-31
  spice-gtk_libsoup2 = throw "'spice-gtk_libsoup2' has been renamed to/replaced by 'spice-gtk'"; # Added 2023-02-21
  # spidermonkey is not ABI upwards-compatible, so only allow this for nix-shell
  spidermonkey = spidermonkey_78; # Added 2020-10-09
  spidermonkey_102 = throw "'spidermonkey_102' is EOL since 2023/03"; # Added 2024-08-07
  spotify-tui = throw "'spotify-tui' has been removed, as it was broken and unmaintained"; # Added 2024-03-12
  spotify-unwrapped = spotify; # added 2022-11-06
  spring-boot = spring-boot-cli; # added 2020-04-24
  squid4 = throw "'squid4' has been renamed to/replaced by 'squid'"; # Converted to throw 2023-09-10
  srvc = throw "'srvc' has been removed, as it was broken and unmaintained"; # Added 2024-09-09
  ssb = throw "'ssb' has been removed, as it was broken and unmaintained"; # Added 2023-12-21
  ssm-agent = amazon-ssm-agent; # Added 2023-10-17
  starboard-octant-plugin = throw "starboard-octant-plugin has been dropped due to needing octant which is archived"; # Added 2023-09-29
  starspace = throw "starspace has been removed from nixpkgs, as it was broken"; # Added 2024-07-15
  steam-run-native = steam-run; # added 2022-02-21
  StormLib = stormlib; # Added 2024-01-21
  sumneko-lua-language-server = lua-language-server; # Added 2023-02-07
  supertux-editor = throw "'supertux-editor' has been removed, as it was broken and unmaintained"; # Added 2023-12-22
  swiProlog = lib.warn "swiProlog has been renamed to swi-prolog" swi-prolog; # Added 2024-09-07
  swiPrologWithGui = lib.warn "swiPrologWithGui has been renamed to swi-prolog-gui" swi-prolog-gui; # Added 2024-09-07
  swift-im = throw "swift-im has been removed as it is unmaintained and depends on deprecated Python 2 / Qt WebKit"; # Added 2023-01-06
  swig1 = throw "swig1 has been removed as it is obsolete"; # Added 2024-08-23
  swig2 = throw "swig2 has been removed as it is obsolete"; # Added 2024-08-23
  swig3 = throw "swig3 has been removed as it is obsolete"; # Added 2024-09-12
  swig4 = swig; # Added 2024-09-12
  swigWithJava = throw "swigWithJava has been removed as the main swig package has supported Java since 2009"; # Added 2024-09-12
  swtpm-tpm2 = swtpm; # Added 2021-02-26
  Sylk = sylk; # Added 2024-06-12
  symbiyosys = sby; # Added 2024-08-18
  sync = taler-sync; # Added 2024-09-04
  syncthing-cli = syncthing; # Added 2021-04-06
  syncthingtray-qt6 = syncthingtray; # Added 2024-03-06

  ### T ###

  tabula = throw "tabula has been removed from nixpkgs, as it was broken"; # Added 2024-07-15
  tangogps = foxtrotgps; # Added 2020-01-26
  taskwarrior = lib.warn "taskwarrior was replaced by taskwarrior3, which requires manual transition from taskwarrior 2.6, read upstream's docs: https://taskwarrior.org/docs/upgrade-3/" taskwarrior2;
  taplo-cli = taplo; # Added 2022-07-30
  taplo-lsp = taplo; # Added 2022-07-30
  taro = taproot-assets; # Added 2023-07-04
  tdesktop = telegram-desktop; # Added 2023-04-07
  teck-programmer = throw "teck-programmer was removed because it was broken and unmaintained"; # added 2024-08-23
  telegram-cli = throw "telegram-cli was removed because it was broken and abandoned upstream"; # Added 2023-07-28
  teleport_11 = throw "teleport 11 has been removed as it is EOL. Please upgrade to Teleport 12 or later"; # Added 2023-11-27
  teleport_12 = throw "teleport 12 has been removed as it is EOL. Please upgrade to Teleport 13 or later"; # Added 2024-02-04
  teleport_13 = throw "teleport 13 has been removed as it is EOL. Please upgrade to Teleport 14 or later"; # Added 2024-05-26
  teleprompter = throw "teleprompter has been removed. reason: upstream dead and does not work with recent electron versions"; # Added 2024-03-14
  temurin-bin-20 = throw "Temurin 20 has been removed as it has reached its end of life"; # Added 2024-08-01
  temurin-jre-bin-20 = throw "Temurin 20 has been removed as it has reached its end of life"; # Added 2024-08-01
  temurin-bin-19 = throw "Temurin 19 has been removed as it has reached its end of life"; # Added 2024-08-01
  temurin-jre-bin-19 = throw "Temurin 19 has been removed as it has reached its end of life"; # Added 2024-08-01
  temurin-bin-18 = throw "Temurin 18 has been removed as it has reached its end of life"; # Added 2024-08-01
  temurin-jre-bin-18 = throw "Temurin 18 has been removed as it has reached its end of life"; # Added 2024-08-01
  temurin-bin-16 = throw "Temurin 16 has been removed as it has reached its end of life"; # Added 2024-08-01
  temurin-jre-bin-22 = throw "Temurin 22 has been removed as it has reached its end of life"; # Added 2024-09-24
  temurin-bin-22 = throw "Temurin 22 has been removed as it has reached its end of life"; # Added 2024-09-24
  tensile = throw "'tensile' has been replaced with 'rocmPackages.tensile'"; # Added 2023-10-08
  tepl = libgedit-tepl; # Added 2024-04-29
  testVersion = testers.testVersion; # Added 2022-04-20
  tfplugindocs = terraform-plugin-docs; # Added 2023-11-01
  thrift-0_10 = throw "'thrift-0_10' has been removed because it is impacted by security issues and not used in nixpkgs, move to 'thrift'"; # Added 2024-03-17
  invalidateFetcherByDrvHash = testers.invalidateFetcherByDrvHash; # Added 2022-05-05
  timescale-prometheus = promscale; # Added 2020-09-29
  tinygltf = throw "TinyglTF has been embedded in draco due to lack of other users and compatibility breaks."; # Added 2023-06-25
  tightvnc = throw "'tightvnc' has been removed as the version 1.3 is not maintained upstream anymore and is insecure"; # Added 2024-08-22
  tixati = throw "'tixati' has been removed from nixpkgs as it is unfree and unmaintained"; # Added 2023-03-17
  tkcvs = tkrev; # Added 2022-03-07
  toil = throw "toil was removed as it was broken and requires obsolete versions of libraries"; # Added 2024-09-22
  tokodon = plasma5Packages.tokodon;
  tokyo-night-gtk = tokyonight-gtk-theme; # Added 2024-01-28
  tomcat_connectors = apacheHttpdPackages.mod_jk; # Added 2024-06-07
  tootle = throw "'tootle' has been removed as it is not maintained upstream. Consider using 'tuba' instead"; # Added 2024-02-11
  tor-browser-bundle-bin = tor-browser; # Added 2023-09-23
  transmission = lib.warn (transmission3Warning {}) transmission_3; # Added 2024-06-10
  transmission-gtk = lib.warn (transmission3Warning {suffix = "-gtk";}) transmission_3-gtk; # Added 2024-06-10
  transmission-qt = lib.warn (transmission3Warning {suffix = "-qt";}) transmission_3-qt; # Added 2024-06-10
  treefmt = treefmt2; # 2024-06-28
  libtransmission = lib.warn (transmission3Warning {prefix = "lib";}) libtransmission_3; # Added 2024-06-10
  transfig = fig2dev; # Added 2022-02-15
  transifex-client = transifex-cli; # Added 2023-12-29
  trfl = throw "trfl has been removed, because it has not received an update for 3 years and was broken"; # Added 2024-07-25
  trezor_agent = trezor-agent; # Added 2024-01-07
  openai-triton-llvm = triton-llvm; # added 2024-07-18
  trust-dns = hickory-dns; # Added 2024-08-07
  trustedGrub = throw "trustedGrub has been removed, because it is not maintained upstream anymore"; # Added 2023-05-10
  trustedGrub-for-HP = throw "trustedGrub-for-HP has been removed, because it is not maintained upstream anymore"; # Added 2023-05-10
  tumpa = throw "tumpa has been removed, as it is broken"; # Added 2024-07-15
  turbogit = throw "turbogit has been removed as it is unmaintained upstream and depends on an insecure version of libgit2"; # Added 2024-08-25
  tvbrowser-bin = tvbrowser; # Added 2023-03-02
  tvheadend = throw "tvheadend has been removed as it nobody was willing to maintain it and it was stuck on an unmaintained version that required FFmpeg 4; please see https://github.com/NixOS/nixpkgs/pull/332259 if you are interested in maintaining a newer version"; # Added 2024-08-21
  typst-fmt = typstfmt; # Added 2023-07-15
  typst-preview = throw "The features of 'typst-preview' have been consolidated to 'tinymist', an all-in-one language server for typst"; # Added 2024-07-07

  ### U ###

  uade123 = uade; # Added 2022-07-30
  uberwriter = apostrophe; # Added 2020-04-23
  ubootBeagleboneBlack = ubootAmx335xEVM; # Added 2020-01-21
  ubuntu_font_family = ubuntu-classic; # Added 2024-02-19
  uclibc = uclibc-ng; # Added 2022-06-16
  uclibcCross = uclibc-ng; # Added 2022-06-16
  ue4 = throw "ue4 has been removed, because the package was broken for years"; # Added 2023-11-22
  uefi-firmware-parser = throw "The uefi-firmware-parser package was dropped since it was unmaintained."; # Added 2024-06-21
  uhd3_5 = throw "uhd3_5 has been removed, because it was no longer needed"; # Added 2023-10-07
  uhhyou.lv2 = throw "'uhhyou.lv2' has been removed, upstream gone"; # Added 2023-06-21
  unicorn-emu = unicorn; # Added 2020-10-29
  uniffi-bindgen = throw "uniffi-bindgen has been removed since upstream no longer provides a standalone package for the CLI";
  unifi-poller = unpoller; # Added 2022-11-24
  unifi-video = throw "unifi-video has been removed as it has been unsupported upstream since 2021"; # Added 2024-10-01
  unifi5 = throw "'unifi5' has been removed since its required MongoDB version is EOL."; # Added 2024-04-11
  unifi6 = throw "'unifi6' has been removed since its required MongoDB version is EOL."; # Added 2024-04-11
  unifi7 = throw "'unifi7' has been removed since it is vulnerable to CVE-2024-42025 and its required MongoDB version is EOL."; # Added 2024-10-01
  unifiLTS = throw "'unifiLTS' has been removed since UniFi no longer has LTS and stable releases. Use `pkgs.unifi` instead."; # Added 2024-04-11
  unifiStable = throw "'unifiStable' has been removed since UniFi no longer has LTS and stable releases. Use `pkgs.unifi` instead."; # Converted to throw 2024-04-11
  untrunc = untrunc-anthwlock; # Added 2021-02-01
  urlview = throw "'urlview' has been dropped because it's unmaintained. Consider switching to an alternative such as `pkgs.extract_url` or `pkgs.urlscan`."; # Added 2023-12-14
  urxvt_autocomplete_all_the_things = rxvt-unicode-plugins.autocomplete-all-the-things; # Added 2020-02-02
  urxvt_bidi = rxvt-unicode-plugins.bidi; # Added 2020-02-02
  urxvt_font_size = rxvt-unicode-plugins.font-size; # Added 2020-02-02
  urxvt_perl = rxvt-unicode-plugins.perl; # Added 2020-02-02
  urxvt_perls = rxvt-unicode-plugins.perls; # Added 2020-02-02
  urxvt_tabbedex = rxvt-unicode-plugins.tabbedex; # Added 2020-02-02
  urxvt_theme_switch = rxvt-unicode-plugins.theme-switch; # Added 2020-02-02
  urxvt_vtwheel = rxvt-unicode-plugins.vtwheel; # Added 2020-02-02
  usbguard-nox = throw "'usbguard-nox' has been renamed to/replaced by 'usbguard'"; # Converted to throw 2023-09-10
  utahfs = throw "utahfs has been removed, as it is broken and lack of maintenance from upstream"; # Added 2023-09-29
  util-linuxCurses = util-linux; # Added 2022-04-12
  utillinux = util-linux; # Added 2020-11-24

  ### V ###

  v4l_utils = throw "'v4l_utils' has been renamed to/replaced by 'v4l-utils'"; # Converted to throw 2023-09-10
  validphys2 = throw "validphys2 has been removed, since it has a broken dependency that was removed"; # Added 2024-08-21
  vamp = { vampSDK = vamp-plugin-sdk; }; # Added 2020-03-26
  vaapiIntel = intel-vaapi-driver; # Added 2023-05-31
  vaapiVdpau = libva-vdpau-driver; # Added 2024-06-05
  vaultwarden-vault = vaultwarden.webvault; # Added 2022-12-13
  vdirsyncerStable = vdirsyncer; # Added 2020-11-08, see https://github.com/NixOS/nixpkgs/issues/103026#issuecomment-723428168
  ventoy-bin = ventoy; # Added 2023-04-12
  ventoy-bin-full = ventoy-full; # Added 2023-04-12
  verilog = iverilog; # Added 2024-07-12
  ViennaRNA = viennarna; # Added 2023-08-23
  vikunja-api = throw "'vikunja-api' has been replaced by 'vikunja'"; # Added 2024-02-19
  vikunja-frontend = throw "'vikunja-frontend' has been replaced by 'vikunja'"; # Added 2024-02-19
  vimHugeX = vim-full; # Added 2022-12-04
  vim_configurable = vim-full; # Added 2022-12-04
  vinagre = throw "'vinagre' has been removed as it has been archived upstream. Consider using 'gnome-connections' or 'remmina' instead"; # Added 2024-09-14
  vinegar = throw "'vinegar' was removed due to being blocked by Roblox, rendering the package useless"; # Added 2024-08-23
  virtmanager = throw "'virtmanager' has been renamed to/replaced by 'virt-manager'"; # Converted to throw 2023-09-10
  virtmanager-qt = throw "'virtmanager-qt' has been renamed to/replaced by 'virt-manager-qt'"; # Converted to throw 2023-09-10
  vivaldi-widevine = throw "'vivaldi-widevine' has been renamed to/replaced by 'widevine-cdm'"; # Added 2023-02-25
  vkBasalt = vkbasalt; # Added 2022-11-22
  vkdt-wayland = vkdt; # Added 2024-04-19
  vsmtp = throw "'vsmtp' has been removed, upstream gone"; # Added 2023-12-18
  vte_290 = throw "'vte_290' has been renamed to/replaced by 'vte'"; # Added 2023-01-05
  varnish72 = throw "varnish 7.2 is EOL. Either use the LTS or upgrade."; # Added 2023-10-09
  varnish73 = throw "varnish 7.3 is EOL. Either use the LTS or upgrade."; # Added 2023-10-09
  varnish72Packages = throw "varnish 7.2 is EOL. Either use the LTS or upgrade."; # Added 2023-10-09
  varnish73Packages = throw "varnish 7.3 is EOL. Either use the LTS or upgrade."; # Added 2023-10-09
  inherit (libsForQt5.mauiPackages) vvave; # added 2022-05-17
  volatility = throw "'volatility' has been removed, as it was broken and unmaintained"; # Added 2023-12-10

  ### W ###
  wakatime = wakatime-cli; # 2024-05-30
  wal_e = throw "wal_e was removed as it is unmaintained upstream and depends on the removed boto package; upstream recommends using wal-g or pgbackrest"; # Added 2024-09-22
  waybar-hyprland = throw "waybar-hyprland has been removed: hyprland support is now built into waybar by default."; # Added 2023-08-21
  wayfireApplications-unwrapped = throw ''
    'wayfireApplications-unwrapped.wayfire' has been renamed to/replaced by 'wayfire'
    'wayfireApplications-unwrapped.wayfirePlugins' has been renamed to/replaced by 'wayfirePlugins'
    'wayfireApplications-unwrapped.wcm' has been renamed to/replaced by 'wayfirePlugins.wcm'
    'wayfireApplications-unwrapped.wlroots' has been removed
  ''; # Add 2023-07-29
  waypoint = throw "waypoint has been removed from nixpkgs as the upstream project was archived"; # Added 2024-04-24
  wcm = throw "'wcm' has been renamed to/replaced by 'wayfirePlugins.wcm'"; # Add 2023-07-29
  webkitgtk_5_0 = throw "'webkitgtk_5_0' has been superseded by 'webkitgtk_6_0'"; # Added 2023-02-25
  wineWayland = wine-wayland;
  win-qemu = throw "'win-qemu' has been replaced by 'virtio-win'"; # Added 2023-08-16
  win-virtio = virtio-win; # Added 2023-10-17
  win-signed-gplpv-drivers = throw "win-signed-gplpv-drivers has been removed from nixpkgs, as it's unmaintained: https://help.univention.com/t/installing-signed-gplpv-drivers/21828"; # Added 2023-08-17
  wkhtmltopdf-bin = wkhtmltopdf; # Added 2024-07-17
  wlroots_0_14 = throw "'wlroots_0_14' has been removed in favor of newer versions"; # Added 2023-07-29
  wlroots_0_15 = throw "'wlroots_0_15' has been removed in favor of newer versions"; # Added 2024-03-28
  wlroots_0_16 = throw "'wlroots_0_16' has been removed in favor of newer versions"; # Added 2024-07-14
  wlroots = wlroots_0_18; # wlroots is unstable, we must keep depending on 'wlroots_0_*', convert to package after a stable(1.x) release
  wordpress6_1 = throw "'wordpress6_1' has been removed in favor of the latest version"; # Added 2023-10-10
  wordpress6_2 = throw "'wordpress6_2' has been removed in favor of the latest version"; # Added 2023-10-10
  wordpress6_3 = throw "'wordpress6_3' has been removed in favor of the latest version"; # Added 2024-08-03
  wordpress6_4 = throw "'wordpress6_4' has been removed in favor of the latest version"; # Added 2024-08-03
  wordpress6_5 = wordpress_6_5; # Added 2024-08-03
  wormhole-rs = magic-wormhole-rs; # Added 2022-05-30. preserve, reason: Arch package name, main binary name
  wpa_supplicant_ro_ssids = lib.trivial.warn "Deprecated package: Please use wpa_supplicant instead. Read-only SSID patches are now upstream!" wpa_supplicant;
  wrapLisp_old = throw "Lisp packages have been redesigned. See 'lisp-modules' in the nixpkgs manual."; # Added 2024-05-07
  wmii_hg = wmii;
  wrapGAppsHook = wrapGAppsHook3; # Added 2024-03-26
  wxGTK30 = throw "wxGTK30 has been removed from nixpkgs as it has reached end of life"; # Added 2023-03-22
  wxGTK30-gtk2 = wxGTK30; # Added 2022-12-03
  wxGTK30-gtk3 = wxGTK30; # Added 2022-12-03
  wxmac = wxGTK30; # Added 2023-03-22

  ### X ###

  xbmc-retroarch-advanced-launchers = kodi-retroarch-advanced-launchers; # Added 2021-11-19
  xcbuild6Hook = throw "'xcbuild6Hook has been renamed to/replaced by 'xcbuildHook'"; # Added 2023-12-10
  xcodebuild6 = throw "'xcodebuild6' has been renamed to/replaced by 'xcodebuild'"; # Added 2023-12-10
  xdg_utils = xdg-utils; # Added 2021-02-01
  xen-light = throw "'xen-light' has been renamed to/replaced by 'xen-slim'"; # Added 2024-06-30
  xen-slim = throw "'xen-slim' has been renamed to 'xen'. The old Xen package with built-in components no longer exists"; # Added 2024-10-05
  xen_4_16 = throw "While Xen 4.16 was still security-supported when it was removed from Nixpkgs, it would have reached its End of Life a couple of days after NixOS 24.11 released. To avoid shipping an insecure version of Xen, the Xen Project Hypervisor Maintenance Team decided to delete the derivation entirely"; # Added 2024-10-05
  xen_4_17 = throw "Due to technical challenges involving building older versions of Xen with newer dependencies, the Xen Project Hypervisor Maintenance Team decided to switch to a latest-only support cycle. As Xen 4.17 would have been the 'n-2' version, it was removed"; # Added 2024-10-05
  xen_4_18 = throw "Due to technical challenges involving building older versions of Xen with newer dependencies, the Xen Project Hypervisor Maintenance Team decided to switch to a latest-only support cycle. As Xen 4.18 would have been the 'n-1' version, it was removed"; # Added 2024-10-05
  xen_4_19 = throw "Use 'xen' instead"; # Added 2024-10-05
  xenPackages = throw "The attributes in the xenPackages set have been promoted to the top-level. (xenPackages.xen_4_19 -> xen)";
  xineLib = xine-lib; # Added 2021-04-27
  xineUI = xine-ui; # Added 2021-04-27
  xmlada = gnatPackages.xmlada; # Added 2024-02-25
  xmr-stak = throw "xmr-stak has been removed from nixpkgs because it was broken"; # Added 2024-07-15
  xonsh-unwrapped = python3Packages.xonsh; # Added 2024-06-18
  xprite-editor = throw "'xprite-editor' has been removed due to lack of maintenance upstream. Consider using 'pablodraw' or 'aseprite' instead"; # Added 2024-09-14
  xtrt = throw "xtrt has been removed due to being abandoned"; # Added 2023-05-25
  xulrunner = firefox-unwrapped; # Added 2023-11-03
  xvfb_run = xvfb-run; # Added 2021-05-07
  xwaylandvideobridge = libsForQt5.xwaylandvideobridge; # Added 2024-09-27

  ### Y ###

  yacc = bison; # moved from top-level 2021-03-14
  yafaray-core = libyafaray; # Added 2022-09-23
  yarn2nix-moretea-openssl_1_1 = throw "'yarn2nix-moretea-openssl_1_1' has been removed."; # Added 2023-02-04
  yi = throw "'yi' has been removed, as it was broken and unmaintained"; # added 2024-05-09
  yrd = throw "'yrd' has been removed, as it was broken and unmaintained"; # added 2024-05-27
  yubikey-manager4 = throw "yubikey-manager4 has been removed, since it is no longer required by yubikey-manager-qt. Please update to yubikey-manager."; # Added 2024-01-14
  yuzu-ea = throw "yuzu-ea has been removed from nixpkgs, as it has been taken down upstream"; # Added 2024-03-04
  yuzu-early-access = throw "yuzu-early-access has been removed from nixpkgs, as it has been taken down upstream"; # Added 2024-03-04
  yuzu = throw "yuzu has been removed from nixpkgs, as it has been taken down upstream"; # Added 2024-03-04
  yuzu-mainline = throw "yuzu-mainline has been removed from nixpkgs, as it has been taken down upstream"; # Added 2024-03-04
  yuzuPackages = throw "yuzuPackages has been removed from nixpkgs, as it has been taken down upstream"; # Added 2024-03-04

  ### Z ###

  zabbix40 = throw "'zabbix40' has been removed as it has reached end of life"; # Added 2024-01-07
  zfsStable = zfs; # Added 2024-02-26
  zfsUnstable = zfs_unstable; # Added 2024-02-26
  zinc = zincsearch; # Added 2023-05-28
  zk-shell = throw "zk-shell has been removed as it was broken and unmaintained"; # Added 2024-08-10
  zkg = throw "'zkg' has been replaced by 'zeek'";
  zq = zed.overrideAttrs (old: { meta = old.meta // { mainProgram = "zq"; }; }); # Added 2023-02-06
  zz = throw "'zz' has been removed because it was archived in 2022 and had no maintainer"; # added 2024-05-10

  ### UNSORTED ###

  zeroc_ice = throw "'zeroc_ice' has been renamed to/replaced by 'zeroc-ice'"; # Converted to throw 2023-09-10

  dina-font-pcf = dina-font; # Added 2020-02-09
  dnscrypt-proxy2 = dnscrypt-proxy; # Added 2023-02-02
  gnatsd = throw "'gnatsd' has been renamed to/replaced by 'nats-server'"; # Converted to throw 2023-09-10

  posix_man_pages = man-pages-posix; # Added 2021-04-15
  ttyrec = ovh-ttyrec; # Added 2021-01-02
  zplugin = zinit; # Added 2021-01-30
  zyn-fusion = zynaddsubfx; # Added 2022-08-05

  inherit (stdenv.hostPlatform) system; # Added 2021-10-22
  inherit (stdenv) buildPlatform hostPlatform targetPlatform; # Added 2023-01-09

  freebsdCross = freebsd; # Added 2024-09-06
  netbsdCross = netbsd; # Added 2024-09-06
  openbsdCross = openbsd; # Added 2024-09-06

  # LLVM packages for (integration) testing that should not be used inside Nixpkgs:
  llvmPackages_latest = llvmPackages_19;

  /* If these are in the scope of all-packages.nix, they cause collisions
    between mixed versions of qt. See:
  https://github.com/NixOS/nixpkgs/pull/101369 */

  inherit (plasma5Packages)
    akonadi akregator arianna ark bluedevil bomber bovo breeze-grub breeze-gtk
    breeze-icons breeze-plymouth breeze-qt5 colord-kde discover dolphin dragon elisa falkon
    ffmpegthumbs filelight granatier gwenview k3b kactivitymanagerd kaddressbook
    kalzium kapman kapptemplate kate katomic kblackbox kblocks kbounce
    kcachegrind kcalc kcharselect kcolorchooser kde-cli-tools kde-gtk-config
    kdenlive kdeplasma-addons kdevelop-pg-qt kdevelop-unwrapped kdev-php
    kdev-python kdevelop kdf kdialog kdiamond keditbookmarks kfind
    kgamma5 kget kgpg khelpcenter kig kigo killbots kinfocenter kitinerary
    kleopatra klettres klines kmag kmail kmenuedit kmines kmix kmplot
    knavalbattle knetwalk knights kollision kolourpaint kompare konsole kontact
    konversation korganizer kpkpass krdc kreversi krfb kscreen kscreenlocker
    kshisen ksquares ksshaskpass ksystemlog kteatime ktimer ktorrent ktouch
    kturtle kwallet-pam kwalletmanager kwave kwayland-integration kwin kwrited
    marble merkuro milou minuet okular oxygen oxygen-icons5 picmi
    plasma-browser-integration plasma-desktop plasma-integration plasma-nano
    plasma-nm plasma-pa plasma-mobile plasma-systemmonitor plasma-thunderbolt
    plasma-vault plasma-workspace plasma-workspace-wallpapers polkit-kde-agent
    powerdevil qqc2-breeze-style sddm-kcm skanlite skanpage spectacle
    systemsettings xdg-desktop-portal-kde yakuake zanshin
    ;

  kalendar = merkuro; # Renamed in 23.08
  kfloppy = throw "kfloppy has been removed upstream in KDE Gear 23.08";

  inherit (plasma5Packages.thirdParty)
    krohnkite
    krunner-ssh
    krunner-symbols
    kwin-dynamic-workspaces
    kwin-tiling
    plasma-applet-caffeine-plus
    plasma-applet-virtual-desktop-bar
    ;

  inherit (libsForQt5)
    sddm
    ;

  inherit (pidginPackages)
    pidgin-indicator
    pidgin-latex
    pidgin-msn-pecan
    pidgin-mra
    pidgin-skypeweb
    pidgin-carbons
    pidgin-xmpp-receipts
    pidgin-otr
    pidgin-osd
    pidgin-sipe
    pidgin-window-merge
    purple-discord
    purple-googlechat
    purple-hangouts
    purple-lurch
    purple-matrix
    purple-mm-sms
    purple-plugin-pack
    purple-signald
    purple-slack
    purple-vk-plugin
    purple-xmpp-http-upload
    tdlib-purple
    pidgin-opensteamworks
    purple-facebook
    ;

}<|MERGE_RESOLUTION|>--- conflicted
+++ resolved
@@ -1178,14 +1178,11 @@
   openjdk20_headless = openjdk20; # Added 2024-08-01
   jdk20 = openjdk20; # Added 2024-08-01
   jdk20_headless = openjdk20; # Added 2024-08-01
-<<<<<<< HEAD
   openjdk22 = throw "OpenJDK 22 was removed as it has reached its end of life"; # Added 2024-09-24
   openjdk22_headless = openjdk22; # Added 2024-09-24
   jdk22 = openjdk22; # Added 2024-09-24
   jdk22_headless = openjdk22; # Added 2024-09-24
-=======
   openjfx11 = throw "OpenJFX 11 was removed as it has reached its end of life"; # Added 2024-10-07
->>>>>>> df769e85
   openjfx19 = throw "OpenJFX 19 was removed as it has reached its end of life"; # Added 2024-08-01
   openjfx20 = throw "OpenJFX 20 was removed as it has reached its end of life"; # Added 2024-08-01
   openjfx22 = throw "OpenJFX 22 was removed as it has reached its end of life"; # Added 2024-09-24
