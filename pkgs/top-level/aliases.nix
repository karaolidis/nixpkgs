lib: self: super:

### Deprecated aliases - for backward compatibility
### Please maintain this list in ASCIIbetical ordering.
### Hint: the "sections" are delimited by ### <letter> ###

# These aliases should not be used within nixpkgs, but exist to improve
# backward compatibility in projects outside of nixpkgs. See the
# documentation for the `allowAliases` option for more background.

# A script to convert old aliases to throws and remove old
# throws can be found in './maintainers/scripts/remove-old-aliases.py'.

# Add 'preserve, reason: reason why' after the date if the alias should not be removed.
# Try to keep them to a minimum.
# valid examples of what to preserve:
#   distro aliases such as:
#     debian-package-name -> nixos-package-name

with self;

let
  # Removing recurseForDerivation prevents derivations of aliased attribute set
  # to appear while listing all the packages available.
  removeRecurseForDerivations = alias:
    if alias.recurseForDerivations or false
    then lib.removeAttrs alias [ "recurseForDerivations" ]
    else alias;

  # Disabling distribution prevents top-level aliases for non-recursed package
  # sets from building on Hydra.
  removeDistribute = alias:
    if lib.isDerivation alias then
      lib.dontDistribute alias
    else alias;

  transmission3Warning = { prefix ? "", suffix ? "" }: let
    p = "${prefix}transmission${suffix}";
    p3 = "${prefix}transmission_3${suffix}";
    p4 = "${prefix}transmission_4${suffix}";
  in "${p} has been renamed to ${p3} since ${p4} is also available. Note that upgrade caused data loss for some users so backup is recommended (see NixOS 24.11 release notes for details)";

  # Make sure that we are not shadowing something from all-packages.nix.
  checkInPkgs = n: alias:
    if builtins.hasAttr n super
    then throw "Alias ${n} is still in all-packages.nix"
    else alias;

  mapAliases = aliases:
    lib.mapAttrs
      (n: alias:
        removeDistribute
          (removeRecurseForDerivations
            (checkInPkgs n alias)))
      aliases;
in

mapAliases {
  # Added 2018-07-16 preserve, reason: forceSystem should not be used directly in Nixpkgs.
  forceSystem = system: _:
    (import self.path { localSystem = { inherit system; }; });

  ### _ ###
  _1password = lib.warn "_1password has been renamed to _1password-cli to better follow upstream name usage" _1password-cli; # Added 2024-10-24
  "7z2hashcat" = throw "'7z2hashcat' has been renamed to '_7z2hashcat' as the former isn't a valid variable name."; # Added 2024-11-27

  ### A ###

  AusweisApp2 = ausweisapp; # Added 2023-11-08
  a4term = a4; # Added 2023-10-06
  acorn = throw "acorn has been removed as the upstream project was archived"; # Added 2024-04-27
  acousticbrainz-client = throw "acousticbrainz-client has been removed since the AcousticBrainz project has been shut down"; # Added 2024-06-04
  adtool = throw "'adtool' has been removed, as it was broken and unmaintained";
  adom = throw "'adom' has been removed, as it was broken and unmaintained"; # added 2024-05-09
  adoptopenjdk-bin = throw "adoptopenjdk has been removed as the upstream project is deprecated. Consider using `temurin-bin`"; # Added 2024-05-09
  adoptopenjdk-bin-17-packages-darwin = throw "adoptopenjdk has been removed as the upstream project is deprecated. Consider using `temurin-bin-17`."; # Added 2024-05-09
  adoptopenjdk-bin-17-packages-linux = throw "adoptopenjdk has been removed as the upstream project is deprecated. Consider using `temurin-bin-17`."; # Added 2024-05-09
  adoptopenjdk-hotspot-bin-11 = throw "adoptopenjdk has been removed as the upstream project is deprecated. Consider using `temurin-bin-11`."; # Added 2024-05-09
  adoptopenjdk-hotspot-bin-15 = throw "adoptopenjdk has been removed as the upstream project is deprecated. JDK 15 is also EOL. Consider using `temurin-bin-17`."; # Added 2024-05-09
  adoptopenjdk-hotspot-bin-16 = throw "adoptopenjdk has been removed as the upstream project is deprecated. JDK 16 is also EOL. Consider using `temurin-bin-17`."; # Added 2024-05-09
  adoptopenjdk-hotspot-bin-8 = throw "adoptopenjdk has been removed as the upstream project is deprecated. Consider using `temurin-bin-8`."; # Added 2024-05-09
  adoptopenjdk-jre-bin = throw "adoptopenjdk has been removed as the upstream project is deprecated. Consider using `temurin-jre-bin`."; # Added 2024-05-09
  adoptopenjdk-jre-hotspot-bin-11 = throw "adoptopenjdk has been removed as the upstream project is deprecated. Consider using `temurin-jre-bin-11`."; # Added 2024-05-09
  adoptopenjdk-jre-hotspot-bin-15 = throw "adoptopenjdk has been removed as the upstream project is deprecated. JDK 15 is also EOL. Consider using `temurin-jre-bin-17`."; # Added 2024-05-09
  adoptopenjdk-jre-hotspot-bin-16 = throw "adoptopenjdk has been removed as the upstream project is deprecated. JDK 16 is also EOL. Consider using `temurin-jre-bin-17`."; # Added 2024-05-09
  adoptopenjdk-jre-hotspot-bin-8 = throw "adoptopenjdk has been removed as the upstream project is deprecated. Consider using `temurin-jre-bin-8`."; # Added 2024-05-09
  adoptopenjdk-jre-openj9-bin-11 = throw "adoptopenjdk has been removed as the upstream project is deprecated. Consider using `semeru-jre-bin-11`."; # Added 2024-05-09
  adoptopenjdk-jre-openj9-bin-15 = throw "adoptopenjdk has been removed as the upstream project is deprecated. JDK 15 is also EOL. Consider using `semeru-jre-bin-17`."; # Added 2024-05-09
  adoptopenjdk-jre-openj9-bin-16 = throw "adoptopenjdk has been removed as the upstream project is deprecated. JDK 16 is also EOL. Consider using `semeru-jre-bin-17`."; # Added 2024-05-09
  adoptopenjdk-jre-openj9-bin-8 = throw "adoptopenjdk has been removed as the upstream project is deprecated. Consider using `semeru-jre-bin-8`."; # Added 2024-05-09
  adoptopenjdk-openj9-bin-11 = throw "adoptopenjdk has been removed as the upstream project is deprecated. Consider using `semeru-bin-11`."; # Added 2024-05-09
  adoptopenjdk-openj9-bin-15 = throw "adoptopenjdk has been removed as the upstream project is deprecated. JDK 15 is also EOL. Consider using `semeru-bin-17`."; # Added 2024-05-09
  adoptopenjdk-openj9-bin-16 = throw "adoptopenjdk has been removed as the upstream project is deprecated. JDK 16 is also EOL. Consider using `semeru-bin-17`."; # Added 2024-05-09
  adoptopenjdk-openj9-bin-8 = throw "adoptopenjdk has been removed as the upstream project is deprecated. Consider using `semeru-bin-8`."; # Added 2024-05-09
  addOpenGLRunpath = throw "addOpenGLRunpath has been removed. Use addDriverRunpath instead."; # Converted to throw 2024-11-17
  aeon = throw "aeon has been removed from nixpkgs, as it was broken and unmaintained"; # Added 2024-07-15
  afl = throw "afl has been removed as the upstream project was archived. Consider using 'aflplusplus'"; # Added 2024-04-21
  agda-pkg = throw "agda-pkg has been removed due to being unmaintained"; # Added 2024-09-10"
  alsaLib = throw "'alsaLib' has been renamed to/replaced by 'alsa-lib'"; # Converted to throw 2024-10-17
  alsaOss = throw "'alsaOss' has been renamed to/replaced by 'alsa-oss'"; # Converted to throw 2024-10-17
  alsaPluginWrapper = throw "'alsaPluginWrapper' has been renamed to/replaced by 'alsa-plugins-wrapper'"; # Converted to throw 2024-10-17
  alsaPlugins = throw "'alsaPlugins' has been renamed to/replaced by 'alsa-plugins'"; # Converted to throw 2024-10-17
  alsaTools = throw "'alsaTools' has been renamed to/replaced by 'alsa-tools'"; # Converted to throw 2024-10-17
  alsaUtils = throw "'alsaUtils' has been renamed to/replaced by 'alsa-utils'"; # Converted to throw 2024-10-17
  angelfish = throw "'angelfish' has been renamed to/replaced by 'libsForQt5.kdeGear.angelfish'"; # Converted to throw 2024-10-17
  ansible_2_14 = throw "Ansible 2.14 goes end of life in 2024/05 and can't be supported throughout the 24.05 release cycle"; # Added 2024-04-11
  ansible_2_15 = throw "Ansible 2.15 goes end of life in 2024/11 and can't be supported throughout the 24.11 release cycle"; # Added 2024-11-08
  antennas = throw "antennas has been removed as it only works with tvheadend, which nobody was willing to maintain and was stuck on an unmaintained version that required FFmpeg 4; please see https://github.com/NixOS/nixpkgs/pull/332259 if you are interested in maintaining a newer version"; # Added 2024-08-21
  androidndkPkgs_23b = lib.warn "The package set `androidndkPkgs_23b` has been renamed to `androidndkPkgs_23`." androidndkPkgs_23; # Added 2024-07-21
  ankisyncd = throw "ankisyncd is dead, use anki-sync-server instead"; # Added 2024-08-10
  ao = libfive; # Added 2024-10-11
  apacheKafka_3_5 = throw "apacheKafka_2_8 through _3_5 have been removed from nixpkgs as outdated"; # Added 2024-06-13
  antimicroX = throw "'antimicroX' has been renamed to/replaced by 'antimicrox'"; # Converted to throw 2024-10-17
<<<<<<< HEAD
  apple-sdk_10_12 = throw "apple-sdk_10_12 was removed as Nixpkgs no longer supports macOS 10.12; see the 25.05 release notes"; # Added 2024-10-27
  apple-sdk_10_13 = throw "apple-sdk_10_13 was removed as Nixpkgs no longer supports macOS 10.13; see the 25.05 release notes"; # Added 2024-10-27
  apple-sdk_10_14 = throw "apple-sdk_10_14 was removed as Nixpkgs no longer supprots macOS 10.14; see the 25.05 release notes"; # Added 2024-10-27
  apple-sdk_10_15 = throw "apple-sdk_10_15 was removed as Nixpkgs no longer supports macOS 10.15; see the 25.05 release notes"; # Added 2024-10-27
=======
  apacheAnt = ant; # Added 2024-11-28
>>>>>>> 4880c3b1
  appthreat-depscan = dep-scan; # Added 2024-04-10
  arcanist = throw "arcanist was removed as phabricator is not supported and does not accept fixes"; # Added 2024-06-07
  aria = aria2; # Added 2024-03-26
  armcord = throw "ArmCord was renamed to legcord by the upstream developers. Action is required to migrate configurations between the two applications. Please see this PR for more details: https://github.com/NixOS/nixpkgs/pull/347971"; # Added 2024-10-11
  aseprite-unfree = aseprite; # Added 2023-08-26
  atlassian-bamboo = throw "Atlassian software has been removed, as support for the Atlassian Server products ended in February 2024 and there was insufficient interest in maintaining the Atlassian Data Center replacements"; # Added 2024-11-02
  atlassian-confluence = throw "Atlassian software has been removed, as support for the Atlassian Server products ended in February 2024 and there was insufficient interest in maintaining the Atlassian Data Center replacements"; # Added 2024-11-02
  atlassian-crowd = throw "Atlassian software has been removed, as support for the Atlassian Server products ended in February 2024 and there was insufficient interest in maintaining the Atlassian Data Center replacements"; # Added 2024-11-02
  atlassian-jira = throw "Atlassian software has been removed, as support for the Atlassian Server products ended in February 2024 and there was insufficient interest in maintaining the Atlassian Data Center replacements"; # Added 2024-11-02
  audaciousQt5 = throw "'audaciousQt5' has been removed, since audacious is built with Qt 6 now"; # Added 2024-07-06
  auditBlasHook = throw "'auditBlasHook' has been removed since it never worked"; # Added 2024-04-02
  aumix = throw "'aumix' has been removed due to lack of maintenance upstream. Consider using 'pamixer' for CLI or 'pavucontrol' for GUI"; # Added 2024-09-14
  authy = throw "'authy' has been removed since it reached end of life"; # Added 2024-04-19
  avldrums-lv2 = throw "'avldrums-lv2' has been renamed to/replaced by 'x42-avldrums'"; # Converted to throw 2024-10-17
  avrlibcCross = avrlibc; # Added 2024-09-06
  awesome-4-0 = awesome; # Added 2022-05-05
  aws-env = throw "aws-env has been removed as the upstream project was unmaintained"; # Added 2024-06-11
  aws-google-auth = throw "aws-google-auth has been removed as the upstream project was unmaintained"; # Added 2024-07-31

  ### B ###

  badtouch = authoscope; # Project was renamed, added 20210626
  baget = throw "'baget' has been removed due to being unmaintained";
  bashInteractive_5 = throw "'bashInteractive_5' has been renamed to/replaced by 'bashInteractive'"; # Converted to throw 2024-10-17
  bash_5 = throw "'bash_5' has been renamed to/replaced by 'bash'"; # Converted to throw 2024-10-17
  BeatSaberModManager = beatsabermodmanager; # Added 2024-06-12
  betterbird = throw "betterbird has been removed as there were insufficient maintainer resources to keep up with security updates"; # Added 2024-10-25
  betterbird-unwrapped = throw "betterbird has been removed as there were insufficient maintainer resources to keep up with security updates"; # Added 2024-10-25
  bibata-extra-cursors = throw "bibata-cursors has been removed as it was broken"; # Added 2024-07-15
  bitcoin-unlimited = throw "bitcoin-unlimited has been removed as it was broken and unmaintained"; # Added 2024-07-15
  bitcoind-unlimited = throw "bitcoind-unlimited has been removed as it was broken and unmaintained"; # Added 2024-07-15
  bird2 = bird; # Added 2022-02-21
  bisq-desktop = throw "bisq-desktop has been removed because OpenJFX 11 was removed"; # Added 2024-11-17
  bitwarden = bitwarden-desktop; # Added 2024-02-25
  blender-with-packages = args:
    lib.warn "blender-with-packages is deprecated in favor of blender.withPackages, e.g. `blender.withPackages(ps: [ ps.foobar ])`"
      (blender.withPackages (_: args.packages)).overrideAttrs
      (lib.optionalAttrs (args ? name) { pname = "blender-" + args.name; }); # Added 2023-10-30
  bless = throw "'bless' has been removed due to lack of maintenance upstream and depending on gtk2. Consider using 'imhex' or 'ghex' instead"; # Added 2024-09-15
  blockbench-electron = blockbench; # Added 2024-03-16
  bloom = throw "'bloom' has been removed because it was unmaintained upstream."; # Added 2024-11-02
  bmap-tools = bmaptool; # Added 2024-08-05
  boost175 = throw "Boost 1.75 has been removed as it is obsolete and no longer used by anything in Nixpkgs"; # Added 2024-11-24
  boost184 = throw "Boost 1.84 has been removed as it is obsolete and no longer used by anything in Nixpkgs"; # Added 2024-11-24
  boost185 = throw "Boost 1.85 has been removed as it is obsolete and no longer used by anything in Nixpkgs"; # Added 2024-11-24
  boost_process = throw "boost_process has been removed as it is included in regular boost"; # Added 2024-05-01
  bpb = throw "bpb has been removed as it is unmaintained and not compatible with recent Rust versions"; # Added 2024-04-30
  bpftool = throw "'bpftool' has been renamed to/replaced by 'bpftools'"; # Converted to throw 2024-10-17
  brasero-original = lib.warn "Use 'brasero-unwrapped' instead of 'brasero-original'" brasero-unwrapped; # Added 2024-09-29
  bs-platform = throw "'bs-platform' was removed as it was broken, development ended and 'melange' has superseded it"; # Added 2024-07-29
  buf-language-server = throw "'buf-language-server' was removed as its development has moved to the 'buf' package"; # Added 2024-11-15

  budgie = throw "The `budgie` scope has been removed and all packages moved to the top-level"; # Added 2024-07-14
  budgiePlugins = throw "The `budgiePlugins` scope has been removed and all packages moved to the top-level"; # Added 2024-07-14
  buildGoPackage = throw "`buildGoPackage` has been deprecated and removed, see the Go section in the nixpkgs manual for details"; # Added 2024-11-18

  inherit (libsForQt5.mauiPackages) buho; # added 2022-05-17
  butler = throw "butler was removed because it was broken and abandoned upstream"; # added 2024-06-18
  bwidget = tclPackages.bwidget; # Added 2024-10-02
  # Shorter names; keep the longer name for back-compat. Added 2023-04-11
  buildFHSUserEnv = buildFHSEnv;
  buildFHSUserEnvChroot = buildFHSEnvChroot;
  buildFHSUserEnvBubblewrap = buildFHSEnvBubblewrap;

  # bitwarden_rs renamed to vaultwarden with release 1.21.0 (2021-04-30)
  bitwarden_rs = vaultwarden;
  bitwarden_rs-mysql = vaultwarden-mysql;
  bitwarden_rs-postgresql = vaultwarden-postgresql;
  bitwarden_rs-sqlite = vaultwarden-sqlite;
  bitwarden_rs-vault = vaultwarden-vault;



  ### C ###

  caffeWithCuda = throw "caffeWithCuda has been removed, as it was broken and required CUDA 10"; # Added 2024-11-20
  calligra = kdePackages.calligra; # Added 2024-09-27
  callPackage_i686 = pkgsi686Linux.callPackage;
  cask = emacs.pkgs.cask; # Added 2022-11-12
  canonicalize-jars-hook = stripJavaArchivesHook; # Added 2024-03-17
  cargo-deps = throw "cargo-deps has been removed as the repository is deleted"; # Added 2024-04-09
  cargo-espflash = espflash;
  cawbird = throw "cawbird has been abandoned upstream and is broken anyways due to Twitter closing its API";
  certmgr-selfsigned = certmgr; # Added 2023-11-30
  challenger = taler-challenger; # Added 2024-09-04
  check_smartmon = nagiosPlugins.check_smartmon; # Added 2024-05-03
  check_systemd = nagiosPlugins.check_systemd; # Added 2024-05-03
  check_zfs = nagiosPlugins.check_zfs; # Added 2024-05-03
  check-esxi-hardware = nagiosPlugins.check_esxi_hardware; # Added 2024-05-03
  check-mssql-health = nagiosPlugins.check_mssql_health; # Added 2024-05-03
  check-nwc-health = nagiosPlugins.check_nwc_health; # Added 2024-05-03
  check-openvpn = nagiosPlugins.check_openvpn; # Added 2024-05-03
  check-ups-health = nagiosPlugins.check_ups_health; # Added 2024-05-03
  check-uptime = nagiosPlugins.check_uptime; # Added 2024-05-03
  check-wmiplus = nagiosPlugins.check_wmi_plus; # Added 2024-05-03
  checkSSLCert = nagiosPlugins.check_ssl_cert; # Added 2024-05-03
  chiaki4deck = chiaki-ng; # Added 2024-08-04
  chocolateDoom = chocolate-doom; # Added 2023-05-01
  ChowCentaur = chow-centaur; # Added 2024-06-12
  ChowPhaser = chow-phaser; # Added 2024-06-12
  ChowKick = chow-kick; # Added 2024-06-12
  CHOWTapeModel = chow-tape-model; # Added 2024-06-12
  chrome-gnome-shell = gnome-browser-connector; # Added 2022-07-27
  cinnamon = throw "The cinnamon scope has been removed and all packages have been moved to the top-level"; # Added 2024-11-25
  cloog = throw "cloog has been removed from Nixpkgs, as it is unmaintained and obsolete"; # Added 2024-09-13
  cloog_0_18_0 = throw "cloog_0_18_0 has been removed from Nixpkgs, as it is unmaintained and obsolete"; # Added 2024-09-13
  cloogppl = throw "cloogppl has been removed from Nixpkgs, as it is unmaintained and obsolete"; # Added 2024-09-13
  clang-sierraHack = throw "clang-sierraHack has been removed because it solves a problem that no longer seems to exist. Hey, what were you even doing with that thing anyway?"; # Added 2024-10-05
  clang-sierraHack-stdenv = clang-sierraHack; # Added 2024-10-05
  inherit (libsForQt5.mauiPackages) clip; # added 2022-05-17
  clwrapperFunction = throw "Lisp packages have been redesigned. See 'lisp-modules' in the nixpkgs manual."; # Added 2024-05-07
  CoinMP = coinmp; # Added 2024-06-12
  collada-dom = opencollada; # added 2024-02-21
  colorpicker = throw "'colorpicker' has been removed due to lack of maintenance upstream. Consider using 'xcolor', 'gcolor3', 'eyedropper' or 'gpick' instead"; # Added 2024-10-19
  coriander = throw "'coriander' has been removed because it depends on GNOME 2 libraries"; # Added 2024-06-27
  corretto19 = throw "Corretto 19 was removed as it has reached its end of life"; # Added 2024-08-01
  cosmic-tasks = tasks; # Added 2024-07-04
  cpp-ipfs-api = cpp-ipfs-http-client; # Project has been renamed. Added 2022-05-15
  crispyDoom = crispy-doom; # Added 2023-05-01
  crossLibcStdenv = stdenvNoLibc; # Added 2024-09-06
  clash-geoip = throw "'clash-geoip' has been removed. Consider using 'dbip-country-lite' instead."; # added 2024-10-19
  clash-verge = throw "'clash-verge' has been removed, as it was broken and unmaintained. Consider using 'clash-verge-rev' or 'clash-nyanpasu' instead"; # Added 2024-09-17
  clasp = clingo; # added 2022-12-22
  claws-mail-gtk3 = throw "'claws-mail-gtk3' has been renamed to/replaced by 'claws-mail'"; # Converted to throw 2024-10-17
  cockroachdb-bin = cockroachdb; # 2024-03-15
  codimd = throw "'codimd' has been renamed to/replaced by 'hedgedoc'"; # Converted to throw 2024-10-17
  inherit (libsForQt5.mauiPackages) communicator; # added 2022-05-17
  concurrencykit = throw "'concurrencykit' has been renamed to/replaced by 'libck'"; # Converted to throw 2024-10-17
  containerpilot = throw "'containerpilot' has been removed from nixpkgs, as it was broken and unmaintained"; # Added 2024-06-09
  crackmapexec = throw "'crackmapexec' has been removed as it was unmaintained. Use 'netexec' instead"; # 2024-08-11
  critcl = tclPackages.critcl; # Added 2024-10-02
  cudaPackages_10_0 = throw "CUDA 10.0 has been removed from Nixpkgs, as it is unmaintained upstream and depends on unsupported compilers"; # Added 2024-11-20
  cudaPackages_10_1 = throw "CUDA 10.1 has been removed from Nixpkgs, as it is unmaintained upstream and depends on unsupported compilers"; # Added 2024-11-20
  cudaPackages_10_2 = throw "CUDA 10.2 has been removed from Nixpkgs, as it is unmaintained upstream and depends on unsupported compilers"; # Added 2024-11-20
  cudaPackages_10 = throw "CUDA 10 has been removed from Nixpkgs, as it is unmaintained upstream and depends on unsupported compilers"; # Added 2024-11-20
  cups-kyodialog3 = cups-kyodialog; # Added 2022-11-12
  cvs_fast_export = throw "'cvs_fast_export' has been renamed to/replaced by 'cvs-fast-export'"; # Converted to throw 2024-10-17

  # these are for convenience, not for backward compat and shouldn't expire
  clang9Stdenv = throw "clang9Stdenv has been removed from nixpkgs"; # Added 2024-04-08
  clang12Stdenv = lowPrio llvmPackages_12.stdenv;
  clang13Stdenv = lowPrio llvmPackages_13.stdenv;
  clang14Stdenv = lowPrio llvmPackages_14.stdenv;
  clang15Stdenv = lowPrio llvmPackages_15.stdenv;
  clang16Stdenv = lowPrio llvmPackages_16.stdenv;
  clang17Stdenv = lowPrio llvmPackages_17.stdenv;
  clang18Stdenv = lowPrio llvmPackages_18.stdenv;
  clang19Stdenv = lowPrio llvmPackages_19.stdenv;

  clang-tools_9 = throw "clang-tools_9 has been removed from nixpkgs"; # Added 2024-04-08
  clang_9 = throw "clang_9 has been removed from nixpkgs"; # Added 2024-04-08

  clang-tools_12 = llvmPackages_12.clang-tools; # Added 2024-04-22
  clang-tools_13 = llvmPackages_13.clang-tools; # Added 2024-04-22
  clang-tools_14 = llvmPackages_14.clang-tools; # Added 2024-04-22
  clang-tools_15 = llvmPackages_15.clang-tools; # Added 2024-04-22
  clang-tools_16 = llvmPackages_16.clang-tools; # Added 2024-04-22
  clang-tools_17 = llvmPackages_17.clang-tools; # Added 2024-04-22
  clang-tools_18 = llvmPackages_18.clang-tools; # Added 2024-04-22
  clang-tools_19 = llvmPackages_19.clang-tools; # Added 2024-08-21

  cq-editor = throw "cq-editor has been removed, as it use a dependency that was disabled since python 3.8 and was last updated in 2021"; # Added 2024-05-13

  ### D ###

  dart_stable = throw "'dart_stable' has been renamed to/replaced by 'dart'"; # Converted to throw 2024-10-17
  dart-sass-embedded = throw "dart-sass-embedded has been removed from nixpkgs, as is now included in Dart Sass itself.";
  dat = nodePackages.dat;
  dbeaver = throw "'dbeaver' has been renamed to/replaced by 'dbeaver-bin'"; # Added 2024-05-16
  dbus-map = throw "'dbus-map' has been dropped as it is unmaintained"; # Added 2024-11-01
  deadpixi-sam = deadpixi-sam-unstable;

  debugedit-unstable = throw "'debugedit-unstable' has been renamed to/replaced by 'debugedit'"; # Converted to throw 2024-10-17
  deltachat-electron = throw "'deltachat-electron' has been renamed to/replaced by 'deltachat-desktop'"; # Converted to throw 2024-10-17

  demjson = with python3Packages; toPythonApplication demjson; # Added 2022-01-18
  dgsh = throw "'dgsh' has been removed, as it was broken and unmaintained"; # added 2024-05-09
  dibbler = throw "dibbler was removed because it is not maintained anymore"; # Added 2024-05-14
  dillong = throw "'dillong' has been removed, as upstream is abandoned since 2021-12-13. Use either 'dillo' or 'dillo-plus'. The latter integrates features from dillong."; # Added 2024-10-07
  dnnl = throw "'dnnl' has been renamed to/replaced by 'oneDNN'"; # Converted to throw 2024-10-17
  dnscrypt-wrapper = throw "dnscrypt-wrapper was removed because it has been effectively unmaintained since 2018. Use DNSCcrypt support in dnsdist instead"; # Added 2024-09-14
  docear = throw "Docear was removed because it was unmaintained upstream. JabRef, Zotero, or Mendeley are potential replacements."; # Added 2024-11-02
  docker-compose_1 = throw "'docker-compose_1' has been removed because it has been unmaintained since May 2021. Use docker-compose instead."; # Added 2024-07-29
  docker-distribution = distribution; # Added 2023-12-26
  dolphin-emu-beta = dolphin-emu; # Added 2023-02-11
  dolphinEmu = throw "'dolphinEmu' has been renamed to/replaced by 'dolphin-emu'"; # Converted to throw 2024-10-17
  dolphinEmuMaster = throw "'dolphinEmuMaster' has been renamed to/replaced by 'dolphin-emu-beta'"; # Converted to throw 2024-10-17
  dotty = scala_3; # Added 2023-08-20
  dotnet-netcore = throw "'dotnet-netcore' has been renamed to/replaced by 'dotnet-runtime'"; # Converted to throw 2024-10-17
  dotnet-sdk_2 = throw "'dotnet-sdk_2' has been renamed to/replaced by 'dotnetCorePackages.sdk_2_1'"; # Converted to throw 2024-10-17
  dotnet-sdk_3 = throw "'dotnet-sdk_3' has been renamed to/replaced by 'dotnetCorePackages.sdk_3_1'"; # Converted to throw 2024-10-17
  dotnet-sdk_5 = throw "'dotnet-sdk_5' has been renamed to/replaced by 'dotnetCorePackages.sdk_5_0'"; # Converted to throw 2024-10-17
  drush = throw "drush as a standalone package has been removed because it's no longer supported as a standalone tool";
  dtv-scan-tables_linuxtv = dtv-scan-tables; # Added 2023-03-03
  dtv-scan-tables_tvheadend = dtv-scan-tables; # Added 2023-03-03
  du-dust = dust; # Added 2024-01-19
  dylibbundler = throw "'dylibbundler' has been renamed to/replaced by 'macdylibbundler'"; # Converted to throw 2024-10-17

  ### E ###

  EBTKS = ebtks; # Added 2024-01-21
  eask = eask-cli; # Added 2024-09-05
  eboard = throw "'eboard' has been removed due to lack of maintenance upstream. Consider using 'kdePackages.knights' instead"; # Added 2024-10-19
  ec2_ami_tools = throw "'ec2_ami_tools' has been renamed to/replaced by 'ec2-ami-tools'"; # Converted to throw 2024-10-17
  ec2_api_tools = throw "'ec2_api_tools' has been renamed to/replaced by 'ec2-api-tools'"; # Converted to throw 2024-10-17
  ec2-utils = amazon-ec2-utils; # Added 2022-02-01

  edUnstable = throw "edUnstable was removed; use ed instead"; # Added 2024-07-01
  elasticsearch7Plugins = elasticsearchPlugins;

  # Electron


  elixir_ls = elixir-ls; # Added 2023-03-20

  # Emacs
  emacs28-gtk2 = throw "emacs28-gtk2 was removed because GTK2 is EOL; migrate to emacs28{,-gtk3,-nox} or to more recent versions of Emacs."; # Added 2024-09-20
  emacs28NativeComp = emacs28; # Added 2022-06-08
  emacs28Packages = throw "'emacs28Packages' has been renamed to/replaced by 'emacs28.pkgs'"; # Converted to throw 2024-10-17
  emacs28WithPackages = throw "'emacs28WithPackages' has been renamed to/replaced by 'emacs28.pkgs.withPackages'"; # Converted to throw 2024-10-17
  emacsMacport = emacs-macport; # Added 2023-08-10
  emacsNativeComp = emacs28NativeComp; # Added 2022-06-08
  emacsWithPackages = throw "'emacsWithPackages' has been renamed to/replaced by 'emacs.pkgs.withPackages'"; # Converted to throw 2024-10-17

  EmptyEpsilon = empty-epsilon; # Added 2024-07-14
  enyo-doom = enyo-launcher; # Added 2022-09-09
  epdfview = throw "'epdfview' has been removed due to lack of maintenance upstream. Consider using 'qpdfview' instead"; # Added 2024-10-19
  epoxy = throw "'epoxy' has been renamed to/replaced by 'libepoxy'"; # Converted to throw 2024-10-17

  erlang_27-rc3 = throw "erlang_27-rc3 has been removed in favor of erlang_27"; # added 2024-05-20
  erlangR24 = throw "erlangR24 has been removed in favor of erlang_24"; # added 2024-05-24
  erlangR24_odbc = throw "erlangR24_odbc has been removed in favor of erlang_24_odbc"; # added 2024-05-24
  erlangR24_javac = throw "erlangR24_javac has been removed in favor of erlang_24_javac"; # added 2024-05-24
  erlangR24_odbc_javac = throw "erlangR24_odbc_javac has been removed in favor of erlang_24_odbc_javac"; # added 2024-05-24
  erlangR25 = throw "erlangR25 has been removed in favor of erlang_25"; # added 2024-05-24
  erlangR25_odbc = throw "erlangR25_odbc has been removed in favor of erlang_25_odbc"; # added 2024-05-24
  erlangR25_javac = throw "erlangR25_javac has been removed in favor of erlang_25_javac"; # added 2024-05-24
  erlangR25_odbc_javac = throw "erlangR25_odbc_javac has been removed in favor of erlang_25_odbc_javac"; # added 2024-05-24
  erlangR26 = throw "erlangR26 has been removed in favor of erlang_26"; # added 2024-05-24
  erlangR26_odbc = throw "erlangR26_odbc has been removed in favor of erlang_26_odbc"; # added 2024-05-24
  erlangR26_javac = throw "erlangR26_javac has been removed in favor of erlang_26_javac"; # added 2024-05-24
  erlangR26_odbc_javac = throw "erlangR26_odbc_javac has been removed in favor of erlang_26_odbc_javac"; # added 2024-05-24

  ethabi = throw "ethabi has been removed due to lack of maintainence upstream and no updates in Nixpkgs"; # Added 2024-07-16
  eww-wayland = lib.warn "eww now can build for X11 and wayland simultaneously, so `eww-wayland` is deprecated, use the normal `eww` package instead." eww;

  ### F ###

  fahcontrol = throw "fahcontrol has been removed because the download is no longer available"; # added 2024-09-24
  fahviewer = throw "fahviewer has been removed because the download is no longer available"; # added 2024-09-24
  fam = throw "'fam' (aliased to 'gamin') has been removed as it is unmaintained upstream"; # Added 2024-04-19
  faustStk = faustPhysicalModeling; # Added 2023-05-16
  fastnlo = throw "'fastnlo' has been renamed to/replaced by 'fastnlo-toolkit'"; # Converted to throw 2024-10-17
  fastnlo_toolkit = fastnlo-toolkit; # Added 2024-01-03
  fcitx5-catppuccin = catppuccin-fcitx5; # Added 2024-06-19
  inherit (luaPackages) fennel; # Added 2022-09-24
  ferdi = throw "'ferdi' has been removed, upstream does not exist anymore and the package is insecure"; # Added 2024-08-22
  fetchFromGithub = throw "You meant fetchFromGitHub, with a capital H"; # preserve
  ffmpeg_5 = throw "ffmpeg_5 has been removed, please use another version"; # Added 2024-07-12
  ffmpeg_5-headless = throw "ffmpeg_5-headless has been removed, please use another version"; # Added 2024-07-12
  ffmpeg_5-full = throw "ffmpeg_5-full has been removed, please use another version"; # Added 2024-07-12
  FIL-plugins = fil-plugins; # Added 2024-06-12
  fileschanged = throw "'fileschanged' has been removed as it is unmaintained upstream"; # Added 2024-04-19
  finger_bsd = bsd-finger;
  fingerd_bsd = bsd-fingerd;
  fira-code-nerdfont = lib.warn "fira-code-nerdfont is redundant. Use nerd-fonts.fira-code instead." nerd-fonts.fira-code; # Added 2024-11-10
  firefox-esr-115 = throw "The Firefox 115 ESR series has reached its end of life. Upgrade to `firefox-esr` or `firefox-esr-128` instead.";
  firefox-esr-115-unwrapped = throw "The Firefox 115 ESR series has reached its end of life. Upgrade to `firefox-esr-unwrapped` or `firefox-esr-128-unwrapped` instead.";
  firefox-wayland = firefox; # Added 2022-11-15
  firmwareLinuxNonfree = linux-firmware; # Added 2022-01-09
  fishfight = jumpy; # Added 2022-08-03
  fit-trackee = fittrackee; # added 2024-09-03
  flashrom-stable = flashprog;   # Added 2024-03-01
  flatbuffers_2_0 = flatbuffers; # Added 2022-05-12
  flutter313 = throw "flutter313 has been removed because it isn't updated anymore, and no packages in nixpkgs use it. If you still need it, use flutter.mkFlutter to get a custom version"; # Added 2024-10-05
  flutter316 = throw "flutter316 has been removed because it isn't updated anymore, and no packages in nixpkgs use it. If you still need it, use flutter.mkFlutter to get a custom version"; # Added 2024-10-05
  flutter322 = throw "flutter322 has been removed because it isn't updated anymore, and no packages in nixpkgs use it. If you still need it, use flutter.mkFlutter to get a custom version"; # Added 2024-10-05
  flutter323 = throw "flutter323 has been removed because it isn't updated anymore, and no packages in nixpkgs use it. If you still need it, use flutter.mkFlutter to get a custom version"; # Added 2024-10-05
  fmt_8 = throw "fmt_8 has been removed as it is obsolete and was no longer used in the tree"; # Added 2024-11-12
  foldingathome = throw "'foldingathome' has been renamed to/replaced by 'fahclient'"; # Converted to throw 2024-10-17
  forgejo-actions-runner = forgejo-runner; # Added 2024-04-04

  fractal-next = fractal; # added 2023-11-25
  framework-system-tools = framework-tool; # added 2023-12-09
  francis = kdePackages.francis; # added 2024-07-13
  frostwire = throw "frostwire was removed, as it was broken due to reproducibility issues, use `frostwire-bin` package instead."; # added 2024-05-17
  fuse2fs = if stdenv.hostPlatform.isLinux then e2fsprogs.fuse2fs else null; # Added 2022-03-27 preserve, reason: convenience, arch has a package named fuse2fs too.
  fuse-common = throw "fuse-common was removed, because the udev rule was early included by systemd-udevd and the config is done by NixOS module `programs.fuse`"; # added 2024-09-29
  futuresql = libsForQt5.futuresql; # added 2023-11-11
  fx_cast_bridge = fx-cast-bridge; # added 2023-07-26


  fcitx5-chinese-addons = libsForQt5.fcitx5-chinese-addons; # Added 2024-03-01
  fcitx5-configtool = libsForQt5.fcitx5-configtool; # Added 2024-03-01
  fcitx5-skk-qt = libsForQt5.fcitx5-skk-qt; # Added 2024-03-01
  fcitx5-unikey = libsForQt5.fcitx5-unikey; # Added 2024-03-01
  fcitx5-with-addons = libsForQt5.fcitx5-with-addons; # Added 2024-03-01

  ### G ###

  g4music = gapless; # Added 2024-07-26
  g4py = throw "'g4py' has been renamed to/replaced by 'python3Packages.geant4'"; # Converted to throw 2024-10-17
  gamin = throw "'gamin' has been removed as it is unmaintained upstream"; # Added 2024-04-19
  gcc48 = throw "gcc48 has been removed from Nixpkgs, as it is unmaintained and obsolete"; # Added 2024-09-10
  gcc49 = throw "gcc49 has been removed from Nixpkgs, as it is unmaintained and obsolete"; # Added 2024-09-11
  gcc49Stdenv = throw "gcc49Stdenv has been removed from Nixpkgs, as it is unmaintained and obsolete"; # Added 2024-09-11
  gcc6 = throw "gcc6 has been removed from Nixpkgs, as it is unmaintained and obsolete"; # Added 2024-09-13
  gcc6Stdenv = throw "gcc6Stdenv has been removed from Nixpkgs, as it is unmaintained and obsolete"; # Added 2024-09-13
  gcc7 = throw "gcc7 has been removed from Nixpkgs, as it is unmaintained and obsolete"; # Added 2024-11-20
  gcc7Stdenv = throw "gcc7Stdenv has been removed from Nixpkgs, as it is unmaintained and obsolete"; # Added 2024-11-20
  gcc8 = throw "gcc8 has been removed from Nixpkgs, as it is unmaintained and obsolete"; # Added 2024-11-20
  gcc8Stdenv = throw "gcc8Stdenv has been removed from Nixpkgs, as it is unmaintained and obsolete"; # Added 2024-11-20
  gcc10StdenvCompat = if stdenv.cc.isGNU && lib.versionAtLeast stdenv.cc.version "11" then gcc10Stdenv else stdenv; # Added 2024-03-21
  gcj = gcj6; # Added 2024-09-13
  gcj6 = throw "gcj6 has been removed from Nixpkgs, as it is unmaintained and obsolete"; # Added 2024-09-13
  gcolor2 = throw "'gcolor2' has been removed due to lack of maintenance upstream and depending on gtk2. Consider using 'gcolor3' or 'eyedropper' instead"; # Added 2024-09-15
  gfortran48 = throw "'gfortran48' has been removed from nixpkgs"; # Added 2024-09-10
  gfortran49 = throw "'gfortran49' has been removed from nixpkgs"; # Added 2024-09-11
  gfortran7 = throw "gfortran7 has been removed from Nixpkgs, as it is unmaintained and obsolete"; # Added 2024-11-20
  gfortran8 = throw "gfortran8 has been removed from Nixpkgs, as it is unmaintained and obsolete"; # Added 2024-11-20
  ghostwriter = libsForQt5.kdeGear.ghostwriter; # Added 2023-03-18
  gmp5 = throw "'gmp5' has been removed as it is unmaintained. Consider using 'gmp' instead"; # Added 2024-10-28
  gmpc = throw "'gmpc' has been removed due to lack of maintenance upstream. Consider using 'plattenalbum' instead"; # Added 2024-09-14
  gmtk = throw "'gmtk' has been removed due to lack of maintenance upstream"; # Added 2024-09-14
  gmtp = throw "'gmtp' has been removed due to lack of maintenance upstream. Consider using 'gnome-music' instead"; # Added 2024-09-14
  gnome-latex = throw "'gnome-latex' has been superseded by 'enter-tex'"; # Added 2024-09-18
  gnu-cobol = gnucobol; # Added 2024-09-17
  gogs = throw ''
    Gogs development has stalled. Also, it has several unpatched, critical vulnerabilities that
    weren't addressed within a year: https://github.com/gogs/gogs/issues/7777

    Consider migrating to forgejo or gitea.
  ''; # Added 2024-10-12
  git-backup = throw "git-backup has been removed, as it has been abandoned upstream. Consider using git-backup-go instead.";
  git-credential-1password = throw "'git-credential-1password' has been removed, as the upstream project is deleted."; # Added 2024-05-20

  gitAndTools = self // {
    darcsToGit = darcs-to-git;
    gitAnnex = git-annex;
    gitBrunch = git-brunch;
    gitFastExport = git-fast-export;
    gitRemoteGcrypt = git-remote-gcrypt;
    svn_all_fast_export = svn-all-fast-export;
    topGit = top-git;
  }; # Added 2021-01-14

  glew-egl = lib.warn "'glew-egl' is now provided by 'glew' directly" glew; # Added 2024-08-11
  glfw-wayland = glfw; # Added 2024-04-19
  glfw-wayland-minecraft = glfw3-minecraft; # Added 2024-05-08
  glxinfo = mesa-demos; # Added 2024-07-04
  gmailieer = throw "'gmailieer' has been renamed to/replaced by 'lieer'"; # Converted to throw 2024-10-17
  gnatboot11 = gnat-bootstrap11;
  gnatboot12 = gnat-bootstrap12;
  gnatboot = gnat-bootstrap;
  gnatcoll-core     = gnatPackages.gnatcoll-core; # Added 2024-02-25
  gnatcoll-gmp      = gnatPackages.gnatcoll-gmp; # Added 2024-02-25
  gnatcoll-iconv    = gnatPackages.gnatcoll-iconv; # Added 2024-02-25
  gnatcoll-lzma     = gnatPackages.gnatcoll-lzma; # Added 2024-02-25
  gnatcoll-omp      = gnatPackages.gnatcoll-omp; # Added 2024-02-25
  gnatcoll-python3  = gnatPackages.gnatcoll-python3; # Added 2024-02-25
  gnatcoll-readline = gnatPackages.gnatcoll-readline; # Added 2024-02-25
  gnatcoll-syslog   = gnatPackages.gnatcoll-syslog; # Added 2024-02-25
  gnatcoll-zlib     = gnatPackages.gnatcoll-zlib; # Added 2024-02-25
  gnatcoll-postgres = gnatPackages.gnatcoll-postgres; # Added 2024-02-25
  gnatcoll-sql      = gnatPackages.gnatcoll-sql; # Added 2024-02-25
  gnatcoll-sqlite   = gnatPackages.gnatcoll-sqlite; # Added 2024-02-25
  gnatcoll-xref     = gnatPackages.gnatcoll-xref; # Added 2024-02-25
  gnatcoll-db2ada   = gnatPackages.gnatcoll-db2ada; # Added 2024-02-25
  gnatinspect = gnatPackages.gnatinspect; # Added 2024-02-25
  gnome-dictionary = throw "'gnome-dictionary' has been removed as it has been archived upstream. Consider using 'wordbook' instead"; # Added 2024-09-14
  gnome-firmware-updater = gnome-firmware; # added 2022-04-14
  gnome-hexgl = throw "'gnome-hexgl' has been removed due to lack of maintenance upstream"; # Added 2024-09-14
  gnome-passwordsafe = gnome-secrets; # added 2022-01-30
  gnome_mplayer = throw "'gnome_mplayer' has been removed due to lack of maintenance upstream. Consider using 'celluloid' instead"; # Added 2024-09-14
  gnome-resources = resources; # added 2023-12-10

  gmock = throw "'gmock' has been renamed to/replaced by 'gtest'"; # Converted to throw 2024-10-17

  gnome3 = throw "'gnome3' has been renamed to/replaced by 'gnome'"; # Converted to throw 2024-10-17
  gnuradio3_9 = throw "gnuradio3_9 has been removed because it is not compatible with the latest volk and it had no dependent packages which justified it's distribution"; # Added 2024-07-28
  gnuradio3_9Minimal = throw "gnuradio3_9Minimal has been removed because it is not compatible with the latest volk and it had no dependent packages which justified it's distribution"; # Added 2024-07-28
  gnuradio3_9Packages = throw "gnuradio3_9Minimal has been removed because it is not compatible with the latest volk and it had no dependent packages which justified it's distribution"; # Added 2024-07-28
  gn1924 = throw "gn1924 has been removed because it was broken and no longer used by envoy."; # Added 2024-11-03
  gobby5 = throw "'gobby5' has been renamed to/replaced by 'gobby'"; # Converted to throw 2024-10-17
  gradle_6 = throw "Gradle 6 has been removed, as it is end-of-life (https://endoflife.date/gradle) and has many vulnerabilities that are not resolved until Gradle 7."; # Added 2024-10-30
  gradle_6-unwrapped = throw "Gradle 6 has been removed, as it is end-of-life (https://endoflife.date/gradle) and has many vulnerabilities that are not resolved until Gradle 7."; # Added 2024-10-30

  #godot


  go-thumbnailer = thud; # Added 2023-09-21
  go-upower-notify = upower-notify; # Added 2024-07-21
  gpicview = throw "'gpicview' has been removed due to lack of maintenance upstream and depending on gtk2. Consider using 'loupe', 'gthumb' or 'image-roll' instead"; # Added 2024-09-15
  gprbuild-boot = gnatPackages.gprbuild-boot; # Added 2024-02-25;

  gqview = throw "'gqview' has been removed due to lack of maintenance upstream and depending on gtk2. Consider using 'gthumb' instead";
  grafana_reporter = grafana-reporter; # Added 2024-06-09
  grapefruit = throw "'grapefruit' was removed due to being blocked by Roblox, rendering the package useless"; # Added 2024-08-23
  graylog-3_3 = throw "graylog 3.x is EOL. Please consider downgrading nixpkgs if you need an upgrade from 3.x to latest series."; # Added 2023-10-09
  graylog-4_0 = throw "graylog 4.x is EOL. Please consider downgrading nixpkgs if you need an upgrade from 4.x to latest series."; # Added 2023-10-09
  graylog-4_3 = throw "graylog 4.x is EOL. Please consider downgrading nixpkgs if you need an upgrade from 4.x to latest series."; # Added 2023-10-09
  graylog-5_0 = throw "graylog 5.0.x is EOL. Please consider downgrading nixpkgs if you need an upgrade from 5.0.x to latest series."; # Added 2024-02-15
  gringo = clingo; # added 2022-11-27
  grub2_full = grub2; # Added 2022-11-18
  gtetrinet = throw "'gtetrinet' has been removed because it depends on GNOME 2 libraries"; # Added 2024-06-27
  gtk2fontsel = throw "'gtk2fontsel' has been removed due to lack of maintenance upstream. GTK now has a built-in font chooser so it's no longer needed for newer apps"; # Added 2024-10-19
  gtkcord4 = dissent; # Added 2024-03-10
  gtkperf = throw "'gtkperf' has been removed due to lack of maintenance upstream"; # Added 2024-09-14
  guardian-agent = throw "'guardian-agent' has been removed, as it hasn't been maintained upstream in years and accumulated many vulnerabilities"; # Added 2024-06-09
  guile-disarchive = disarchive; # Added 2023-10-27

  ### H ###

  HentaiAtHome = hentai-at-home; # Added 2024-06-12
  hll2390dw-cups = throw "The hll2390dw-cups package was dropped since it was unmaintained."; # Added 2024-06-21
  hop-cli = throw "hop-cli has been removed as the service has been shut-down"; # Added 2024-08-13
  ht-rust = throw "'ht-rust' has been renamed to/replaced by 'xh'"; # Converted to throw 2024-10-17
  hydra_unstable = hydra; # Added 2024-08-22
  hydron = throw "hydron has been removed as the project has been archived upstream since 2022 and is affected by a severe remote code execution vulnerability";


  ### I ###

  i3-gaps = i3; # Added 2023-01-03
  ib-tws = throw "ib-tws has been removed from nixpkgs as it was broken"; # Added 2024-07-15
  ib-controller = throw "ib-controller has been removed from nixpkgs as it was broken"; # Added 2024-07-15
  imagemagick7Big = throw "'imagemagick7Big' has been renamed to/replaced by 'imagemagickBig'"; # Converted to throw 2024-10-17
  imagemagick7 = throw "'imagemagick7' has been renamed to/replaced by 'imagemagick'"; # Converted to throw 2024-10-17
  imagemagick7_light = throw "'imagemagick7_light' has been renamed to/replaced by 'imagemagick_light'"; # Converted to throw 2024-10-17
  immersed-vr = lib.warn "'immersed-vr' has been renamed to 'immersed'" immersed; # Added 2024-08-11
  inconsolata-nerdfont = lib.warn "inconsolata-nerdfont is redundant. Use nerd-fonts.inconsolata instead." nerd-fonts.inconsolata; # Added 2024-11-10
  incrtcl = tclPackages.incrtcl; # Added 2024-10-02
  input-utils = throw "The input-utils package was dropped since it was unmaintained."; # Added 2024-06-21
  index-fm = libsForQt5.mauiPackages.index; # added 2022-05-17
  inotifyTools = inotify-tools;
  inter-ui = throw "'inter-ui' has been renamed to/replaced by 'inter'"; # Converted to throw 2024-10-17
  ipfs = kubo; # Added 2022-09-27
  ipfs-migrator-all-fs-repo-migrations = kubo-fs-repo-migrations; # Added 2022-09-27
  ipfs-migrator-unwrapped = kubo-migrator-unwrapped; # Added 2022-09-27
  ipfs-migrator = kubo-migrator; # Added 2022-09-27
  iproute = throw "'iproute' has been renamed to/replaced by 'iproute2'"; # Converted to throw 2024-10-17
  irrlichtmt = throw "irrlichtmt has been removed because it was moved into the Minetest repo"; # Added 2024-08-12
  isl_0_11 = throw "isl_0_11 has been removed from Nixpkgs, as it is unmaintained and obsolete"; # Added 2024-09-13
  isl_0_14 = throw "isl_0_14 has been removed from Nixpkgs, as it is unmaintained and obsolete"; # Added 2024-09-13
  isl_0_17 = throw "isl_0_17 has been removed from Nixpkgs, as it is unmaintained and obsolete"; # Added 2024-11-20
  iso-flags-png-320x420 = lib.warn "iso-flags-png-320x420 has been renamed to iso-flags-png-320x240" iso-flags-png-320x240; # Added 2024-07-17
  itktcl = tclPackages.itktcl; # Added 2024-10-02

  ### J ###


  jack2Full = throw "'jack2Full' has been renamed to/replaced by 'jack2'"; # Converted to throw 2024-10-17
  jami-client-qt = jami-client; # Added 2022-11-06
  jami-client = jami; # Added 2023-02-10
  jami-daemon = jami.daemon; # Added 2023-02-10
  javacard-devkit = throw "javacard-devkit was dropped due to having a dependency on the Oracle JDK, as well as being several years out-of-date."; # Added 2024-11-01
  jd-cli = throw "jd-cli has been removed due to upstream being unmaintained since 2019. Other Java decompilers in Nixpkgs include bytecode-viewer (GUI), cfr (CLI), and procyon (CLI)."; # Added 2024-10-30
  jd-gui = throw "jd-gui has been removed due to a dependency on the dead JCenter Bintray. Other Java decompilers in Nixpkgs include bytecode-viewer (GUI), cfr (CLI), and procyon (CLI)."; # Added 2024-10-30
  jsawk = throw "'jsawk' has been removed because it is unmaintained upstream"; # Added 2028-08-07

  # Julia
  julia_16-bin = throw "'julia_16-bin' has been removed from nixpkgs as it has reached end of life"; # Added 2024-10-08

  jush = throw "jush has been removed from nixpkgs because it is unmaintained"; # Added 2024-05-28

  ### K ###

  k3s_1_26 = throw "'k3s_1_26' has been removed from nixpkgs as it has reached end of life"; # Added 2024-05-20
  k3s_1_27 = throw "'k3s_1_27' has been removed from nixpkgs as it has reached end of life on 2024-06-28"; # Added 2024-06-01
  # k3d was a 3d editing software k-3d - "k3d has been removed because it was broken and has seen no release since 2016" Added 2022-01-04
  # now kube3d/k3d will take it's place
  kube3d = k3d; # Added 2022-0705
  kafkacat = throw "'kafkacat' has been renamed to/replaced by 'kcat'"; # Converted to throw 2024-10-17
  kak-lsp = kakoune-lsp; # Added 2024-04-01
  kargo = throw "kargo was removed as it is deprecated upstream and depends on the removed boto package"; # Added 2024-09-22
  kdbplus = throw "'kdbplus' has been removed from nixpkgs"; # Added 2024-05-06
  kdeconnect = throw "'kdeconnect' has been renamed to/replaced by 'plasma5Packages.kdeconnect-kde'"; # Converted to throw 2024-10-17
  keepkey_agent = keepkey-agent; # added 2024-01-06
  kerberos = throw "'kerberos' has been renamed to/replaced by 'krb5'"; # Converted to throw 2024-10-17
  kexectools = throw "'kexectools' has been renamed to/replaced by 'kexec-tools'"; # Converted to throw 2024-10-17
  keyfinger = throw "keyfinder has been removed as it was abandoned upstream and did not build; consider using mixxx or keyfinder-cli"; # Addd 2024-08-25
  keysmith = throw "'keysmith' has been renamed to/replaced by 'libsForQt5.kdeGear.keysmith'"; # Converted to throw 2024-10-17
  kgx = gnome-console; # Added 2022-02-19
  kibana7 = throw "Kibana 7.x has been removed from nixpkgs as it depends on an end of life Node.js version and received no maintenance in time."; # Added 2023-30-10
  kibana = kibana7;
  kio-admin = libsForQt5.kdeGear.kio-admin; # Added 2023-03-18
  kiwitalk = throw "KiwiTalk has been removed because the upstream has been deprecated at the request of Kakao and it's now obsolete."; # Added 2024-10-10
  kodiGBM = kodi-gbm;
  kodiPlain = kodi;
  kodiPlainWayland = kodi-wayland;
  kodiPlugins = kodiPackages; # Added 2021-03-09;
  kramdown-rfc2629 = throw "'kramdown-rfc2629' has been renamed to/replaced by 'rubyPackages.kramdown-rfc2629'"; # Converted to throw 2024-10-17
  krb5Full = krb5;
  krita-beta = throw "'krita-beta' has been renamed to/replaced by 'krita'"; # Converted to throw 2024-10-17
  kubei = kubeclarity; # Added 2023-05-20
  kubo-migrator-all-fs-repo-migrations = kubo-fs-repo-migrations; # Added 2024-09-24

  ### L ###

  l3afpad = throw "'l3afpad' has been removed due to lack of maintenance upstream. Consider using 'xfce.mousepad' instead"; # Added 2024-09-14
  larynx = piper-tts; # Added 2023-05-09
  LASzip = laszip; # Added 2024-06-12
  LASzip2 = laszip_2; # Added 2024-06-12
  latinmodern-math = lmmath;
  leafpad = throw "'leafpad' has been removed due to lack of maintenance upstream. Consider using 'xfce.mousepad' instead"; # Added 2024-10-19
  ledger_agent = ledger-agent; # Added 2024-01-07
  lfs = dysk; # Added 2023-07-03
  libAfterImage = throw "'libAfterImage' has been removed from nixpkgs, as it's no longer in development for a long time"; # Added 2024-06-01
  libav = throw "libav has been removed as it was insecure and abandoned upstream for over half a decade; please use FFmpeg"; # Added 2024-08-25
  libav_0_8 = libav; # Added 2024-08-25
  libav_11 = libav; # Added 2024-08-25
  libav_12 = libav; # Added 2024-08-25
  libav_all = libav; # Added 2024-08-25
  libayatana-indicator-gtk3 = libayatana-indicator; # Added 2022-10-18
  libayatana-appindicator-gtk3 = libayatana-appindicator; # Added 2022-10-18
  libbencodetools = bencodetools; # Added 2022-07-30
  libbpf_1 = libbpf; # Added 2022-12-06
  libbson = mongoc; # Added 2024-03-11
  libbitcoin = throw "libbitcoin has been removed as it required an obsolete version of Boost and had no maintainer in Nixpkgs"; # Added 2024-11-24
  libbitcoin-client = throw "libbitcoin-client has been removed as it required an obsolete version of Boost and had no maintainer in Nixpkgs"; # Added 2024-11-24
  libbitcoin-explorer = throw "libbitcoin-explorer has been removed as it required an obsolete version of Boost and had no maintainer in Nixpkgs"; # Added 2024-11-24
  libbitcoin-network = throw "libbitcoin-network has been removed as it required an obsolete version of Boost and had no maintainer in Nixpkgs"; # Added 2024-11-24
  libbitcoin-protocol = throw "libbitcoin-protocol has been removed as it required an obsolete version of Boost and had no maintainer in Nixpkgs"; # Added 2024-11-24
  libgme = game-music-emu; # Added 2022-07-20
  libgnome-keyring3 = libgnome-keyring; # Added 2024-06-22
  libgpgerror = throw "'libgpgerror' has been renamed to/replaced by 'libgpg-error'"; # Converted to throw 2024-10-17
  libheimdal = heimdal; # Added 2022-11-18
  libiconv-darwin = darwin.libiconv;
  libixp_hg = libixp;
  libjpeg_drop = throw "'libjpeg_drop' has been renamed to/replaced by 'libjpeg_original'"; # Converted to throw 2024-10-17
  liblastfm = throw "'liblastfm' has been renamed to/replaced by 'libsForQt5.liblastfm'"; # Converted to throw 2024-10-17
  liboop = throw "liboop has been removed as it is unmaintained upstream."; # Added 2024-08-14
  libpqxx_6 = throw "libpqxx_6 has been removed, please use libpqxx"; # Added 2024-10-02
  libpulseaudio-vanilla = libpulseaudio; # Added 2022-04-20
  libquotient = libsForQt5.libquotient; # Added 2023-11-11
  librarian-puppet-go = throw "'librarian-puppet-go' has been removed, as it's upstream is unmaintained"; # Added 2024-06-10
  librdf = throw "'librdf' has been renamed to/replaced by 'lrdf'"; # Converted to throw 2024-10-17
  LibreArp = librearp; # Added 2024-06-12
  LibreArp-lv2 = librearp-lv2; # Added 2024-06-12
  libreddit = throw "'libreddit' has been removed because it is unmaintained upstream. Consider using 'redlib', a maintained fork"; # Added 2024-07-17
  librtlsdr = rtl-sdr; # Added 2023-02-18
  librewolf-wayland = librewolf; # Added 2022-11-15
  libseat = throw "'libseat' has been renamed to/replaced by 'seatd'"; # Converted to throw 2024-10-17
  libsForQt515 = libsForQt5; # Added 2022-11-24
  libstdcxx5 = throw "libstdcxx5 is severly outdated and has been removed"; # Added 2024-11-24
  libtensorflow-bin = libtensorflow; # Added 2022-09-25
  libtorrentRasterbar = throw "'libtorrentRasterbar' has been renamed to/replaced by 'libtorrent-rasterbar'"; # Converted to throw 2024-10-17
  libtorrentRasterbar-1_2_x = throw "'libtorrentRasterbar-1_2_x' has been renamed to/replaced by 'libtorrent-rasterbar-1_2_x'"; # Converted to throw 2024-10-17
  libtorrentRasterbar-2_0_x = throw "'libtorrentRasterbar-2_0_x' has been renamed to/replaced by 'libtorrent-rasterbar-2_0_x'"; # Converted to throw 2024-10-17
  libungif = throw "'libungif' has been renamed to/replaced by 'giflib'"; # Converted to throw 2024-10-17
  libusb = throw "'libusb' has been renamed to/replaced by 'libusb1'"; # Converted to throw 2024-10-17
  libvpx_1_8 = throw "libvpx_1_8 has been removed because it is impacted by security issues and not used in nixpkgs, move to 'libvpx'"; # Added 2024-07-26
  libwnck3 = libwnck;
  libyamlcpp = yaml-cpp; # Added 2023-01-29
  libyamlcpp_0_3 = yaml-cpp_0_3; # Added 2023-01-29
  lightdm_gtk_greeter = lightdm-gtk-greeter; # Added 2022-08-01
  lightstep-tracer-cpp = throw "lightstep-tracer-cpp is deprecated since 2022-08-29; the upstream recommends migration to opentelemetry projects.";
  limesctl = throw "limesctl has been removed because it is insignificant."; # Added 2024-11-25
  linux_wallpaperengine = throw "linux_wallpaperengine was removed due to freeimage dependency"; # Added 2024-07-19
  lispPackages_new = throw "Lisp packages have been redesigned. See 'lisp-modules' in the nixpkgs manual."; # Added 2024-05-07
  lispPackages = throw "Lisp packages have been redesigned. See 'lisp-modules' in the nixpkgs manual."; # Added 2024-05-07
  lispPackagesFor = throw "Lisp packages have been redesigned. See 'lisp-modules' in the nixpkgs manual."; # Added 2024-05-07
  litecoin = throw "litecoin has been removed as nobody was maintaining it and the packaged version had known vulnerabilities"; # Added 2024-11-24
  litecoind = throw "litecoind has been removed as nobody was maintaining it and the packaged version had known vulnerabilities"; # Added 2024-11-24
  Literate = literate; # Added 2024-06-12
  llama = walk; # Added 2023-01-23

  # Linux kernels
  linux-rt_5_10 = linuxKernel.kernels.linux_rt_5_10;
  linux-rt_5_15 = linuxKernel.kernels.linux_rt_5_15;
  linux-rt_5_4 = linuxKernel.kernels.linux_rt_5_4;
  linux-rt_6_1 = linuxKernel.kernels.linux_rt_6_1;
  linuxPackages_4_14 = linuxKernel.packages.linux_4_14;
  linuxPackages_4_19 = linuxKernel.packages.linux_4_19;
  linuxPackages_5_4 = linuxKernel.packages.linux_5_4;
  linuxPackages_5_10 = linuxKernel.packages.linux_5_10;
  linuxPackages_5_15 = linuxKernel.packages.linux_5_15;
  linuxPackages_6_1 = linuxKernel.packages.linux_6_1;
  linuxPackages_6_4 = linuxKernel.packages.linux_6_4;
  linuxPackages_6_5 = linuxKernel.packages.linux_6_5;
  linuxPackages_6_6 = linuxKernel.packages.linux_6_6;
  linuxPackages_6_7 = linuxKernel.packages.linux_6_7;
  linuxPackages_6_8 = linuxKernel.packages.linux_6_8;
  linuxPackages_6_9 = linuxKernel.packages.linux_6_9;
  linuxPackages_6_10 = linuxKernel.packages.linux_6_10;
  linuxPackages_6_11 = linuxKernel.packages.linux_6_11;
  linuxPackages_6_12 = linuxKernel.packages.linux_6_12;
  linuxPackages_rpi0 = linuxKernel.packages.linux_rpi1;
  linuxPackages_rpi02w = linuxKernel.packages.linux_rpi3;
  linuxPackages_rpi1 = linuxKernel.packages.linux_rpi1;
  linuxPackages_rpi2 = linuxKernel.packages.linux_rpi2;
  linuxPackages_rpi3 = linuxKernel.packages.linux_rpi3;
  linuxPackages_rpi4 = linuxKernel.packages.linux_rpi4;
  linuxPackages_rt_5_10 = linuxKernel.packages.linux_rt_5_10;
  linuxPackages_rt_5_15 = linuxKernel.packages.linux_rt_5_15;
  linuxPackages_rt_5_4 = linuxKernel.packages.linux_rt_5_4;
  linuxPackages_rt_6_1 = linuxKernel.packages.linux_rt_6_1;
  linux_4_14 = linuxKernel.kernels.linux_4_14;
  linux_4_19 = linuxKernel.kernels.linux_4_19;
  linux_5_4 = linuxKernel.kernels.linux_5_4;
  linux_5_10 = linuxKernel.kernels.linux_5_10;
  linux_5_15 = linuxKernel.kernels.linux_5_15;
  linux_6_1 = linuxKernel.kernels.linux_6_1;
  linux_6_4 = linuxKernel.kernels.linux_6_4;
  linux_6_5 = linuxKernel.kernels.linux_6_5;
  linux_6_6 = linuxKernel.kernels.linux_6_6;
  linux_6_7 = linuxKernel.kernels.linux_6_7;
  linux_6_8 = linuxKernel.kernels.linux_6_8;
  linux_6_9 = linuxKernel.kernels.linux_6_9;
  linux_6_10 = linuxKernel.kernels.linux_6_10;
  linux_6_11 = linuxKernel.kernels.linux_6_11;
  linux_6_12 = linuxKernel.kernels.linux_6_12;
  linux_rpi0 = linuxKernel.kernels.linux_rpi1;
  linux_rpi02w = linuxKernel.kernels.linux_rpi3;
  linux_rpi1 = linuxKernel.kernels.linux_rpi1;
  linux_rpi2 = linuxKernel.kernels.linux_rpi2;
  linux_rpi3 = linuxKernel.kernels.linux_rpi3;
  linux_rpi4 = linuxKernel.kernels.linux_rpi4;

  # Added 2021-04-04
  linuxPackages_xen_dom0 = linuxPackages;
  linuxPackages_latest_xen_dom0 = linuxPackages_latest;
  linuxPackages_xen_dom0_hardened = linuxPackages_hardened;
  linuxPackages_latest_xen_dom0_hardened = linuxPackages_latest_hardened;

  # Added 2021-08-16
  linuxPackages_latest_hardened = throw ''
    The attribute `linuxPackages_hardened_latest' was dropped because the hardened patches
    frequently lag behind the upstream kernel. In some cases this meant that this attribute
    had to refer to an older kernel[1] because the latest hardened kernel was EOL and
    the latest supported kernel didn't have patches.

    If you want to use a hardened kernel, please check which kernel minors are supported
    and use a versioned attribute, e.g. `linuxPackages_5_10_hardened'.

    [1] for more context: https://github.com/NixOS/nixpkgs/pull/133587
  '';
  linux_latest_hardened = linuxPackages_latest_hardened;

  # Added 2023-11-18, modified 2024-01-09
  linuxPackages_testing_bcachefs = throw "'linuxPackages_testing_bcachefs' has been removed, please use 'linuxPackages_latest', any kernel version at least 6.7, or any other linux kernel with bcachefs support";
  linux_testing_bcachefs = throw "'linux_testing_bcachefs' has been removed, please use 'linux_latest', any kernel version at least 6.7, or any other linux kernel with bcachefs support";

  linuxstopmotion = stopmotion; # Added 2024-11-01

  llvmPackages_git = (callPackages ../development/compilers/llvm { }).git;

  lld_9 = throw "lld_9 has been removed from nixpkgs"; # Added 2024-04-08
  lldb_9 = throw "lldb_9 has been removed from nixpkgs"; # Added 2024-04-08
  llvmPackages_9 = throw "llvmPackages_9 has been removed from nixpkgs"; # Added 2024-04-08
  llvm_9 = throw "llvm_9 has been removed from nixpkgs"; # Added 2024-04-08

  lobster-two = throw "'lobster-two' has been renamed to/replaced by 'google-fonts'"; # Converted to throw 2024-10-17
  lsh = throw "lsh has been removed as it had no maintainer in Nixpkgs and hasn't seen an upstream release in over a decade"; # Added 2024-08-14
  luna-icons = throw "luna-icons has been removed as it was removed upstream"; # Added 2024-10-29
  lv_img_conv = throw "'lv_img_conv' has been removed from nixpkgs as it is broken"; # Added 2024-06-18
  lxd = lib.warn "lxd has been renamed to lxd-lts" lxd-lts; # Added 2024-04-01
  lxd-unwrapped = lib.warn "lxd-unwrapped has been renamed to lxd-unwrapped-lts" lxd-unwrapped-lts; # Added 2024-04-01
  lzma = throw "'lzma' has been renamed to/replaced by 'xz'"; # Converted to throw 2024-10-17

  ### M ###

  ma1sd = throw "ma1sd was dropped as it is unmaintained"; # Added 2024-07-10
  MACS2 = macs2; # Added 2023-06-12
  mailctl = throw "mailctl has been renamed to oama"; # Added 2024-08-19
  mailman-rss = throw "The mailman-rss package was dropped since it was unmaintained."; # Added 2024-06-21
  mariadb_110 = throw "mariadb_110 has been removed from nixpkgs, please switch to another version like mariadb_114"; # Added 2024-08-15
  mariadb-client = hiPrio mariadb.client; #added 2019.07.28
  maligned = throw "maligned was deprecated upstream in favor of x/tools/go/analysis/passes/fieldalignment"; # Added 20204-08-24
  marwaita-manjaro = lib.warn "marwaita-manjaro has been renamed to marwaita-teal" marwaita-teal; # Added 2024-07-08
  marwaita-peppermint = lib.warn "marwaita-peppermint has been renamed to marwaita-red" marwaita-red; # Added 2024-07-01
  marwaita-ubuntu = lib.warn "marwaita-ubuntu has been renamed to marwaita-orange" marwaita-orange; # Added 2024-07-08
  marwaita-pop_os = lib.warn "marwaita-pop_os has been renamed to marwaita-yellow" marwaita-yellow; # Added 2024-10-29
  masari = throw "masari has been removed as it was abandoned upstream"; # Added 2024-07-11
  mathematica9 = throw "mathematica9 has been removed as it was obsolete, broken, and depended on OpenCV 2"; # Added 2024-08-20
  mathematica10 = throw "mathematica10 has been removed as it was obsolete, broken, and depended on OpenCV 2"; # Added 2024-08-20
  mathematica11 = throw "mathematica11 has been removed as it was obsolete, broken, and depended on OpenCV 2"; # Added 2024-08-20
  matrique = throw "'matrique' has been renamed to/replaced by 'spectral'"; # Converted to throw 2024-10-17
  matrix-sliding-sync = throw "matrix-sliding-sync has been removed as matrix-synapse 114.0 and later covers its functionality"; # Added 2024-10-20
  maui-nota = libsForQt5.mauiPackages.nota; # added 2022-05-17
  maui-shell = throw "maui-shell has been removed from nixpkgs, it was broken"; # Added 2024-07-15
  mcomix3 = mcomix; # Added 2022-06-05
  mdt = md-tui; # Added 2024-09-03
  meme = throw "'meme' has been renamed to/replaced by 'meme-image-generator'"; # Converted to throw 2024-10-17
  memorymapping = throw "memorymapping has been removed, as it was only useful on old macOS versions that are no longer supported"; # Added 2024-10-05
  memorymappingHook = throw "memorymapping has been removed, as it was only useful on old macOS versions that are no longer supported"; # Added 2024-10-05
  memstream = throw "memstream has been removed, as it was only useful on old macOS versions that are no longer supported"; # Added 2024-10-05
  memstreamHook = throw "memstream has been removed, as it was only useful on old macOS versions that are no longer supported"; # Added 2024-10-05
  mhwaveedit = throw "'mkwaveedit' has been removed due to lack of maintenance upstream. Consider using 'audacity' or 'tenacity' instead";
  microcodeAmd = microcode-amd; # Added 2024-09-08
  microcodeIntel = microcode-intel; # Added 2024-09-08
  microsoft_gsl = microsoft-gsl; # Added 2023-05-26
  MIDIVisualizer = midivisualizer; # Added 2024-06-12
  mikutter = throw "'mikutter' has been removed because the package was broken and had no maintainers"; # Added 2024-10-01
  mime-types = mailcap; # Added 2022-01-21
  minetest-touch = minetestclient; # Added 2024-08-12
  minetestclient_5 = minetestclient; # Added 2023-12-11
  minetestserver_5 = minetestserver; # Added 2023-12-11
  minizip2 = pkgs.minizip-ng; # Added 2022-12-28
  mod_dnssd = throw "'mod_dnssd' has been renamed to/replaced by 'apacheHttpdPackages.mod_dnssd'"; # Converted to throw 2024-10-17
  mod_fastcgi = throw "'mod_fastcgi' has been renamed to/replaced by 'apacheHttpdPackages.mod_fastcgi'"; # Converted to throw 2024-10-17
  mod_python = throw "'mod_python' has been renamed to/replaced by 'apacheHttpdPackages.mod_python'"; # Converted to throw 2024-10-17
  mod_wsgi = throw "'mod_wsgi' has been renamed to/replaced by 'apacheHttpdPackages.mod_wsgi'"; # Converted to throw 2024-10-17
  mod_ca = throw "'mod_ca' has been renamed to/replaced by 'apacheHttpdPackages.mod_ca'"; # Converted to throw 2024-10-17
  mod_crl = throw "'mod_crl' has been renamed to/replaced by 'apacheHttpdPackages.mod_crl'"; # Converted to throw 2024-10-17
  mod_csr = throw "'mod_csr' has been renamed to/replaced by 'apacheHttpdPackages.mod_csr'"; # Converted to throw 2024-10-17
  mod_ocsp = throw "'mod_ocsp' has been renamed to/replaced by 'apacheHttpdPackages.mod_ocsp'"; # Converted to throw 2024-10-17
  mod_scep = throw "'mod_scep' has been renamed to/replaced by 'apacheHttpdPackages.mod_scep'"; # Converted to throw 2024-10-17
  mod_spkac = throw "'mod_spkac' has been renamed to/replaced by 'apacheHttpdPackages.mod_spkac'"; # Converted to throw 2024-10-17
  mod_pkcs12 = throw "'mod_pkcs12' has been renamed to/replaced by 'apacheHttpdPackages.mod_pkcs12'"; # Converted to throw 2024-10-17
  mod_timestamp = throw "'mod_timestamp' has been renamed to/replaced by 'apacheHttpdPackages.mod_timestamp'"; # Converted to throw 2024-10-17
  monero = throw "'monero' has been renamed to/replaced by 'monero-cli'"; # Converted to throw 2024-10-17
  mongodb-4_4 = throw "mongodb-4_4 has been removed, it's end of life since April 2024"; # Added 2024-04-11
  mongodb-5_0 = throw "mongodb-5_0 has been removed, it's end of life since October 2024"; # Added 2024-10-01
  moz-phab = mozphab; # Added 2022-08-09
  mp3info = throw "'mp3info' has been removed due to lack of maintenance upstream. Consider using 'eartag' or 'tagger' instead"; # Added 2024-09-14
  mpc-cli = mpc; # Added 2024-10-14
  mpc_cli = mpc; # Added 2024-10-14
  mpd_clientlib = throw "'mpd_clientlib' has been renamed to/replaced by 'libmpdclient'"; # Converted to throw 2024-10-17
  mpdevil = plattenalbum; # Added 2024-05-22
  mpg321 = throw "'mpg321' has been removed due to it being unmaintained by upstream. Consider using mpg123 instead."; # Added 2024-05-10
  msp430NewlibCross = msp430Newlib; # Added 2024-09-06
  mupdf_1_17 = throw "'mupdf_1_17' has been removed due to being outdated and insecure. Consider using 'mupdf' instead."; # Added 2024-08-22
  mustache-tcl = tclPackages.mustache-tcl; # Added 2024-10-02
  mutt-with-sidebar = mutt; # Added 2022-09-17
  mysql-client = hiPrio mariadb.client;
  mysql = throw "'mysql' has been renamed to/replaced by 'mariadb'"; # Converted to throw 2024-10-17
  mesa_drivers = throw "'mesa_drivers' has been removed, use 'pkgs.mesa' or 'pkgs.mesa.drivers' depending on target use case."; # Converted to throw 2024-07-11

  ### N ###

  ncdu_2 = ncdu; # Added 2022-07-22
  neocities-cli = neocities; # Added 2024-07-31
  netbox_3_3 = throw "netbox 3.3 series has been removed as it was EOL"; # Added 2023-09-02
  netbox_3_5 = throw "netbox 3.5 series has been removed as it was EOL"; # Added 2024-01-22
  nextcloud27 = throw ''
    Nextcloud v27 has been removed from `nixpkgs` as the support for is dropped
    by upstream in 2024-06. Please upgrade to at least Nextcloud v28 by declaring

        services.nextcloud.package = pkgs.nextcloud28;

    in your NixOS config.

    WARNING: if you were on Nextcloud 26 you have to upgrade to Nextcloud 27
    first on 24.05 because Nextcloud doesn't support upgrades across multiple major versions!
  ''; # Added 2024-06-25
  nextcloud27Packages = throw "Nextcloud27 is EOL!"; # Added 2024-06-25
  nagiosPluginsOfficial = monitoring-plugins;
  neochat = libsForQt5.kdeGear.neochat; # added 2022-05-10
  nerdfonts = throw "nerdfonts has been separated into individual font packages under the namespace nerd-fonts"; # Added 2024-11-09
  newlibCross = newlib; # Added 2024-09-06
  newlib-nanoCross = newlib-nano; # Added 2024-09-06
  nix-direnv-flakes = nix-direnv;
  nix-ld-rs = nix-ld; # Added 2024-08-17
  nix-repl = throw (
    # Added 2018-08-26
    "nix-repl has been removed because it's not maintained anymore, " +
    "use `nix repl` instead. Also see https://github.com/NixOS/nixpkgs/pull/44903"
  );
  nix-simple-deploy = throw "'nix-simple-deploy' has been removed as it is broken and unmaintained"; # Added 2024-08-17
  nix-universal-prefetch = throw "The nix-universal-prefetch package was dropped since it was unmaintained."; # Added 2024-06-21
  nixFlakes = throw "'nixFlakes' has been renamed to/replaced by 'nixVersions.stable'"; # Converted to throw 2024-10-17
  nixStable = nixVersions.stable; # Added 2022-01-24
  nixUnstable = throw "nixUnstable has been removed. For bleeding edge (Nix master, roughly weekly updated) use nixVersions.git, otherwise use nixVersions.latest."; # Converted to throw 2024-04-22
  nix_2_3 = nixVersions.nix_2_3;
  nixfmt = lib.warn "nixfmt was renamed to nixfmt-classic. The nixfmt attribute may be used for the new RFC 166-style formatter in the future, which is currently available as nixfmt-rfc-style" nixfmt-classic; # Added 2024-03-31

  # When the nixops_unstable alias is removed, nixops_unstable_minimal can be renamed to nixops_unstable.

  nixosTest = testers.nixosTest; # Added 2022-05-05
  nmap-unfree = throw "'nmap-unfree' has been renamed to/replaced by 'nmap'"; # Converted to throw 2024-10-17
  nodejs-18_x = nodejs_18; # Added 2022-11-06
  nodejs-slim-18_x = nodejs-slim_18; # Added 2022-11-06
  noto-fonts-cjk = throw "'noto-fonts-cjk' has been renamed to/replaced by 'noto-fonts-cjk-sans'"; # Converted to throw 2024-10-17
  noto-fonts-emoji = noto-fonts-color-emoji; # Added 2023-09-09
  noto-fonts-extra = noto-fonts; # Added 2023-04-08
  NSPlist = nsplist; # Added 2024-01-05
  nushellFull = lib.warn "`nushellFull` has has been replaced by `nushell` as it's features no longer exist" nushell; # Added 2024-05-30
  nvidia-podman = throw "podman should use the Container Device Interface (CDI) instead. See https://web.archive.org/web/20240729183805/https://docs.nvidia.com/datacenter/cloud-native/container-toolkit/latest/install-guide.html#configuring-podman"; # Added 2024-08-02
  nvidia-thrust = throw "nvidia-thrust has been removed because the project was deprecated; use cudaPackages.cuda_cccl";
  nvtop = lib.warn "nvtop has been renamed to nvtopPackages.full" nvtopPackages.full; # Added 2024-02-25
  nvtop-amd = lib.warn "nvtop-amd has been renamed to nvtopPackages.amd" nvtopPackages.amd; # Added 2024-02-25
  nvtop-nvidia = lib.warn "nvtop-nvidia has been renamed to nvtopPackages.nvidia" nvtopPackages.nvidia; # Added 2024-02-25
  nvtop-intel = lib.warn "nvtop-intel has been renamed to nvtopPackages.intel" nvtopPackages.intel; # Added 2024-02-25
  nvtop-msm = lib.warn "nvtop-msm has been renamed to nvtopPackages.msm" nvtopPackages.msm; # Added 2024-02-25

  ### O ###

  o = orbiton; # Added 2023-04-09
  oathToolkit = oath-toolkit; # Added 2022-04-04
  oauth2_proxy = throw "'oauth2_proxy' has been renamed to/replaced by 'oauth2-proxy'"; # Converted to throw 2024-10-17
  oil = lib.warn "Oil has been replaced with the faster native C++ version and renamed to 'oils-for-unix'. See also https://github.com/oils-for-unix/oils/wiki/Oils-Deployments" oils-for-unix; # Added 2024-10-22
  onevpl-intel-gpu = lib.warn "onevpl-intel-gpu has been renamed to vpl-gpu-rt" vpl-gpu-rt; # Added 2024-06-04
  opencv2 = throw "opencv2 has been removed as it is obsolete and was not used by any other package; please migrate to OpenCV 4"; # Added 2024-08-20
  opencv3 = throw "opencv3 has been removed as it is obsolete and was not used by any other package; please migrate to OpenCV 4"; # Added 2024-08-20
  openafs_1_8 = openafs; # Added 2022-08-22
  opencl-info = throw "opencl-info has been removed, as the upstream is unmaintained; consider using 'clinfo' instead"; # Added 2024-06-12
  opencomposite-helper = throw "opencomposite-helper has been removed from nixpkgs as it causes issues with some applications. See https://wiki.nixos.org/wiki/VR#OpenComposite for the recommended setup"; # Added 2024-09-07
  openconnect_gnutls = openconnect; # Added 2022-03-29
  opendylan = throw "opendylan has been removed from nixpkgs as it was broken"; # Added 2024-07-15
  opendylan_bin = throw "opendylan_bin has been removed from nixpkgs as it was broken"; # Added 2024-07-15
  openelec-dvb-firmware = throw "'openelec-dvb-firmware' has been renamed to/replaced by 'libreelec-dvb-firmware'"; # Converted to throw 2024-10-17
  openethereum = throw "openethereum development has ceased by upstream. Use alternate clients such as go-ethereum, erigon, or nethermind"; # Added 2024-05-13
  openimageio2 = openimageio; # Added 2023-01-05
  openisns = throw "'openisns' has been renamed to/replaced by 'open-isns'"; # Converted to throw 2024-10-17
  openjdk19 = throw "OpenJDK 19 was removed as it has reached its end of life"; # Added 2024-08-01
  openjdk19_headless = throw "OpenJDK 19 was removed as it has reached its end of life"; # Added 2024-08-01
  jdk19 = throw "OpenJDK 19 was removed as it has reached its end of life"; # Added 2024-08-01
  jdk19_headless = throw "OpenJDK 19 was removed as it has reached its end of life"; # Added 2024-08-01
  openjdk20 = throw "OpenJDK 20 was removed as it has reached its end of life"; # Added 2024-08-01
  openjdk20_headless = throw "OpenJDK 20 was removed as it has reached its end of life"; # Added 2024-08-01
  jdk20 = throw "OpenJDK 20 was removed as it has reached its end of life"; # Added 2024-08-01
  jdk20_headless = throw "OpenJDK 20 was removed as it has reached its end of life"; # Added 2024-08-01
  openjdk22 = throw "OpenJDK 22 was removed as it has reached its end of life"; # Added 2024-09-24
  openjdk22_headless = throw "OpenJDK 22 was removed as it has reached its end of life"; # Added 2024-09-24
  jdk22 = throw "OpenJDK 22 was removed as it has reached its end of life"; # Added 2024-09-24
  jdk22_headless = throw "OpenJDK 22 was removed as it has reached its end of life"; # Added 2024-09-24
  openjfx11 = throw "OpenJFX 11 was removed as it has reached its end of life"; # Added 2024-10-07
  openjfx19 = throw "OpenJFX 19 was removed as it has reached its end of life"; # Added 2024-08-01
  openjfx20 = throw "OpenJFX 20 was removed as it has reached its end of life"; # Added 2024-08-01
  openjfx22 = throw "OpenJFX 22 was removed as it has reached its end of life"; # Added 2024-09-24
  openjpeg_2 = throw "'openjpeg_2' has been renamed to/replaced by 'openjpeg'"; # Converted to throw 2024-10-17
  openlens = throw "Lens Closed its source code, package obsolete/stale - consider lens as replacement"; # Added 2024-09-04
  openlp = throw "openlp has been removed for now because the outdated version depended on insecure and removed packages and it needs help to upgrade and maintain it; see https://github.com/NixOS/nixpkgs/pull/314882"; # Added 2024-07-29
  openmpt123 = throw "'openmpt123' has been renamed to/replaced by 'libopenmpt'"; # Converted to throw 2024-10-17
  openssl_3_0 = openssl_3; # Added 2022-06-27
  orchis = throw "'orchis' has been renamed to/replaced by 'orchis-theme'"; # Converted to throw 2024-10-17
  onlyoffice-bin = onlyoffice-desktopeditors; # Added 2024-09-20
  onlyoffice-bin_latest = onlyoffice-bin; # Added 2024-07-03
  onlyoffice-bin_7_2 = throw "onlyoffice-bin_7_2 has been removed. Please use the latest version available under onlyoffice-bin"; # Added 2024-07-03
  onlyoffice-bin_7_5 = throw "onlyoffice-bin_7_5 has been removed. Please use the latest version available under onlyoffice-bin"; # Added 2024-07-03
  openvswitch-lts = throw "openvswitch-lts has been removed. Please use the latest version available under openvswitch"; # Added 2024-08-24
  oraclejdk = throw "All Oracle JDKs and JREs were dropped due to being unmaintained and heavily insecure. OpenJDK provides compatible replacements for JDKs and JREs."; # Added 2024-11-01
  oraclejdk8 = throw "All Oracle JDKs and JREs were dropped due to being unmaintained and heavily insecure. OpenJDK provides compatible replacements for JDKs and JREs."; # Added 2024-11-01
  oraclejre = throw "All Oracle JDKs and JREs were dropped due to being unmaintained and heavily insecure. OpenJDK provides compatible replacements for JDKs and JREs."; # Added 2024-11-01
  oraclejre8 = throw "All Oracle JDKs and JREs were dropped due to being unmaintained and heavily insecure. OpenJDK provides compatible replacements for JDKs and JREs."; # Added 2024-11-01
  jrePlugin = throw "All Oracle JDKs and JREs were dropped due to being unmaintained and heavily insecure. OpenJDK provides compatible replacements for JDKs and JREs."; # Added 2024-11-01
  jre8Plugin = throw "All Oracle JDKs and JREs were dropped due to being unmaintained and heavily insecure. OpenJDK provides compatible replacements for JDKs and JREs."; # Added 2024-11-01
  jdkdistro = throw "All Oracle JDKs and JREs were dropped due to being unmaintained and heavily insecure. OpenJDK provides compatible replacements for JDKs and JREs."; # Added 2024-11-01
  oraclejdk8distro = throw "All Oracle JDKs and JREs were dropped due to being unmaintained and heavily insecure. OpenJDK provides compatible replacements for JDKs and JREs."; # Added 2024-11-01
  oraclejdk11 = throw "All Oracle JDKs and JREs were dropped due to being unmaintained and heavily insecure. OpenJDK provides compatible replacements for JDKs and JREs."; # Added 2024-11-01
  OSCAR = oscar; # Added 2024-06-12
  osxfuse = throw "'osxfuse' has been renamed to/replaced by 'macfuse-stubs'"; # Converted to throw 2024-10-17
  ovn-lts = throw "ovn-lts has been removed. Please use the latest version available under ovn"; # Added 2024-08-24
  oysttyer = throw "oysttyer has been removed; it is no longer maintained because of Twitter disabling free API access"; # Added 2024-09-23

  ### P ###

  PageEdit = pageedit; # Added 2024-01-21
  p2pvc = throw "p2pvc has been removed as it is unmaintained upstream and depends on OpenCV 2"; # Added 2024-08-20
  packet-cli = throw "'packet-cli' has been renamed to/replaced by 'metal-cli'"; # Converted to throw 2024-10-17
  paperoni = throw "paperoni has been removed, because it is unmaintained"; # Added 2024-07-14
  paperless = throw "'paperless' has been renamed to/replaced by 'paperless-ngx'"; # Converted to throw 2024-10-17
  paperless-ng = paperless-ngx; # Added 2022-04-11
  partition-manager = libsForQt5.partitionmanager; # Added 2024-01-08
  patchelfStable = patchelf; # Added 2024-01-25
  paup =  paup-cli; # Added 2024-09-11
  pcsctools = pcsc-tools; # Added 2023-12-07
  pcsxr = throw "pcsxr was removed as it has been abandoned for over a decade; please use DuckStation, Mednafen, or the RetroArch PCSX ReARMed core"; # Added 2024-08-20
  pdf4tcl = tclPackages.pdf4tcl; # Added 2024-10-02
  peach = asouldocs; # Added 2022-08-28
  percona-server_innovation = lib.warn "Percona upstream has decided to skip all Innovation releases of MySQL and only release LTS versions." percona-server; # Added 2024-10-13
  percona-server_lts = percona-server; # Added 2024-10-13
  percona-xtrabackup_innovation = lib.warn "Percona upstream has decided to skip all Innovation releases of MySQL and only release LTS versions." percona-xtrabackup; # Added 2024-10-13
  percona-xtrabackup_lts = percona-xtrabackup; # Added 2024-10-13
  pentablet-driver = xp-pen-g430-driver; # Added 2022-06-23
  perldevel = throw "'perldevel' has been dropped due to lack of updates in nixpkgs and lack of consistent support for devel versions by 'perl-cross' releases, use 'perl' instead";
  perldevelPackages = perldevel;
  petrinizer = throw "'petrinizer' has been removed, as it was broken and unmaintained"; # added 2024-05-09
  pgadmin = pgadmin4;
  pharo-spur64 = pharo; # Added 2022-08-03
  picom-next = picom; # Added 2024-02-13
  pict-rs_0_3 = throw "pict-rs_0_3 has been removed, as it was an outdated version and no longer compiled"; # Added 2024-08-20

  pipewire_0_2 = throw "pipewire_0_2 has been removed as it is outdated and no longer used"; # Added 2024-07-28
  pipewire-media-session = throw "pipewire-media-session is no longer maintained and has been removed. Please use Wireplumber instead.";
  playwright = lib.warn "'playwright' will reference playwright-driver in 25.05. Reference 'python3Packages.playwright' for the python test launcher" python3Packages.toPythonApplication python3Packages.playwright; # Added 2024-10-04
  pleroma-otp = throw "'pleroma-otp' has been renamed to/replaced by 'pleroma'"; # Converted to throw 2024-10-17
  pltScheme = racket; # just to be sure
  poretools = throw "poretools has been removed from nixpkgs, as it was broken and unmaintained"; # Added 2024-06-03
  powerdns = pdns; # Added 2022-03-28

  # postgresql plugins
  cstore_fdw = postgresqlPackages.cstore_fdw;
  pg_cron = postgresqlPackages.pg_cron;
  pg_hll = postgresqlPackages.pg_hll;
  pg_repack = postgresqlPackages.pg_repack;
  pg_similarity = postgresqlPackages.pg_similarity;
  pg_topn = postgresqlPackages.pg_topn;
  pgjwt = postgresqlPackages.pgjwt;
  pgroonga = postgresqlPackages.pgroonga;
  pgtap = postgresqlPackages.pgtap;
  plv8 = postgresqlPackages.plv8;
  postgis = postgresqlPackages.postgis;
  tex-match = throw "'tex-match' has been removed due to lack of maintenance upstream. Consider using 'hieroglyphic' instead"; # Added 2024-09-24
  texinfo5 = throw "'texinfo5' has been removed from nixpkgs"; # Added 2024-09-10
  timescaledb = postgresqlPackages.timescaledb;
  tsearch_extras = postgresqlPackages.tsearch_extras;

  postgresql_12 = throw "postgresql_12 has been removed since it reached its EOL upstream"; # Added 2024-11-14
  postgresql_12_jit = throw "postgresql_12 has been removed since it reached its EOL upstream"; # Added 2024-11-14
  postgresql12Packages = throw "postgresql_12 has been removed since it reached its EOL upstream"; # Added 2024-11-14
  postgresql12JitPackages = throw "postgresql_12 has been removed since it reached its EOL upstream"; # Added 2024-11-14

  # pinentry was using multiple outputs, this emulates the old interface for i.e. home-manager
  # soon: throw "'pinentry' has been removed. Pick an appropriate variant like 'pinentry-curses' or 'pinentry-gnome3'";
  pinentry = pinentry-all // {
    curses = pinentry-curses;
    emacs = pinentry-emacs;
    gnome3 = pinentry-gnome3;
    gtk2 = pinentry-gtk2;
    qt = pinentry-qt;
    tty = pinentry-tty;
    flavors = [ "curses" "emacs" "gnome3" "gtk2" "qt" "tty" ];
  }; # added 2024-01-15
  pinentry_qt5 = throw "'pinentry_qt5' has been renamed to/replaced by 'pinentry-qt'"; # Converted to throw 2024-10-17
  pivx = throw "pivx has been removed as it was marked as broken"; # Added 2024-07-15
  pivxd = throw "pivxd has been removed as it was marked as broken"; # Added 2024-07-15

  PlistCpp = plistcpp; # Added 2024-01-05
  pocket-updater-utility = pupdate; # Added 2024-01-25
  prismlauncher-qt5 = throw "'prismlauncher-qt5' has been removed from nixpkgs. Please use 'prismlauncher'"; # Added 2024-04-20
  prismlauncher-qt5-unwrapped = throw "'prismlauncher-qt5-unwrapped' has been removed from nixpkgs. Please use 'prismlauncher-unwrapped'"; # Added 2024-04-20
  probe-rs = probe-rs-tools; # Added 2024-05-23
  probe-run = throw "probe-run is deprecated upstream.  Use probe-rs instead."; # Added 2024-05-23
  prometheus-dmarc-exporter = dmarc-metrics-exporter; # added 2022-05-31
  prometheus-dovecot-exporter = dovecot_exporter; # Added 2024-06-10
  prometheus-openldap-exporter = throw "'prometheus-openldap-exporter' has been removed from nixpkgs, as it was unmaintained"; # Added 2024-09-01
  prometheus-minio-exporter = throw "'prometheus-minio-exporter' has been removed from nixpkgs, use Minio's built-in Prometheus integration instead"; # Added 2024-06-10
  prometheus-tor-exporter = throw "'prometheus-tor-exporter' has been removed from nixpkgs, as it was broken and unmaintained"; # Added 2024-10-30
  protobuf3_24 = protobuf_24;
  protobuf3_23 = protobuf_23;
  protobuf3_21 = protobuf_21;
  protonup = protonup-ng; # Added 2022-11-06
  protonvpn-gui_legacy = throw "protonvpn-gui_legacy source code was removed from upstream. Use protonvpn-gui instead."; # Added 2024-10-12
  proxmark3-rrg = proxmark3; # Added 2023-07-25
  psensor = throw "'psensor' has been removed due to lack of maintenance upstream. Consider using 'mission-center', 'resources' or 'monitorets' instead"; # Added 2024-09-14
  pyo3-pack = maturin;
  pypi2nix = throw "pypi2nix has been removed due to being unmaintained";
  pypolicyd-spf = spf-engine; # Added 2022-10-09
  python = python2; # Added 2022-01-11
  python-swiftclient = throw "'python-swiftclient' has been renamed to/replaced by 'swiftclient'"; # Converted to throw 2024-10-17
  pythonFull = python2Full; # Added 2022-01-11
  pythonPackages = python.pkgs; # Added 2022-01-11

  ### Q ###

  qbittorrent-qt5 = throw "'qbittorrent-qt5' has been removed as qBittorrent 5 dropped support for Qt 5. Please use 'qbittorrent'"; # Added 2024-09-30
  qcsxcad = throw "'qcsxcad' has been renamed to/replaced by 'libsForQt5.qcsxcad'"; # Converted to throw 2024-10-17
  qflipper = qFlipper; # Added 2022-02-11
  qscintilla = libsForQt5.qscintilla; # Added 2023-09-20
  qscintilla-qt6 = qt6Packages.qscintilla; # Added 2023-09-20
  qt515 = qt5; # Added 2022-11-24
  qt5ct = throw "'qt5ct' has been renamed to/replaced by 'libsForQt5.qt5ct'"; # Converted to throw 2024-10-17
  qt6ct = qt6Packages.qt6ct; # Added 2023-03-07
  qtcurve = throw "'qtcurve' has been renamed to/replaced by 'libsForQt5.qtcurve'"; # Converted to throw 2024-10-17
  qtile-unwrapped = python3.pkgs.qtile; # Added 2023-05-12
  quantum-espresso-mpi = quantum-espresso; # Added 2023-11-23
  quicklispPackages = throw "Lisp packages have been redesigned. See 'lisp-modules' in the nixpkgs manual."; # Added 2024-05-07
  quicklispPackagesABCL = throw "Lisp packages have been redesigned. See 'lisp-modules' in the nixpkgs manual."; # Added 2024-05-07
  quicklispPackagesCCL = throw "Lisp packages have been redesigned. See 'lisp-modules' in the nixpkgs manual."; # Added 2024-05-07
  quicklispPackagesClisp = throw "Lisp packages have been redesigned. See 'lisp-modules' in the nixpkgs manual."; # Added 2024-05-07
  quicklispPackagesECL = throw "Lisp packages have been redesigned. See 'lisp-modules' in the nixpkgs manual."; # Added 2024-05-07
  quicklispPackagesFor = throw "Lisp packages have been redesigned. See 'lisp-modules' in the nixpkgs manual."; # Added 2024-05-07
  quicklispPackagesGCL = throw "Lisp packages have been redesigned. See 'lisp-modules' in the nixpkgs manual."; # Added 2024-05-07
  quicklispPackagesSBCL = throw "Lisp packages have been redesigned. See 'lisp-modules' in the nixpkgs manual."; # Added 2024-05-07
  qxw = throw "'qxw' has been removed due to lack of maintenance upstream. Consider using 'crosswords' instead"; # Added 2024-10-19

  ### R ###

  rabbitvcs = throw "rabbitvcs has been removed from nixpkgs, because it was broken"; # Added 2024-07-15
  radare2-cutter = throw "'radare2-cutter' has been renamed to/replaced by 'cutter'"; # Converted to throw 2024-10-17
  radicle-cli = throw "'radicle-cli' was removed in favor of 'radicle-node'"; # Added 2024-05-04
  radicle-upstream = throw "'radicle-upstream' was sunset, see <https://community.radworks.org/t/2962>"; # Added 2024-05-04
  railway-travel = diebahn; # Added 2024-04-01
  rambox-pro = rambox; # Added 2022-12-12
  rapidjson-unstable = lib.warn "'rapidjson-unstable' has been renamed to 'rapidjson'" rapidjson; # Added 2024-07-28
  redocly-cli = redocly; # Added 2024-04-14
  redpanda = redpanda-client; # Added 2023-10-14
  redpanda-server = throw "'redpanda-server' has been removed because it was broken for a long time"; # Added 2024-06-10
  relibc = throw "relibc has been removed due to lack of maintenance"; # Added 2024-09-02
  replay-sorcery = throw "replay-sorcery has been removed as it is unmaintained upstream. Consider using gpu-screen-recorder or obs-studio instead."; # Added 2024-07-13
  restinio_0_6 = throw "restinio_0_6 has been removed from nixpkgs as it's not needed by downstream packages"; # Added 2024-07-04
  retroarchBare = retroarch-bare; # Added 2024-11-23
  retroarchFull = retroarch-full; # Added 2024-11-23
  retroshare06 = retroshare;
  rigsofrods = rigsofrods-bin; # Added 2023-03-22
  ring-daemon = throw "'ring-daemon' has been renamed to/replaced by 'jami-daemon'"; # Converted to throw 2024-10-17
  rippled = throw "rippled has been removed as it was broken and had not been updated since 2022"; # Added 2024-11-25
  rippled-validator-keys-tool = throw "rippled-validator-keys-tool has been removed as it was broken and had not been updated since 2022"; # Added 2024-11-25
  rockbox_utility = rockbox-utility; # Added 2022-03-17
  rpiboot-unstable = throw "'rpiboot-unstable' has been renamed to/replaced by 'rpiboot'"; # Converted to throw 2024-10-17
  rr-unstable = rr; # Added 2022-09-17
  rtx = mise; # Added 2024-01-05
  runCommandNoCC = runCommand;
  runCommandNoCCLocal = runCommandLocal;
  rustc-wasm32 = rustc; # Added 2023-12-01
  rustic-rs = rustic; # Added 2024-08-02
  rxvt_unicode = throw "'rxvt_unicode' has been renamed to/replaced by 'rxvt-unicode-unwrapped'"; # Converted to throw 2024-10-17
  rxvt_unicode-with-plugins = throw "'rxvt_unicode-with-plugins' has been renamed to/replaced by 'rxvt-unicode'"; # Converted to throw 2024-10-17

  # The alias for linuxPackages*.rtlwifi_new is defined in ./all-packages.nix,
  # due to it being inside the linuxPackagesFor function.
  rtlwifi_new-firmware = throw "'rtlwifi_new-firmware' has been renamed to/replaced by 'rtw88-firmware'"; # Converted to throw 2024-10-17
  rtw88-firmware = throw "rtw88-firmware has been removed because linux-firmware now contains it."; # Added 2024-06-28

  ### S ###

  SDL_classic = SDL1; # Added 2024-09-03
  s2n = throw "'s2n' has been renamed to/replaced by 's2n-tls'"; # Converted to throw 2024-10-17
  sandboxfs = throw "'sandboxfs' has been removed due to being unmaintained, consider using linux namespaces for sandboxing instead"; # Added 2024-06-06
  sane-backends-git = throw "'sane-backends-git' has been renamed to/replaced by 'sane-backends'"; # Converted to throw 2024-10-17
  scantailor = scantailor-advanced; # Added 2022-05-26
  schildichat-web = throw ''
    schildichat has been removed as it is severely lacking behind the Element upstream and does not receive regular security fixes.
    Please participate in upstream discussion on getting out new releases:
    https://github.com/SchildiChat/schildichat-desktop/issues/212
    https://github.com/SchildiChat/schildichat-desktop/issues/215''; # Added 2023-12-05
  schildichat-desktop = schildichat-web;
  schildichat-desktop-wayland = schildichat-web;
  scitoken-cpp = scitokens-cpp; # Added 2024-02-12
  semeru-bin-16 = throw "Semeru 16 has been removed as it has reached its end of life"; # Added 2024-08-01
  semeru-jre-bin-16 = throw "Semeru 16 has been removed as it has reached its end of life"; # Added 2024-08-01
  sensu = throw "sensu has been removed as the upstream project is deprecated. Consider using `sensu-go`"; # Added 2024-10-28
  session-desktop-appimage = session-desktop;
  sequoia = sequoia-sq; # Added 2023-06-26
  sexp = sexpp; # Added 2023-07-03
  inherit (libsForQt5.mauiPackages) shelf; # added 2022-05-17
  shipyard = jumppad; # Added 2023-06-06
  signal-desktop-beta = throw "signal-desktop-beta has been removed to make the signal-desktop package easier to maintain";
  shout = nodePackages.shout; # Added unknown; moved 2024-10-19
  sky = throw "'sky' has been removed because its upstream website disappeared"; # Added 2024-07-21
  SkypeExport = skypeexport; # Added 2024-06-12
  slack-dark = throw "'slack-dark' has been renamed to/replaced by 'slack'"; # Converted to throw 2024-10-17
  slurm-llnl = slurm; # renamed July 2017
  snapTools = throw "snapTools was removed because makeSnap produced broken snaps and it was the only function in snapTools. See https://github.com/NixOS/nixpkgs/issues/100618 for more details."; # 2024-03-04;
  soldat-unstable = opensoldat; # Added 2022-07-02
  soundOfSorting = sound-of-sorting; # Added 2023-07-07
  SP800-90B_EntropyAssessment = sp800-90b-entropyassessment; # Added on 2024-06-12
  SPAdes = spades; # Added 2024-06-12
  spark2014 = gnatprove; # Added 2024-02-25

  # Added 2020-02-10
  sourceHanSansPackages = {
    japanese = source-han-sans;
    korean = source-han-sans;
    simplified-chinese = source-han-sans;
    traditional-chinese = source-han-sans;
  };
  source-han-sans-japanese = source-han-sans;
  source-han-sans-korean = source-han-sans;
  source-han-sans-simplified-chinese = source-han-sans;
  source-han-sans-traditional-chinese = source-han-sans;
  sourceHanSerifPackages = {
    japanese = source-han-serif;
    korean = source-han-serif;
    simplified-chinese = source-han-serif;
    traditional-chinese = source-han-serif;
  };
  source-han-serif-japanese = source-han-serif;
  source-han-serif-korean = source-han-serif;
  source-han-serif-simplified-chinese = source-han-serif;
  source-han-serif-traditional-chinese = source-han-serif;


  spectral = throw "'spectral' has been renamed to/replaced by 'neochat'"; # Converted to throw 2024-10-17
  # spidermonkey is not ABI upwards-compatible, so only allow this for nix-shell
  spidermonkey = throw "'spidermonkey' has been renamed to/replaced by 'spidermonkey_78'"; # Converted to throw 2024-10-17
  spidermonkey_102 = throw "'spidermonkey_102' is EOL since 2023/03"; # Added 2024-08-07
  spotify-unwrapped = spotify; # added 2022-11-06
  spring-boot = throw "'spring-boot' has been renamed to/replaced by 'spring-boot-cli'"; # Converted to throw 2024-10-17
  sqldeveloper = throw "sqldeveloper was dropped due to being severely out-of-date and having a dependency on JavaFX for Java 8, which we do not support"; # Added 2024-11-02
  srvc = throw "'srvc' has been removed, as it was broken and unmaintained"; # Added 2024-09-09
  ssm-agent = amazon-ssm-agent; # Added 2023-10-17
  starpls-bin = starpls;
  starspace = throw "starspace has been removed from nixpkgs, as it was broken"; # Added 2024-07-15
  steamPackages = {
    steamArch = throw "`steamPackages.steamArch` has been removed as it's no longer applicable";
    steam = lib.warn "`steamPackages.steam` has been moved to top level as `steam-unwrapped`" steam-unwrapped;
    steam-fhsenv = lib.warn "`steamPackages.steam-fhsenv` has been moved to top level as `steam`" steam;
    steam-fhsenv-small = lib.warn "`steamPackages.steam-fhsenv-small` has been moved to top level as `steam`; there is no longer a -small variant" steam;
    steam-fhsenv-without-steam = lib.warn "`steamPackages.steam-fhsenv-without-steam` has been moved to top level as `steam-fhsenv-without-steam`" steam-fhsenv-without-steam;
    steam-runtime = throw "`steamPackages.steam-runtime` has been removed, as it's no longer supported or necessary";
    steam-runtime-wrapped = throw "`steamPackages.steam-runtime-wrapped` has been removed, as it's no longer supported or necessary";
    steamcmd = lib.warn "`steamPackages.steamcmd` has been moved to top level as `steamcmd`" steamcmd;
  };
  steam-small = steam; # Added 2024-09-12
  steam-run-native = steam-run; # added 2022-02-21
  StormLib = stormlib; # Added 2024-01-21
  sumneko-lua-language-server = lua-language-server; # Added 2023-02-07
  sumokoin = throw "sumokoin has been removed as it was abandoned upstream"; # Added 2024-11-23
  swiProlog = lib.warn "swiProlog has been renamed to swi-prolog" swi-prolog; # Added 2024-09-07
  swiPrologWithGui = lib.warn "swiPrologWithGui has been renamed to swi-prolog-gui" swi-prolog-gui; # Added 2024-09-07
  swig1 = throw "swig1 has been removed as it is obsolete"; # Added 2024-08-23
  swig2 = throw "swig2 has been removed as it is obsolete"; # Added 2024-08-23
  swig4 = swig; # Added 2024-09-12
  swigWithJava = throw "swigWithJava has been removed as the main swig package has supported Java since 2009"; # Added 2024-09-12
  swtpm-tpm2 = throw "'swtpm-tpm2' has been renamed to/replaced by 'swtpm'"; # Converted to throw 2024-10-17
  Sylk = sylk; # Added 2024-06-12
  symbiyosys = sby; # Added 2024-08-18
  sync = taler-sync; # Added 2024-09-04
  syncthing-cli = throw "'syncthing-cli' has been renamed to/replaced by 'syncthing'"; # Converted to throw 2024-10-17
  syncthingtray-qt6 = syncthingtray; # Added 2024-03-06

  ### T ###

  tabula = throw "tabula has been removed from nixpkgs, as it was broken"; # Added 2024-07-15
  tailor = throw "'tailor' has been removed from nixpkgs, as it was unmaintained upstream."; # Added 2024-11-02
  tangogps = throw "'tangogps' has been renamed to/replaced by 'foxtrotgps'"; # Converted to throw 2024-10-17
  taskwarrior = lib.warn "taskwarrior was replaced by taskwarrior3, which requires manual transition from taskwarrior 2.6, read upstream's docs: https://taskwarrior.org/docs/upgrade-3/" taskwarrior2;
  taplo-cli = taplo; # Added 2022-07-30
  taplo-lsp = taplo; # Added 2022-07-30
  taro = taproot-assets; # Added 2023-07-04
  tcl-fcgi = tclPackages.tcl-fcgi; # Added 2024-10-02
  tclcurl = tclPackages.tclcurl; # Added 2024-10-02
  tcllib = tclPackages.tcllib; # Added 2024-10-02
  tclmagick = tclPackages.tclmagick; # Added 2024-10-02
  tcltls = tclPackages.tcltls; # Added 2024-10-02
  tcludp = tclPackages.tcludp; # Added 2024-10-02
  tclvfs = tclPackages.tclvfs; # Added 2024-10-02
  tclx = tclPackages.tclx; # Added 2024-10-02
  tdesktop = telegram-desktop; # Added 2023-04-07
  tdom = tclPackages.tdom; # Added 2024-10-02
  teamspeak_client = teamspeak3; # Added 2024-11-07
  teck-programmer = throw "teck-programmer was removed because it was broken and unmaintained"; # added 2024-08-23
  teleport_13 = throw "teleport 13 has been removed as it is EOL. Please upgrade to Teleport 14 or later"; # Added 2024-05-26
  teleport_14 = throw "teleport 14 has been removed as it is EOL. Please upgrade to Teleport 15 or later"; # Added 2024-10-18
  terminus-nerdfont = lib.warn "terminus-nerdfont is redundant. Use nerd-fonts.terminess-ttf instead." nerd-fonts.terminess-ttf; # Added 2024-11-10
  temurin-bin-20 = throw "Temurin 20 has been removed as it has reached its end of life"; # Added 2024-08-01
  temurin-jre-bin-20 = throw "Temurin 20 has been removed as it has reached its end of life"; # Added 2024-08-01
  temurin-bin-19 = throw "Temurin 19 has been removed as it has reached its end of life"; # Added 2024-08-01
  temurin-jre-bin-19 = throw "Temurin 19 has been removed as it has reached its end of life"; # Added 2024-08-01
  temurin-bin-18 = throw "Temurin 18 has been removed as it has reached its end of life"; # Added 2024-08-01
  temurin-jre-bin-18 = throw "Temurin 18 has been removed as it has reached its end of life"; # Added 2024-08-01
  temurin-bin-16 = throw "Temurin 16 has been removed as it has reached its end of life"; # Added 2024-08-01
  temurin-jre-bin-22 = throw "Temurin 22 has been removed as it has reached its end of life"; # Added 2024-09-24
  temurin-bin-22 = throw "Temurin 22 has been removed as it has reached its end of life"; # Added 2024-09-24
  tepl = libgedit-tepl; # Added 2024-04-29
  testVersion = testers.testVersion; # Added 2022-04-20
  tfplugindocs = terraform-plugin-docs; # Added 2023-11-01
  invalidateFetcherByDrvHash = testers.invalidateFetcherByDrvHash; # Added 2022-05-05
  timescale-prometheus = throw "'timescale-prometheus' has been renamed to/replaced by 'promscale'"; # Converted to throw 2024-10-17
  tightvnc = throw "'tightvnc' has been removed as the version 1.3 is not maintained upstream anymore and is insecure"; # Added 2024-08-22
  tix = tclPackages.tix; # Added 2024-10-02
  tkcvs = tkrev; # Added 2022-03-07
  tkimg = tclPackages.tkimg; # Added 2024-10-02
  toil = throw "toil was removed as it was broken and requires obsolete versions of libraries"; # Added 2024-09-22
  tokodon = plasma5Packages.tokodon;
  tokyo-night-gtk = tokyonight-gtk-theme; # Added 2024-01-28
  tomcat_connectors = apacheHttpdPackages.mod_jk; # Added 2024-06-07
  tor-browser-bundle-bin = tor-browser; # Added 2023-09-23
  torq = throw "torq has been removed because the project went closed source"; # Added 2024-11-24
  transmission = lib.warn (transmission3Warning {}) transmission_3; # Added 2024-06-10
  transmission-gtk = lib.warn (transmission3Warning {suffix = "-gtk";}) transmission_3-gtk; # Added 2024-06-10
  transmission-qt = lib.warn (transmission3Warning {suffix = "-qt";}) transmission_3-qt; # Added 2024-06-10
  treefmt = treefmt2; # 2024-06-28
  libtransmission = lib.warn (transmission3Warning {prefix = "lib";}) libtransmission_3; # Added 2024-06-10
  tracker = lib.warn "tracker has been renamed to tinysparql" tinysparql; # Added 2024-09-30
  tracker-miners = lib.warn "tracker-miners has been renamed to localsearch" localsearch; # Added 2024-09-30
  transfig = fig2dev; # Added 2022-02-15
  transifex-client = transifex-cli; # Added 2023-12-29
  trfl = throw "trfl has been removed, because it has not received an update for 3 years and was broken"; # Added 2024-07-25
  trezor_agent = trezor-agent; # Added 2024-01-07
  openai-triton-llvm = triton-llvm; # added 2024-07-18
  trust-dns = hickory-dns; # Added 2024-08-07
  tumpa = throw "tumpa has been removed, as it is broken"; # Added 2024-07-15
  turbogit = throw "turbogit has been removed as it is unmaintained upstream and depends on an insecure version of libgit2"; # Added 2024-08-25
  tvbrowser-bin = tvbrowser; # Added 2023-03-02
  tvheadend = throw "tvheadend has been removed as it nobody was willing to maintain it and it was stuck on an unmaintained version that required FFmpeg 4; please see https://github.com/NixOS/nixpkgs/pull/332259 if you are interested in maintaining a newer version"; # Added 2024-08-21
  typst-fmt = typstfmt; # Added 2023-07-15
  typst-preview = throw "The features of 'typst-preview' have been consolidated to 'tinymist', an all-in-one language server for typst"; # Added 2024-07-07

  ### U ###

  uade123 = uade; # Added 2022-07-30
  uberwriter = throw "'uberwriter' has been renamed to/replaced by 'apostrophe'"; # Converted to throw 2024-10-17
  ubootBeagleboneBlack = throw "'ubootBeagleboneBlack' has been renamed to/replaced by 'ubootAmx335xEVM'"; # Converted to throw 2024-10-17
  ubuntu_font_family = ubuntu-classic; # Added 2024-02-19
  uclibc = uclibc-ng; # Added 2022-06-16
  uclibcCross = uclibc-ng; # Added 2022-06-16
  unicorn-emu = throw "'unicorn-emu' has been renamed to/replaced by 'unicorn'"; # Converted to throw 2024-10-17
  uniffi-bindgen = throw "uniffi-bindgen has been removed since upstream no longer provides a standalone package for the CLI";
  unifi-poller = unpoller; # Added 2022-11-24
  unifi-video = throw "unifi-video has been removed as it has been unsupported upstream since 2021"; # Added 2024-10-01
  unifi5 = throw "'unifi5' has been removed since its required MongoDB version is EOL."; # Added 2024-04-11
  unifi6 = throw "'unifi6' has been removed since its required MongoDB version is EOL."; # Added 2024-04-11
  unifi7 = throw "'unifi7' has been removed since it is vulnerable to CVE-2024-42025 and its required MongoDB version is EOL."; # Added 2024-10-01
  unifi8 = unifi; # Added 2024-11-15
  unifiLTS = throw "'unifiLTS' has been removed since UniFi no longer has LTS and stable releases. Use `pkgs.unifi` instead."; # Added 2024-04-11
  unifiStable = throw "'unifiStable' has been removed since UniFi no longer has LTS and stable releases. Use `pkgs.unifi` instead."; # Converted to throw 2024-04-11
  untrunc = throw "'untrunc' has been renamed to/replaced by 'untrunc-anthwlock'"; # Converted to throw 2024-10-17
  urxvt_autocomplete_all_the_things = throw "'urxvt_autocomplete_all_the_things' has been renamed to/replaced by 'rxvt-unicode-plugins.autocomplete-all-the-things'"; # Converted to throw 2024-10-17
  urxvt_bidi = throw "'urxvt_bidi' has been renamed to/replaced by 'rxvt-unicode-plugins.bidi'"; # Converted to throw 2024-10-17
  urxvt_font_size = throw "'urxvt_font_size' has been renamed to/replaced by 'rxvt-unicode-plugins.font-size'"; # Converted to throw 2024-10-17
  urxvt_perl = throw "'urxvt_perl' has been renamed to/replaced by 'rxvt-unicode-plugins.perl'"; # Converted to throw 2024-10-17
  urxvt_perls = throw "'urxvt_perls' has been renamed to/replaced by 'rxvt-unicode-plugins.perls'"; # Converted to throw 2024-10-17
  urxvt_tabbedex = throw "'urxvt_tabbedex' has been renamed to/replaced by 'rxvt-unicode-plugins.tabbedex'"; # Converted to throw 2024-10-17
  urxvt_theme_switch = throw "'urxvt_theme_switch' has been renamed to/replaced by 'rxvt-unicode-plugins.theme-switch'"; # Converted to throw 2024-10-17
  urxvt_vtwheel = throw "'urxvt_vtwheel' has been renamed to/replaced by 'rxvt-unicode-plugins.vtwheel'"; # Converted to throw 2024-10-17
  ut2004Packages = throw "UT2004 requires libstdc++5 which is not supported by nixpkgs anymore"; # Added 2024-11-24
  ut2004demo = ut2004Packages; # Added 2024-11-24
  util-linuxCurses = util-linux; # Added 2022-04-12
  utillinux = util-linux; # Added 2020-11-24, keep until node2nix is phased out, see https://github.com/NixOS/nixpkgs/issues/229475

  ### V ###

  validphys2 = throw "validphys2 has been removed, since it has a broken dependency that was removed"; # Added 2024-08-21
  vamp = { vampSDK = vamp-plugin-sdk; }; # Added 2020-03-26
  vaapiIntel = intel-vaapi-driver; # Added 2023-05-31
  vaapiVdpau = libva-vdpau-driver; # Added 2024-06-05
  vaultwarden-vault = vaultwarden.webvault; # Added 2022-12-13
  varnish74 = throw "varnish 7.4 is EOL. Either use the LTS or upgrade."; # Added 2024-10-31
  varnish74Packages = throw "varnish 7.4 is EOL. Either use the LTS or upgrade."; # Added 2024-10-31
  vdirsyncerStable = vdirsyncer; # Added 2020-11-08, see https://github.com/NixOS/nixpkgs/issues/103026#issuecomment-723428168
  ventoy-bin = ventoy; # Added 2023-04-12
  ventoy-bin-full = ventoy-full; # Added 2023-04-12
  verilog = iverilog; # Added 2024-07-12
  ViennaRNA = viennarna; # Added 2023-08-23
  vimHugeX = vim-full; # Added 2022-12-04
  vim_configurable = vim-full; # Added 2022-12-04
  vinagre = throw "'vinagre' has been removed as it has been archived upstream. Consider using 'gnome-connections' or 'remmina' instead"; # Added 2024-09-14
  vinegar = throw "'vinegar' was removed due to being blocked by Roblox, rendering the package useless"; # Added 2024-08-23
  virtscreen = throw "'virtscreen' has been removed, as it was broken and unmaintained"; # Added 2024-10-17
  vkBasalt = vkbasalt; # Added 2022-11-22
  vkdt-wayland = vkdt; # Added 2024-04-19
  vuze = throw "'vuze' was removed because it is unmaintained upstream and insecure (CVE-2018-13417). BiglyBT is a maintained fork."; # Added 2024-11-22
  inherit (libsForQt5.mauiPackages) vvave; # added 2022-05-17

  ### W ###
  wakatime = wakatime-cli; # 2024-05-30
  wal_e = throw "wal_e was removed as it is unmaintained upstream and depends on the removed boto package; upstream recommends using wal-g or pgbackrest"; # Added 2024-09-22
  wapp = tclPackages.wapp; # Added 2024-10-02
  wayfireApplications-unwrapped = throw ''
    'wayfireApplications-unwrapped.wayfire' has been renamed to/replaced by 'wayfire'
    'wayfireApplications-unwrapped.wayfirePlugins' has been renamed to/replaced by 'wayfirePlugins'
    'wayfireApplications-unwrapped.wcm' has been renamed to/replaced by 'wayfirePlugins.wcm'
    'wayfireApplications-unwrapped.wlroots' has been removed
  ''; # Add 2023-07-29
  waypoint = throw "waypoint has been removed from nixpkgs as the upstream project was archived"; # Added 2024-04-24
  webkitgtk = lib.warn "Explicitly set the ABI version of 'webkitgtk'" webkitgtk_4_0;
  wineWayland = wine-wayland;
  win-virtio = virtio-win; # Added 2023-10-17
  wkhtmltopdf-bin = wkhtmltopdf; # Added 2024-07-17
  wlroots_0_16 = throw "'wlroots_0_16' has been removed in favor of newer versions"; # Added 2024-07-14
  wlroots = wlroots_0_18; # wlroots is unstable, we must keep depending on 'wlroots_0_*', convert to package after a stable(1.x) release
  wordpress6_3 = throw "'wordpress6_3' has been removed in favor of the latest version"; # Added 2024-08-03
  wordpress6_4 = throw "'wordpress6_4' has been removed in favor of the latest version"; # Added 2024-08-03
  wordpress6_5 = wordpress_6_5; # Added 2024-08-03
  wordpress_6_5 = throw "'wordpress_6_5' has been removed in favor of the latest version"; # Added 2024-11-11
  wordpress_6_6 = throw "'wordpress_6_6' has been removed in favor of the latest version"; # Added 2024-11-17
  wormhole-rs = magic-wormhole-rs; # Added 2022-05-30. preserve, reason: Arch package name, main binary name
  wpa_supplicant_ro_ssids = lib.trivial.warn "Deprecated package: Please use wpa_supplicant instead. Read-only SSID patches are now upstream!" wpa_supplicant;
  wrapLisp_old = throw "Lisp packages have been redesigned. See 'lisp-modules' in the nixpkgs manual."; # Added 2024-05-07
  wmii_hg = wmii;
  wrapGAppsHook = wrapGAppsHook3; # Added 2024-03-26
  write_stylus = styluslabs-write-bin; # Added 2024-10-09

  ### X ###

  x509-limbo = throw "'x509-limbo' has been removed from nixpkgs"; # Added 2024-10-22
  xarchive = throw "'xarchive' has been removed due to lack of maintenance upstream. Consider using 'file-roller' instead"; # Added 2024-10-19
  xbmc-retroarch-advanced-launchers = throw "'xbmc-retroarch-advanced-launchers' has been renamed to/replaced by 'kodi-retroarch-advanced-launchers'"; # Converted to throw 2024-10-17
  xdg_utils = throw "'xdg_utils' has been renamed to/replaced by 'xdg-utils'"; # Converted to throw 2024-10-17
  xen-light = throw "'xen-light' has been renamed to/replaced by 'xen-slim'"; # Added 2024-06-30
  xen-slim = throw "'xen-slim' has been renamed to 'xen'. The old Xen package with built-in components no longer exists"; # Added 2024-10-05
  xen_4_16 = throw "While Xen 4.16 was still security-supported when it was removed from Nixpkgs, it would have reached its End of Life a couple of days after NixOS 24.11 released. To avoid shipping an insecure version of Xen, the Xen Project Hypervisor Maintenance Team decided to delete the derivation entirely"; # Added 2024-10-05
  xen_4_17 = throw "Due to technical challenges involving building older versions of Xen with newer dependencies, the Xen Project Hypervisor Maintenance Team decided to switch to a latest-only support cycle. As Xen 4.17 would have been the 'n-2' version, it was removed"; # Added 2024-10-05
  xen_4_18 = throw "Due to technical challenges involving building older versions of Xen with newer dependencies, the Xen Project Hypervisor Maintenance Team decided to switch to a latest-only support cycle. As Xen 4.18 would have been the 'n-1' version, it was removed"; # Added 2024-10-05
  xen_4_19 = throw "Use 'xen' instead"; # Added 2024-10-05
  xenPackages = throw "The attributes in the xenPackages set have been promoted to the top-level. (xenPackages.xen_4_19 -> xen)";
  xineLib = throw "'xineLib' has been renamed to/replaced by 'xine-lib'"; # Converted to throw 2024-10-17
  xineUI = throw "'xineUI' has been renamed to/replaced by 'xine-ui'"; # Converted to throw 2024-10-17
  xlsxgrep = throw "'xlsxgrep' has been dropped due to lack of maintenance."; # Added 2024-11-01
  xmlada = gnatPackages.xmlada; # Added 2024-02-25
  xmr-stak = throw "xmr-stak has been removed from nixpkgs because it was broken"; # Added 2024-07-15
  xmake-core-sv = throw "'xmake-core-sv' has been removed, use 'libsv' instead"; # Added 2024-10-10
  xonsh-unwrapped = python3Packages.xonsh; # Added 2024-06-18
  xprite-editor = throw "'xprite-editor' has been removed due to lack of maintenance upstream. Consider using 'pablodraw' or 'aseprite' instead"; # Added 2024-09-14
  xulrunner = firefox-unwrapped; # Added 2023-11-03
  xvfb_run = throw "'xvfb_run' has been renamed to/replaced by 'xvfb-run'"; # Converted to throw 2024-10-17
  xwaylandvideobridge = libsForQt5.xwaylandvideobridge; # Added 2024-09-27

  ### Y ###

  yacc = throw "'yacc' has been renamed to/replaced by 'bison'"; # Converted to throw 2024-10-17
  yafaray-core = libyafaray; # Added 2022-09-23
  youtrack_2022_3 = throw "'youtrack_2022_3' has been removed as it was deprecated. Please update to the 'youtrack' package."; # Added 2024-10-17
  yrd = throw "'yrd' has been removed, as it was broken and unmaintained"; # added 2024-05-27

  ### Z ###

  zfsStable = zfs; # Added 2024-02-26
  zfsUnstable = zfs_unstable; # Added 2024-02-26
  zinc = zincsearch; # Added 2023-05-28
  zk-shell = throw "zk-shell has been removed as it was broken and unmaintained"; # Added 2024-08-10
  zkg = throw "'zkg' has been replaced by 'zeek'";
  zq = zed.overrideAttrs (old: { meta = old.meta // { mainProgram = "zq"; }; }); # Added 2023-02-06
  zz = throw "'zz' has been removed because it was archived in 2022 and had no maintainer"; # added 2024-05-10

  ### UNSORTED ###


  dina-font-pcf = throw "'dina-font-pcf' has been renamed to/replaced by 'dina-font'"; # Converted to throw 2024-10-17
  dnscrypt-proxy2 = dnscrypt-proxy; # Added 2023-02-02

  posix_man_pages = throw "'posix_man_pages' has been renamed to/replaced by 'man-pages-posix'"; # Converted to throw 2024-10-17
  ttyrec = throw "'ttyrec' has been renamed to/replaced by 'ovh-ttyrec'"; # Converted to throw 2024-10-17
  zplugin = throw "'zplugin' has been renamed to/replaced by 'zinit'"; # Converted to throw 2024-10-17
  zyn-fusion = zynaddsubfx; # Added 2022-08-05

  inherit (stdenv.hostPlatform) system; # Added 2021-10-22
  inherit (stdenv) buildPlatform hostPlatform targetPlatform; # Added 2023-01-09

  freebsdCross = freebsd; # Added 2024-09-06
  netbsdCross = netbsd; # Added 2024-09-06
  openbsdCross = openbsd; # Added 2024-09-06

  # LLVM packages for (integration) testing that should not be used inside Nixpkgs:
  llvmPackages_latest = llvmPackages_19;

  /* If these are in the scope of all-packages.nix, they cause collisions
    between mixed versions of qt. See:
  https://github.com/NixOS/nixpkgs/pull/101369 */

  inherit (plasma5Packages)
    akonadi akregator arianna ark bluedevil bomber bovo breeze-grub breeze-gtk
    breeze-icons breeze-plymouth breeze-qt5 colord-kde discover dolphin dragon elisa falkon
    ffmpegthumbs filelight granatier gwenview k3b kactivitymanagerd kaddressbook
    kalzium kapman kapptemplate kate katomic kblackbox kblocks kbounce
    kcachegrind kcalc kcharselect kcolorchooser kde-cli-tools kde-gtk-config
    kdenlive kdeplasma-addons kdevelop-pg-qt kdevelop-unwrapped kdev-php
    kdev-python kdevelop kdf kdialog kdiamond keditbookmarks kfind
    kgamma5 kget kgpg khelpcenter kig kigo killbots kinfocenter kitinerary
    kleopatra klettres klines kmag kmail kmenuedit kmines kmix kmplot
    knavalbattle knetwalk knights kollision kolourpaint kompare konsole kontact
    konversation korganizer kpkpass krdc kreversi krfb kscreen kscreenlocker
    kshisen ksquares ksshaskpass ksystemlog kteatime ktimer ktorrent ktouch
    kturtle kwallet-pam kwalletmanager kwave kwayland-integration kwin kwrited
    marble merkuro milou minuet okular oxygen oxygen-icons5 picmi
    plasma-browser-integration plasma-desktop plasma-integration plasma-nano
    plasma-nm plasma-pa plasma-mobile plasma-systemmonitor plasma-thunderbolt
    plasma-vault plasma-workspace plasma-workspace-wallpapers polkit-kde-agent
    powerdevil qqc2-breeze-style sddm-kcm skanlite skanpage spectacle
    systemsettings xdg-desktop-portal-kde yakuake zanshin
    ;

  kalendar = merkuro; # Renamed in 23.08
  kfloppy = throw "kfloppy has been removed upstream in KDE Gear 23.08";

  inherit (plasma5Packages.thirdParty)
    krohnkite
    krunner-ssh
    krunner-symbols
    kwin-dynamic-workspaces
    kwin-tiling
    plasma-applet-caffeine-plus
    plasma-applet-virtual-desktop-bar
    ;

  inherit (libsForQt5)
    sddm
    ;

  inherit (pidginPackages)
    pidgin-indicator
    pidgin-latex
    pidgin-msn-pecan
    pidgin-mra
    pidgin-skypeweb
    pidgin-carbons
    pidgin-xmpp-receipts
    pidgin-otr
    pidgin-osd
    pidgin-sipe
    pidgin-window-merge
    purple-discord
    purple-googlechat
    purple-hangouts
    purple-lurch
    purple-matrix
    purple-mm-sms
    purple-plugin-pack
    purple-signald
    purple-slack
    purple-vk-plugin
    purple-xmpp-http-upload
    tdlib-purple
    pidgin-opensteamworks
    purple-facebook
    ;

}<|MERGE_RESOLUTION|>--- conflicted
+++ resolved
@@ -111,14 +111,11 @@
   ao = libfive; # Added 2024-10-11
   apacheKafka_3_5 = throw "apacheKafka_2_8 through _3_5 have been removed from nixpkgs as outdated"; # Added 2024-06-13
   antimicroX = throw "'antimicroX' has been renamed to/replaced by 'antimicrox'"; # Converted to throw 2024-10-17
-<<<<<<< HEAD
+  apacheAnt = ant; # Added 2024-11-28
   apple-sdk_10_12 = throw "apple-sdk_10_12 was removed as Nixpkgs no longer supports macOS 10.12; see the 25.05 release notes"; # Added 2024-10-27
   apple-sdk_10_13 = throw "apple-sdk_10_13 was removed as Nixpkgs no longer supports macOS 10.13; see the 25.05 release notes"; # Added 2024-10-27
   apple-sdk_10_14 = throw "apple-sdk_10_14 was removed as Nixpkgs no longer supprots macOS 10.14; see the 25.05 release notes"; # Added 2024-10-27
   apple-sdk_10_15 = throw "apple-sdk_10_15 was removed as Nixpkgs no longer supports macOS 10.15; see the 25.05 release notes"; # Added 2024-10-27
-=======
-  apacheAnt = ant; # Added 2024-11-28
->>>>>>> 4880c3b1
   appthreat-depscan = dep-scan; # Added 2024-04-10
   arcanist = throw "arcanist was removed as phabricator is not supported and does not accept fixes"; # Added 2024-06-07
   aria = aria2; # Added 2024-03-26
