--- conflicted
+++ resolved
@@ -1880,14 +1880,7 @@
   # commented out because it's using the new configuration style proposal which is unstable
   hugs = callPackage ../development/compilers/hugs { };
 
-<<<<<<< HEAD
-  path64 = import ../development/compilers/path64 {
-    inherit stdenv fetchgit perl flex bison gmp mpfr cmake;
-=======
-  path64 = callPackage ../development/compilers/path64 {
-    stdenv = stdenv2;
->>>>>>> 50f2d32c
-  };
+  path64 = callPackage ../development/compilers/path64 { };
 
   openjdkDarwin = callPackage ../development/compilers/openjdk-darwin { };
 
@@ -2661,13 +2654,7 @@
 
   clanlib = callPackage ../development/libraries/clanlib { };
 
-<<<<<<< HEAD
-  clapack = import ../development/libraries/clapack {
-    inherit stdenv fetchurl cmake;
-=======
   clapack = callPackage ../development/libraries/clapack {
-    stdenv = stdenv2;
->>>>>>> 50f2d32c
   };
 
   classads = callPackage ../development/libraries/classads { };
@@ -2838,16 +2825,7 @@
 
   geos = callPackage ../development/libraries/geos { };
 
-<<<<<<< HEAD
-  gettext = import ../development/libraries/gettext/default.nix {
-    inherit fetchurl stdenv libiconv;
-  };
-=======
   gettext = callPackage ../development/libraries/gettext { };
-
-  # XXX: Remove me when `stdenv-updates' is merged.
-  gettext_0_18 = callPackage ../development/libraries/gettext/0.18.nix { };
->>>>>>> 50f2d32c
 
   gd = callPackage ../development/libraries/gd { };
 
@@ -3586,13 +3564,7 @@
 
   openct = callPackage ../development/libraries/openct { };
 
-<<<<<<< HEAD
-  opencv = import ../development/libraries/opencv {
-      inherit stdenv fetchurl cmake libjpeg libpng libtiff jasper ffmpeg
-          pkgconfig xineLib;
-=======
   opencv = callPackage ../development/libraries/opencv {
->>>>>>> 50f2d32c
       inherit (gtkLibs) gtk glib;
       inherit (gst_all) gstreamer;
   };
@@ -4690,12 +4662,7 @@
 
   lsiutil = callPackage ../os-specific/linux/lsiutil { };
 
-<<<<<<< HEAD
-  klibc = makeOverridable (import ../os-specific/linux/klibc) {
-    inherit fetchurl stdenv perl bison mktemp linuxHeadersCross;
-=======
   klibc = callPackage ../os-specific/linux/klibc {
->>>>>>> 50f2d32c
     linuxHeaders = glibc.kernelHeaders;
   };
 
@@ -4852,13 +4819,7 @@
 
   ubootSheevaplug = callPackage ../misc/uboot/sheevaplug.nix { };
 
-<<<<<<< HEAD
-  uclibc = import ../os-specific/linux/uclibc {
-    inherit fetchurl stdenv linuxHeaders libiconv;
-  };
-=======
   uclibc = callPackage ../os-specific/linux/uclibc { };
->>>>>>> 50f2d32c
 
   uclibcCross = import ../os-specific/linux/uclibc {
     inherit fetchurl stdenv libiconv;
@@ -5123,17 +5084,8 @@
 
   autopanosiftc = callPackage ../applications/graphics/autopanosiftc { };
 
-<<<<<<< HEAD
-  avidemux = import ../applications/video/avidemux {
-    inherit stdenv fetchurl cmake pkgconfig libxml2 qt4 gettext SDL libxslt x264
-      alsaLib lame faac faad2 libvorbis;
-    inherit (gtkLibs) gtk;
-    inherit (xlibs) libXv pixman libpthreadstubs libXau libXdmcp;
-=======
   avidemux = callPackage ../applications/video/avidemux {
     inherit (gtkLibs) gtk;
-    stdenv = stdenv2;
->>>>>>> 50f2d32c
   };
 
   awesome = callPackage ../applications/window-managers/awesome {
@@ -5177,14 +5129,7 @@
   freealut_soft = callPackage ../development/libraries/freealut {
     openal = openalSoft;  };
 
-<<<<<<< HEAD
-  blender = import ../applications/misc/blender/2.49.nix {
-    inherit stdenv fetchurl cmake mesa gettext libjpeg libpng zlib openal SDL openexr
-      libsamplerate libtiff ilmbase freetype;
-    inherit (xlibs) libXi;
-=======
   blender = callPackage ../applications/misc/blender/2.49.nix {
->>>>>>> 50f2d32c
     python = python26Base;
   };
 
@@ -5680,17 +5625,7 @@
     fltk = fltk11;
   };
 
-<<<<<<< HEAD
-  hugin = import ../applications/graphics/hugin {
-    inherit stdenv fetchurl cmake panotools libtiff libpng boost pkgconfig
-      exiv2 gettext ilmbase enblendenfuse autopanosiftc mesa freeglut
-      glew openexr;
-    inherit wxGTK;
-    inherit (xlibs) libXi libXmu;
-=======
   hugin = callPackage ../applications/graphics/hugin {
-    stdenv = stdenv2;
->>>>>>> 50f2d32c
   };
 
   i810switch = callPackage ../os-specific/linux/i810switch { };
@@ -5929,42 +5864,18 @@
 
   openjump = callPackage ../applications/misc/openjump { };
 
-<<<<<<< HEAD
-  openoffice = import ../applications/office/openoffice {
-    inherit stdenv fetchurl pam python tcsh libxslt perl zlib libjpeg
-      expat pkgconfig freetype fontconfig libwpd libxml2 db4 sablotron
-      curl libsndfile flex zip unzip libmspack getopt file cairo
-      which icu jdk ant cups openssl bison boost gperf cppunit;
-    inherit (xlibs) libXaw libXext libX11 libXtst libXi libXinerama;
-=======
   openoffice = callPackage ../applications/office/openoffice {
->>>>>>> 50f2d32c
     inherit (gtkLibs) gtk;
     inherit (perlPackages) ArchiveZip CompressZlib;
     inherit (gnome) GConf ORBit2;
     neon = neon029;
   };
 
-<<<<<<< HEAD
-  go_oo = import ../applications/office/openoffice/go-oo.nix {
-    inherit stdenv fetchurl pam python tcsh libxslt perl zlib libjpeg
-      expat pkgconfig freetype fontconfig libwpd libxml2 db4 sablotron
-      curl libsndfile flex zip unzip libmspack getopt file cairo
-      which icu jdk ant cups openssl bison boost gperf cppunit bash;
-    inherit (xlibs) libXaw libXext libX11 libXtst libXi libXinerama;
-=======
   go_oo = callPackage ../applications/office/openoffice/go-oo.nix {
->>>>>>> 50f2d32c
     inherit (gtkLibs) gtk;
     inherit (perlPackages) ArchiveZip CompressZlib;
     inherit (gnome) GConf ORBit2;
     neon = neon029;
-<<<<<<< HEAD
-
-    inherit autoconf openldap postgresql;
-=======
-    stdenv = stdenv2;
->>>>>>> 50f2d32c
   };
 
   opera = callPackage ../applications/networking/browsers/opera {
@@ -5984,13 +5895,7 @@
     inherit (gnome) libglademm;
   };
 
-<<<<<<< HEAD
-  paraview = import ../applications/graphics/paraview {
-    inherit stdenv fetchurl cmake qt4;
-=======
   paraview = callPackage ../applications/graphics/paraview {
-    stdenv = stdenv2;
->>>>>>> 50f2d32c
   };
 
   partitionManager = callPackage ../tools/misc/partition-manager {
@@ -6684,7 +6589,6 @@
     pyqt4 = pyqt4.override { qt4 = qt47; };
     libdbusmenu_qt = libdbusmenu_qt.override { qt4 = qt47; };
     shared_desktop_ontologies = shared_desktop_ontologies.override { v = "0.5"; };
-    stdenv = stdenv2;
   });
 
   xfce = xfce4;
@@ -6816,25 +6720,13 @@
 
   golly = callPackage ../applications/science/misc/golly { };
 
-<<<<<<< HEAD
-  simgrid = import ../applications/science/misc/simgrid {
-    inherit stdenv fetchurl cmake ruby;
-=======
-  simgrid = callPackage ../applications/science/misc/simgrid {
-    stdenv = stdenv2;
->>>>>>> 50f2d32c
-  };
+  simgrid = callPackage ../applications/science/misc/simgrid { };
 
   tulip = callPackage ../applications/science/misc/tulip {
     qt = qt4;
   };
 
-<<<<<<< HEAD
-  vite = import ../applications/science/misc/vite {
-    inherit stdenv fetchsvn cmake mesa;
-=======
   vite = callPackage ../applications/science/misc/vite {
->>>>>>> 50f2d32c
     qt = qt4;
   };
 
