--- conflicted
+++ resolved
@@ -406,23 +406,6 @@
         llvmPackages = pkgs.llvmPackages_19;
       };
       ghc9122 = callPackage ../development/compilers/ghc/9.12.2.nix {
-<<<<<<< HEAD
-        bootPkgs =
-          # No suitable bindist packaged yet
-          bb.packages.ghc9101;
-        inherit (buildPackages.python3Packages) sphinx;
-        # Need to use apple's patched xattr until
-        # https://github.com/xattr/xattr/issues/44 and
-        # https://github.com/xattr/xattr/issues/55 are solved.
-        inherit (buildPackages.darwin) xattr autoSignDarwinBinariesHook;
-        # 2024-12-21: Support range >= 13 && < 20
-        buildTargetLlvmPackages = pkgsBuildTarget.llvmPackages_19;
-        llvmPackages = pkgs.llvmPackages_19;
-      };
-      ghc912 = compiler.ghc9122;
-      ghcHEAD = callPackage ../development/compilers/ghc/head.nix {
-=======
->>>>>>> 17a47125
         bootPkgs =
           # No suitable bindist packaged yet
           bb.packages.ghc9101;
