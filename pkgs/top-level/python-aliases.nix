--- conflicted
+++ resolved
@@ -90,11 +90,8 @@
   influxgraph = throw "influxgraph has been removed because it is no longer maintained"; # added 2022-07-10
   jupyter_client = jupyter-client; # added 2021-10-15
   Keras = keras; # added 2021-11-25
-<<<<<<< HEAD
   ldap = python-ldap; # added 2022-09-16
   lammps-cython = throw "lammps-cython no longer builds and is unmaintained"; # added 2021-07-04
-=======
->>>>>>> 5fa1488e
   loo-py = loopy; # added 2022-05-03
   Markups = markups; # added 2022-02-14
   MechanicalSoup = throw "'MechanicalSoup' has been renamed to/replaced by 'mechanicalsoup'"; # Converted to throw 2022-09-24
