--- conflicted
+++ resolved
@@ -113,11 +113,8 @@
   pydrive = throw "pydrive is broken and deprecated and has been replaced with pydrive2."; # added 2022-06-01
   pyGtkGlade = throw "Glade support for pygtk has been removed"; # added 2022-01-15
   pycallgraph = throw "pycallgraph has been removed, it was using setuptools 2to3 translation feature, which has been removed in setuptools 58"; # added 2022-01-18
-<<<<<<< HEAD
   pycryptodome-test-vectors = throw "pycryptodome-test-vectors has been removed because it is an internal package to pycryptodome"; # added 2022-05-28
-=======
   pyialarmxr = pyialarmxr-homeassistant; # added 2022-06-07
->>>>>>> 53ca59a8
   pylibgen = throw "pylibgen is unmaintained upstreamed, and removed from nixpkgs"; # added 2020-06-20
   pymc3 = pymc; # added 2022-06-05, module was rename starting with 4.0.0
   pymssql = throw "pymssql has been abandoned upstream."; # added 2020-05-04
