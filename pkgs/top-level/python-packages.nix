# This file contains the Python packages set.
# Each attribute is a Python library or a helper function.
# Expressions for Python libraries are supposed to be in `pkgs/development/python-modules/<name>/default.nix`.
# Python packages that do not need to be available for each interpreter version do not belong in this packages set.
# Examples are Python-based cli tools.
#
# For more details, please see the Python section in the Nixpkgs manual.

{ pkgs
, stdenv
, lib
, python
}:

with lib;

self:

let
  inherit (self) callPackage;
  inherit (python.passthru) isPy27 isPy35 isPy36 isPy37 isPy38 isPy39 isPy3k isPyPy pythonAtLeast pythonOlder;

  namePrefix = python.libPrefix + "-";

  bootstrapped-pip = if isPy3k then
    callPackage ../development/python-modules/bootstrapped-pip { }
  else
    callPackage ../development/python-modules/bootstrapped-pip/2.nix { };

  # Derivations built with `buildPythonPackage` can already be overriden with `override`, `overrideAttrs`, and `overrideDerivation`.
  # This function introduces `overridePythonAttrs` and it overrides the call to `buildPythonPackage`.
  makeOverridablePythonPackage = f: origArgs:
    let
      ff = f origArgs;
      overrideWith = newArgs: origArgs // (if pkgs.lib.isFunction newArgs then newArgs origArgs else newArgs);
    in
      if builtins.isAttrs ff then (ff // {
        overridePythonAttrs = newArgs: makeOverridablePythonPackage f (overrideWith newArgs);
      })
      else if builtins.isFunction ff then {
        overridePythonAttrs = newArgs: makeOverridablePythonPackage f (overrideWith newArgs);
        __functor = self: ff;
      }
      else ff;

  buildPythonPackage = makeOverridablePythonPackage ( makeOverridable (callPackage ../development/interpreters/python/mk-python-derivation.nix {
    inherit namePrefix;     # We want Python libraries to be named like e.g. "python3.6-${name}"
    inherit toPythonModule; # Libraries provide modules
  }));

  buildPythonApplication = makeOverridablePythonPackage ( makeOverridable (callPackage ../development/interpreters/python/mk-python-derivation.nix {
    namePrefix = "";        # Python applications should not have any prefix
    toPythonModule = x: x;  # Application does not provide modules.
  }));

  # See build-setupcfg/default.nix for documentation.
  buildSetupcfg = import ../build-support/build-setupcfg self;

  fetchPypi = callPackage ../development/interpreters/python/fetchpypi.nix {};

  # Check whether a derivation provides a Python module.
  hasPythonModule = drv: drv?pythonModule && drv.pythonModule == python;

  # Get list of required Python modules given a list of derivations.
  requiredPythonModules = drvs: let
    modules = filter hasPythonModule drvs;
  in unique ([python] ++ modules ++ concatLists (catAttrs "requiredPythonModules" modules));

  # Create a PYTHONPATH from a list of derivations. This function recurses into the items to find derivations
  # providing Python modules.
  makePythonPath = drvs: lib.makeSearchPath python.sitePackages (requiredPythonModules drvs);

  removePythonPrefix = name:
    removePrefix namePrefix name;

  # Convert derivation to a Python module.
  toPythonModule = drv:
    drv.overrideAttrs( oldAttrs: {
      # Use passthru in order to prevent rebuilds when possible.
      passthru = (oldAttrs.passthru or {})// {
        pythonModule = python;
        pythonPath = [ ]; # Deprecated, for compatibility.
        requiredPythonModules = requiredPythonModules drv.propagatedBuildInputs;
      };
    });

  # Convert a Python library to an application.
  toPythonApplication = drv:
    drv.overrideAttrs( oldAttrs: {
      passthru = (oldAttrs.passthru or {}) // {
        # Remove Python prefix from name so we have a "normal" name.
        # While the prefix shows up in the store path, it won't be
        # used by `nix-env`.
        name = removePythonPrefix oldAttrs.name;
        pythonModule = false;
      };
    });

  disabled = drv: throw "${removePythonPrefix (drv.pname or drv.name)} not supported for interpreter ${python.executable}";

  disabledIf = x: drv: if x then disabled drv else drv;

in {

  inherit pkgs stdenv;

  inherit (python.passthru) isPy27 isPy35 isPy36 isPy37 isPy38 isPy39 isPy3k isPyPy pythonAtLeast pythonOlder;
  inherit python bootstrapped-pip buildPythonPackage buildPythonApplication;
  inherit fetchPypi;
  inherit hasPythonModule requiredPythonModules makePythonPath disabled disabledIf;
  inherit toPythonModule toPythonApplication;
  inherit buildSetupcfg;

  inherit (callPackage ../development/interpreters/python/hooks { })
    eggUnpackHook
    eggBuildHook
    eggInstallHook
    flitBuildHook
    pipBuildHook
    pipInstallHook
    pytestCheckHook
    pythonCatchConflictsHook
    pythonImportsCheckHook
    pythonNamespacesHook
    pythonRecompileBytecodeHook
    pythonRemoveBinBytecodeHook
    pythonRemoveTestsDirHook
    setuptoolsBuildHook
    setuptoolsCheckHook
    venvShellHook
    wheelUnpackHook;

  # Not all packages are compatible with the latest pytest yet.
  # We need to override the hook to select an older pytest, however,
  # it should not override the version of pytest that is used for say
  # Python 2. This is an ugly hack that is needed now because the hook
  # propagates the package.
  pytestCheckHook_6_1 = if isPy3k then
    self.pytestCheckHook.override { pytest = self.pytest_6_1; }
  else
    self.pytestCheckHook;

  # helpers

  # We use build packages because we are making a setup hook to be used as a
  # native build input. The script itself references both the build-time
  # (build) and run-time (host) python from the explicitly passed in `python`
  # attribute, so the `buildPackages` doesn't effect that.
  wrapPython = pkgs.buildPackages.callPackage ../development/interpreters/python/wrap-python.nix {
    inherit python;
  };

  # Dont take pythonPackages from "global" pkgs scope to avoid mixing python versions
  pythonPackages = self;

  # specials

  recursivePthLoader = callPackage ../development/python-modules/recursive-pth-loader { };

  setuptools = callPackage ../development/python-modules/setuptools { };

  aadict = callPackage ../development/python-modules/aadict { };

  aafigure = callPackage ../development/python-modules/aafigure { };

  abodepy = callPackage ../development/python-modules/abodepy { };

  absl-py = callPackage ../development/python-modules/absl-py { };

  accuweather = callPackage ../development/python-modules/accuweather { };

  accupy = callPackage ../development/python-modules/accupy { };

  acebinf = callPackage ../development/python-modules/acebinf { };

  acme = callPackage ../development/python-modules/acme { };

  acme-tiny = callPackage ../development/python-modules/acme-tiny { };

  acoustics = callPackage ../development/python-modules/acoustics { };

  actdiag = callPackage ../development/python-modules/actdiag { };

  adafruit-platformdetect = callPackage ../development/python-modules/adafruit-platformdetect { };

  adafruit-pureio = callPackage ../development/python-modules/adafruit-pureio { };

  adal = callPackage ../development/python-modules/adal { };

  adb-enhanced = callPackage ../development/python-modules/adb-enhanced { };

  adb-homeassistant = callPackage ../development/python-modules/adb-homeassistant { };

  adb-shell = callPackage ../development/python-modules/adb-shell { };

  adblock = callPackage ../development/python-modules/adblock {
    inherit (pkgs.darwin.apple_sdk.frameworks) CoreFoundation Security;
  };

  addic7ed-cli = callPackage ../development/python-modules/addic7ed-cli { };

  adext = callPackage ../development/python-modules/adext { };

  adguardhome = callPackage ../development/python-modules/adguardhome { };

  advantage-air = callPackage ../development/python-modules/advantage-air { };

  aenum = callPackage ../development/python-modules/aenum { };

  afdko = callPackage ../development/python-modules/afdko { };

  affine = callPackage ../development/python-modules/affine { };

  agate = callPackage ../development/python-modules/agate { };

  agate-dbf = callPackage ../development/python-modules/agate-dbf { };

  agate-excel = callPackage ../development/python-modules/agate-excel { };

  agate-sql = callPackage ../development/python-modules/agate-sql { };

  agent-py = callPackage ../development/python-modules/agent-py { };

  aioambient = callPackage ../development/python-modules/aioambient { };

  ailment = callPackage ../development/python-modules/ailment { };

  aioamqp = callPackage ../development/python-modules/aioamqp { };

  aioasuswrt = callPackage ../development/python-modules/aioasuswrt { };

  aiocache = callPackage ../development/python-modules/aiocache { };

  aiocoap = callPackage ../development/python-modules/aiocoap { };

  aioconsole = callPackage ../development/python-modules/aioconsole { };

  aiocontextvars = callPackage ../development/python-modules/aiocontextvars { };

  aiodns = callPackage ../development/python-modules/aiodns { };

  aioeafm = callPackage ../development/python-modules/aioeafm { };

  aioesphomeapi = callPackage ../development/python-modules/aioesphomeapi { };

  aioeventlet = callPackage ../development/python-modules/aioeventlet { };

  aioextensions = callPackage ../development/python-modules/aioextensions { };

  aiofiles = callPackage ../development/python-modules/aiofiles { };

  aioflo = callPackage ../development/python-modules/aioflo { };

  aioftp = callPackage ../development/python-modules/aioftp { };

  aioguardian = callPackage ../development/python-modules/aioguardian { };

  aioh2 = callPackage ../development/python-modules/aioh2 { };

  aioharmony = callPackage ../development/python-modules/aioharmony { };

  aiohomekit = callPackage ../development/python-modules/aiohomekit { };

  aiohttp = callPackage ../development/python-modules/aiohttp {
    pytestCheckHook = self.pytestCheckHook_6_1;
  };

  aiohttp-cors = callPackage ../development/python-modules/aiohttp-cors { };

  aiohttp-jinja2 = callPackage ../development/python-modules/aiohttp-jinja2 { };

  aiohttp-remotes = callPackage ../development/python-modules/aiohttp-remotes { };

  aiohttp-socks = callPackage ../development/python-modules/aiohttp-socks { };

  aiohttp-swagger = callPackage ../development/python-modules/aiohttp-swagger { };

  aioitertools = callPackage ../development/python-modules/aioitertools { };

  aiobotocore = callPackage ../development/python-modules/aiobotocore { };

  aiohue = callPackage ../development/python-modules/aiohue { };

  aioimaplib = callPackage ../development/python-modules/aioimaplib { };

  aioinflux = callPackage ../development/python-modules/aioinflux { };

  aiojobs = callPackage ../development/python-modules/aiojobs { };

  aiokafka = callPackage ../development/python-modules/aiokafka { };

  aiokef = callPackage ../development/python-modules/aiokef { };

  aiolifx = callPackage ../development/python-modules/aiolifx { };

  aiolifx-effects = callPackage ../development/python-modules/aiolifx-effects { };

  aiolyric = callPackage ../development/python-modules/aiolyric { };

  aiomultiprocess = callPackage ../development/python-modules/aiomultiprocess { };

  aiomysql = callPackage ../development/python-modules/aiomysql { };

  aionotify = callPackage ../development/python-modules/aionotify { };

  aionotion = callPackage ../development/python-modules/aionotion { };

  aioprocessing = callPackage ../development/python-modules/aioprocessing { };

  aiopulse = callPackage ../development/python-modules/aiopulse { };

  aiopylgtv = callPackage ../development/python-modules/aiopylgtv { };

  aiorecollect = callPackage ../development/python-modules/aiorecollect { };

  aioredis = callPackage ../development/python-modules/aioredis { };

  aioresponses = callPackage ../development/python-modules/aioresponses { };

  aiorpcx = callPackage ../development/python-modules/aiorpcx { };

  aiorun = callPackage ../development/python-modules/aiorun { };

  aioshelly = callPackage ../development/python-modules/aioshelly { };

  aiosmb = callPackage ../development/python-modules/aiosmb { };

  aiosmtpd = callPackage ../development/python-modules/aiosmtpd { };

  aiosqlite = callPackage ../development/python-modules/aiosqlite { };

  aiostream = callPackage ../development/python-modules/aiostream { };

  aioswitcher = callPackage ../development/python-modules/aioswitcher { };

  aiounifi = callPackage ../development/python-modules/aiounifi { };

  aiounittest = callPackage ../development/python-modules/aiounittest { };

  aiowinreg = callPackage ../development/python-modules/aiowinreg { };

  aiozeroconf = callPackage ../development/python-modules/aiozeroconf { };

  airly = callPackage ../development/python-modules/airly { };

  ajpy = callPackage ../development/python-modules/ajpy { };

  ajsonrpc = callPackage ../development/python-modules/ajsonrpc { };

  alabaster = callPackage ../development/python-modules/alabaster { };

  alarmdecoder = callPackage ../development/python-modules/alarmdecoder { };

  alembic = callPackage ../development/python-modules/alembic { };

  algebraic-data-types = callPackage ../development/python-modules/algebraic-data-types { };

  allpairspy = callPackage ../development/python-modules/allpairspy { };

  alot = callPackage ../development/python-modules/alot { };

  altair = callPackage ../development/python-modules/altair { };

  amazon_kclpy = callPackage ../development/python-modules/amazon_kclpy { };

  ambiclimate = callPackage ../development/python-modules/ambiclimate { };

  amcrest = callPackage ../development/python-modules/amcrest { };

  amply = callPackage ../development/python-modules/amply { };

  amqp = callPackage ../development/python-modules/amqp { };

  amqplib = callPackage ../development/python-modules/amqplib { };

  android-backup = callPackage ../development/python-modules/android-backup { };

  androidtv = callPackage ../development/python-modules/androidtv { };

  androguard = callPackage ../development/python-modules/androguard { };

  aniso8601 = callPackage ../development/python-modules/aniso8601 { };

  annexremote = callPackage ../development/python-modules/annexremote { };

  annoy = callPackage ../development/python-modules/annoy { };

  anonip = callPackage ../development/python-modules/anonip { };

  ansi2html = callPackage ../development/python-modules/ansi2html { };

  ansible = callPackage ../development/python-modules/ansible { };

  ansible-kernel = callPackage ../development/python-modules/ansible-kernel { };

  ansible-lint = callPackage ../development/python-modules/ansible-lint { };

  ansible-runner = callPackage ../development/python-modules/ansible-runner { };

  ansi = callPackage ../development/python-modules/ansi { };

  ansicolor = callPackage ../development/python-modules/ansicolor { };

  ansicolors = callPackage ../development/python-modules/ansicolors { };

  ansiconv = callPackage ../development/python-modules/ansiconv { };

  ansiwrap = callPackage ../development/python-modules/ansiwrap { };

  antlr4-python3-runtime = callPackage ../development/python-modules/antlr4-python3-runtime {
    inherit (pkgs) antlr4;
  };

  anyio = callPackage ../development/python-modules/anyio { };

  anyjson = callPackage ../development/python-modules/anyjson { };

  anytree = callPackage ../development/python-modules/anytree {
    inherit (pkgs) graphviz;
  };

  apache-airflow = callPackage ../development/python-modules/apache-airflow { };

  apipkg = callPackage ../development/python-modules/apipkg { };

  apispec = callPackage ../development/python-modules/apispec { };

  aplpy = callPackage ../development/python-modules/aplpy { };

  appdirs = callPackage ../development/python-modules/appdirs { };

  applicationinsights = callPackage ../development/python-modules/applicationinsights { };

  appnope = callPackage ../development/python-modules/appnope { };

  apprise = callPackage ../development/python-modules/apprise { };

  approvaltests = callPackage ../development/python-modules/approvaltests { };

  apptools = callPackage ../development/python-modules/apptools { };

  APScheduler = callPackage ../development/python-modules/APScheduler { };

  apsw = callPackage ../development/python-modules/apsw { };

  aqualogic = callPackage ../development/python-modules/aqualogic { };

  arabic-reshaper = callPackage ../development/python-modules/arabic-reshaper { };

  archinfo = callPackage ../development/python-modules/archinfo { };

  area = callPackage ../development/python-modules/area { };

  arelle = callPackage ../development/python-modules/arelle {
    gui = true;
  };

  arelle-headless = callPackage ../development/python-modules/arelle {
    gui = false;
  };

  aresponses = callPackage ../development/python-modules/aresponses { };

  argcomplete = callPackage ../development/python-modules/argcomplete { };

  argh = callPackage ../development/python-modules/argh { };

  argon2_cffi = callPackage ../development/python-modules/argon2_cffi { };

  args = callPackage ../development/python-modules/args { };

  aria2p = callPackage ../development/python-modules/aria2p { };

  arrayqueues = callPackage ../development/python-modules/arrayqueues { };

  arrow = callPackage ../development/python-modules/arrow { };

  arviz = callPackage ../development/python-modules/arviz { };

  arxiv2bib = callPackage ../development/python-modules/arxiv2bib { };

  asana = callPackage ../development/python-modules/asana { };

  asciimatics = callPackage ../development/python-modules/asciimatics { };

  asciitree = callPackage ../development/python-modules/asciitree { };

  asdf = callPackage ../development/python-modules/asdf { };

  ase = callPackage ../development/python-modules/ase { };

  asgi-csrf = callPackage ../development/python-modules/asgi-csrf { };

  asgiref = callPackage ../development/python-modules/asgiref { };

  asn1ate = callPackage ../development/python-modules/asn1ate { };

  asn1crypto = callPackage ../development/python-modules/asn1crypto { };

  aspell-python = callPackage ../development/python-modules/aspell-python { };

  aspy-yaml = callPackage ../development/python-modules/aspy.yaml { };

  asteval = callPackage ../development/python-modules/asteval { };

  astor = callPackage ../development/python-modules/astor { };

  astral = callPackage ../development/python-modules/astral { };

  astroid = callPackage ../development/python-modules/astroid { };

  astropy = callPackage ../development/python-modules/astropy { };

  astropy-healpix = callPackage ../development/python-modules/astropy-healpix { };

  astropy-helpers = callPackage ../development/python-modules/astropy-helpers { };

  astropy-extension-helpers = callPackage ../development/python-modules/astropy-extension-helpers { };

  astroquery = callPackage ../development/python-modules/astroquery { };

  asttokens = callPackage ../development/python-modules/asttokens { };

  astunparse = callPackage ../development/python-modules/astunparse { };

  async_generator = callPackage ../development/python-modules/async_generator { };

  asyncio-dgram = callPackage ../development/python-modules/asyncio-dgram { };

  asyncio-mqtt = callPackage ../development/python-modules/asyncio_mqtt { };

  asyncio-throttle = callPackage ../development/python-modules/asyncio-throttle { };

  asyncpg = callPackage ../development/python-modules/asyncpg { };

  asyncssh = callPackage ../development/python-modules/asyncssh { };

  async_stagger = callPackage ../development/python-modules/async_stagger { };

  asynctest = callPackage ../development/python-modules/asynctest { };

  async-timeout = callPackage ../development/python-modules/async_timeout { };

  async-upnp-client = callPackage ../development/python-modules/async-upnp-client {
    pytestCheckHook = self.pytestCheckHook_6_1;
  };

  asyncwhois = callPackage ../development/python-modules/asyncwhois { };

  asysocks = callPackage ../development/python-modules/asysocks { };

  atenpdu = callPackage ../development/python-modules/atenpdu { };

  atlassian-python-api = callPackage ../development/python-modules/atlassian-python-api { };

  atom = callPackage ../development/python-modules/atom { };

  atomiclong = callPackage ../development/python-modules/atomiclong { };

  atomicwrites = callPackage ../development/python-modules/atomicwrites { };

  atomman = callPackage ../development/python-modules/atomman { };

  atpublic = callPackage ../development/python-modules/atpublic { };

  atsim_potentials = callPackage ../development/python-modules/atsim_potentials { };

  attrdict = callPackage ../development/python-modules/attrdict { };

  attrs = callPackage ../development/python-modules/attrs { };

  aubio = callPackage ../development/python-modules/aubio { };

  audio-metadata = callPackage ../development/python-modules/audio-metadata { };

  audioread = callPackage ../development/python-modules/audioread { };

  audiotools = callPackage ../development/python-modules/audiotools { };

  augeas = callPackage ../development/python-modules/augeas {
    inherit (pkgs) augeas;
  };

  auroranoaa = callPackage ../development/python-modules/auroranoaa { };

  auth0-python = callPackage ../development/python-modules/auth0-python { };

  authheaders = callPackage ../development/python-modules/authheaders { };

  authlib = callPackage ../development/python-modules/authlib { };

  authres = callPackage ../development/python-modules/authres { };

  autobahn = callPackage ../development/python-modules/autobahn { };

  autograd = callPackage ../development/python-modules/autograd { };

  autologging = callPackage ../development/python-modules/autologging { };

  automat = callPackage ../development/python-modules/automat { };

  autopep8 = callPackage ../development/python-modules/autopep8 { };

  avahi = toPythonModule (pkgs.avahi.override {
    inherit python;
    withPython = true;
  });

  av = callPackage ../development/python-modules/av { };

  avea = callPackage ../development/python-modules/avea { };

  avion = callPackage ../development/python-modules/avion { };

  avro3k = callPackage ../development/python-modules/avro3k { };

  avro = callPackage ../development/python-modules/avro { };

  avro-python3 = callPackage ../development/python-modules/avro-python3 { };

  awesome-slugify = callPackage ../development/python-modules/awesome-slugify { };

  awesomeversion = callPackage ../development/python-modules/awesomeversion { };

  awkward0 = callPackage ../development/python-modules/awkward0 { };
  awkward = callPackage ../development/python-modules/awkward { };

  aws-adfs = callPackage ../development/python-modules/aws-adfs { };

  aws-lambda-builders = callPackage ../development/python-modules/aws-lambda-builders { };

  aws-sam-translator = callPackage ../development/python-modules/aws-sam-translator { };

  aws-xray-sdk = callPackage ../development/python-modules/aws-xray-sdk { };

  awsiotpythonsdk = callPackage ../development/python-modules/awsiotpythonsdk { };

  axis = callPackage ../development/python-modules/axis { };

  azure-appconfiguration = callPackage ../development/python-modules/azure-appconfiguration { };

  azure-applicationinsights = callPackage ../development/python-modules/azure-applicationinsights { };

  azure-batch = callPackage ../development/python-modules/azure-batch { };

  azure-common = callPackage ../development/python-modules/azure-common { };

  azure-core = callPackage ../development/python-modules/azure-core { };

  azure-cosmos = callPackage ../development/python-modules/azure-cosmos { };

  azure-cosmosdb-nspkg = callPackage ../development/python-modules/azure-cosmosdb-nspkg { };

  azure-cosmosdb-table = callPackage ../development/python-modules/azure-cosmosdb-table { };

  azure-datalake-store = callPackage ../development/python-modules/azure-datalake-store { };

  azure-eventgrid = callPackage ../development/python-modules/azure-eventgrid { };

  azure-functions-devops-build = callPackage ../development/python-modules/azure-functions-devops-build { };

  azure-graphrbac = callPackage ../development/python-modules/azure-graphrbac { };

  azure-identity = callPackage ../development/python-modules/azure-identity { };

  azure-keyvault = callPackage ../development/python-modules/azure-keyvault { };

  azure-keyvault-administration = callPackage ../development/python-modules/azure-keyvault-administration { };

  azure-keyvault-certificates = callPackage ../development/python-modules/azure-keyvault-certificates { };

  azure-keyvault-keys = callPackage ../development/python-modules/azure-keyvault-keys { };

  azure-keyvault-nspkg = callPackage ../development/python-modules/azure-keyvault-nspkg { };

  azure-keyvault-secrets = callPackage ../development/python-modules/azure-keyvault-secrets { };

  azure-loganalytics = callPackage ../development/python-modules/azure-loganalytics { };

  azure-mgmt-advisor = callPackage ../development/python-modules/azure-mgmt-advisor { };

  azure-mgmt-apimanagement = callPackage ../development/python-modules/azure-mgmt-apimanagement { };

  azure-mgmt-appconfiguration = callPackage ../development/python-modules/azure-mgmt-appconfiguration { };

  azure-mgmt-applicationinsights = callPackage ../development/python-modules/azure-mgmt-applicationinsights { };

  azure-mgmt-authorization = callPackage ../development/python-modules/azure-mgmt-authorization { };

  azure-mgmt-batchai = callPackage ../development/python-modules/azure-mgmt-batchai { };

  azure-mgmt-batch = callPackage ../development/python-modules/azure-mgmt-batch { };

  azure-mgmt-billing = callPackage ../development/python-modules/azure-mgmt-billing { };

  azure-mgmt-botservice = callPackage ../development/python-modules/azure-mgmt-botservice { };

  azure-mgmt-cdn = callPackage ../development/python-modules/azure-mgmt-cdn { };

  azure-mgmt-cognitiveservices = callPackage ../development/python-modules/azure-mgmt-cognitiveservices { };

  azure-mgmt-commerce = callPackage ../development/python-modules/azure-mgmt-commerce { };

  azure-mgmt-common = callPackage ../development/python-modules/azure-mgmt-common { };

  azure-mgmt-compute = callPackage ../development/python-modules/azure-mgmt-compute { };

  azure-mgmt-consumption = callPackage ../development/python-modules/azure-mgmt-consumption { };

  azure-mgmt-containerinstance = callPackage ../development/python-modules/azure-mgmt-containerinstance { };

  azure-mgmt-containerregistry = callPackage ../development/python-modules/azure-mgmt-containerregistry { };

  azure-mgmt-containerservice = callPackage ../development/python-modules/azure-mgmt-containerservice { };

  azure-mgmt-core = callPackage ../development/python-modules/azure-mgmt-core { };

  azure-mgmt-cosmosdb = callPackage ../development/python-modules/azure-mgmt-cosmosdb { };

  azure-mgmt-databoxedge = callPackage ../development/python-modules/azure-mgmt-databoxedge { };

  azure-mgmt-datafactory = callPackage ../development/python-modules/azure-mgmt-datafactory { };

  azure-mgmt-datalake-analytics = callPackage ../development/python-modules/azure-mgmt-datalake-analytics { };

  azure-mgmt-datalake-nspkg = callPackage ../development/python-modules/azure-mgmt-datalake-nspkg { };

  azure-mgmt-datalake-store = callPackage ../development/python-modules/azure-mgmt-datalake-store { };

  azure-mgmt-datamigration = callPackage ../development/python-modules/azure-mgmt-datamigration { };

  azure-mgmt-deploymentmanager = callPackage ../development/python-modules/azure-mgmt-deploymentmanager { };

  azure-mgmt-devspaces = callPackage ../development/python-modules/azure-mgmt-devspaces { };

  azure-mgmt-devtestlabs = callPackage ../development/python-modules/azure-mgmt-devtestlabs { };

  azure-mgmt-dns = callPackage ../development/python-modules/azure-mgmt-dns { };

  azure-mgmt-eventgrid = callPackage ../development/python-modules/azure-mgmt-eventgrid { };

  azure-mgmt-eventhub = callPackage ../development/python-modules/azure-mgmt-eventhub { };

  azure-mgmt-hanaonazure = callPackage ../development/python-modules/azure-mgmt-hanaonazure { };

  azure-mgmt-hdinsight = callPackage ../development/python-modules/azure-mgmt-hdinsight { };

  azure-mgmt-imagebuilder = callPackage ../development/python-modules/azure-mgmt-imagebuilder { };

  azure-mgmt-iotcentral = callPackage ../development/python-modules/azure-mgmt-iotcentral { };

  azure-mgmt-iothub = callPackage ../development/python-modules/azure-mgmt-iothub { };

  azure-mgmt-iothubprovisioningservices = callPackage ../development/python-modules/azure-mgmt-iothubprovisioningservices { };

  azure-mgmt-keyvault = callPackage ../development/python-modules/azure-mgmt-keyvault { };

  azure-mgmt-kusto = callPackage ../development/python-modules/azure-mgmt-kusto { };

  azure-mgmt-loganalytics = callPackage ../development/python-modules/azure-mgmt-loganalytics { };

  azure-mgmt-logic = callPackage ../development/python-modules/azure-mgmt-logic { };

  azure-mgmt-machinelearningcompute = callPackage ../development/python-modules/azure-mgmt-machinelearningcompute { };

  azure-mgmt-managedservices = callPackage ../development/python-modules/azure-mgmt-managedservices { };

  azure-mgmt-managementgroups = callPackage ../development/python-modules/azure-mgmt-managementgroups { };

  azure-mgmt-managementpartner = callPackage ../development/python-modules/azure-mgmt-managementpartner { };

  azure-mgmt-maps = callPackage ../development/python-modules/azure-mgmt-maps { };

  azure-mgmt-marketplaceordering = callPackage ../development/python-modules/azure-mgmt-marketplaceordering { };

  azure-mgmt-media = callPackage ../development/python-modules/azure-mgmt-media { };

  azure-mgmt-monitor = callPackage ../development/python-modules/azure-mgmt-monitor { };

  azure-mgmt-msi = callPackage ../development/python-modules/azure-mgmt-msi { };

  azure-mgmt-netapp = callPackage ../development/python-modules/azure-mgmt-netapp { };

  azure-mgmt-network = callPackage ../development/python-modules/azure-mgmt-network { };

  azure-mgmt-notificationhubs = callPackage ../development/python-modules/azure-mgmt-notificationhubs { };

  azure-mgmt-nspkg = callPackage ../development/python-modules/azure-mgmt-nspkg { };

  azure-mgmt-policyinsights = callPackage ../development/python-modules/azure-mgmt-policyinsights { };

  azure-mgmt-powerbiembedded = callPackage ../development/python-modules/azure-mgmt-powerbiembedded { };

  azure-mgmt-privatedns = callPackage ../development/python-modules/azure-mgmt-privatedns { };

  azure-mgmt-rdbms = callPackage ../development/python-modules/azure-mgmt-rdbms { };

  azure-mgmt-recoveryservicesbackup = callPackage ../development/python-modules/azure-mgmt-recoveryservicesbackup { };

  azure-mgmt-recoveryservices = callPackage ../development/python-modules/azure-mgmt-recoveryservices { };

  azure-mgmt-redhatopenshift = callPackage ../development/python-modules/azure-mgmt-redhatopenshift { };

  azure-mgmt-redis = callPackage ../development/python-modules/azure-mgmt-redis { };

  azure-mgmt-relay = callPackage ../development/python-modules/azure-mgmt-relay { };

  azure-mgmt-reservations = callPackage ../development/python-modules/azure-mgmt-reservations { };

  azure-mgmt-resource = callPackage ../development/python-modules/azure-mgmt-resource { };

  azure-mgmt-scheduler = callPackage ../development/python-modules/azure-mgmt-scheduler { };

  azure-mgmt-search = callPackage ../development/python-modules/azure-mgmt-search { };

  azure-mgmt-security = callPackage ../development/python-modules/azure-mgmt-security { };

  azure-mgmt-servicebus = callPackage ../development/python-modules/azure-mgmt-servicebus { };

  azure-mgmt-servicefabric = callPackage ../development/python-modules/azure-mgmt-servicefabric { };

  azure-mgmt-signalr = callPackage ../development/python-modules/azure-mgmt-signalr { };

  azure-mgmt-sql = callPackage ../development/python-modules/azure-mgmt-sql { };

  azure-mgmt-sqlvirtualmachine = callPackage ../development/python-modules/azure-mgmt-sqlvirtualmachine { };

  azure-mgmt-storage = callPackage ../development/python-modules/azure-mgmt-storage { };

  azure-mgmt-subscription = callPackage ../development/python-modules/azure-mgmt-subscription { };

  azure-mgmt-synapse = callPackage ../development/python-modules/azure-mgmt-synapse { };

  azure-mgmt-trafficmanager = callPackage ../development/python-modules/azure-mgmt-trafficmanager { };

  azure-mgmt-web = callPackage ../development/python-modules/azure-mgmt-web { };

  azure-multiapi-storage = callPackage ../development/python-modules/azure-multiapi-storage { };

  azure-nspkg = callPackage ../development/python-modules/azure-nspkg { };

  azure-servicebus = callPackage ../development/python-modules/azure-servicebus { };

  azure-servicefabric = callPackage ../development/python-modules/azure-servicefabric { };

  azure-servicemanagement-legacy = callPackage ../development/python-modules/azure-servicemanagement-legacy { };

  azure-storage-blob = callPackage ../development/python-modules/azure-storage-blob { };

  azure-storage = callPackage ../development/python-modules/azure-storage { };

  azure-storage-common = callPackage ../development/python-modules/azure-storage-common { };

  azure-storage-file = callPackage ../development/python-modules/azure-storage-file { };

  azure-storage-file-share = callPackage ../development/python-modules/azure-storage-file-share { };

  azure-storage-nspkg = callPackage ../development/python-modules/azure-storage-nspkg { };

  azure-storage-queue = callPackage ../development/python-modules/azure-storage-queue { };

  azure-synapse-accesscontrol = callPackage ../development/python-modules/azure-synapse-accesscontrol { };

  azure-synapse-artifacts = callPackage ../development/python-modules/azure-synapse-artifacts { };

  azure-synapse-spark = callPackage ../development/python-modules/azure-synapse-spark { };

  b2sdk = callPackage ../development/python-modules/b2sdk { };

  Babel = callPackage ../development/python-modules/Babel { };

  babelfish = callPackage ../development/python-modules/babelfish { };

  babelgladeextractor = callPackage ../development/python-modules/babelgladeextractor { };

  backcall = callPackage ../development/python-modules/backcall { };

  backoff = callPackage ../development/python-modules/backoff { };

  backports_abc = callPackage ../development/python-modules/backports_abc { };

  backports_csv = callPackage ../development/python-modules/backports_csv { };

  backports-datetime-fromisoformat = callPackage ../development/python-modules/backports-datetime-fromisoformat { };

  backports_functools_lru_cache = callPackage ../development/python-modules/backports_functools_lru_cache { };

  backports_shutil_get_terminal_size = callPackage ../development/python-modules/backports_shutil_get_terminal_size { };

  backports-shutil-which = callPackage ../development/python-modules/backports-shutil-which { };

  backports_ssl_match_hostname = callPackage ../development/python-modules/backports_ssl_match_hostname { };

  backports_tempfile = callPackage ../development/python-modules/backports_tempfile { };

  backports_unittest-mock = callPackage ../development/python-modules/backports_unittest-mock { };

  backports_weakref = callPackage ../development/python-modules/backports_weakref { };

  bacpypes = callPackage ../development/python-modules/bacpypes { };

  bandit = callPackage ../development/python-modules/bandit { };

  bap = callPackage ../development/python-modules/bap {
    inherit (pkgs.ocaml-ng.ocamlPackages) bap;
  };

  baron = callPackage ../development/python-modules/baron { };

  base36 = callPackage ../development/python-modules/base36 { };

  base58 = callPackage ../development/python-modules/base58 { };

  baselines = callPackage ../development/python-modules/baselines { };

  basemap = callPackage ../development/python-modules/basemap { };

  bash_kernel = callPackage ../development/python-modules/bash_kernel { };

  bashlex = callPackage ../development/python-modules/bashlex { };

  basiciw = callPackage ../development/python-modules/basiciw { };

  batchgenerators = callPackage ../development/python-modules/batchgenerators { };

  batchspawner = callPackage ../development/python-modules/batchspawner { };

  batinfo = callPackage ../development/python-modules/batinfo { };

  bayesian-optimization = callPackage ../development/python-modules/bayesian-optimization { };

  bayespy = callPackage ../development/python-modules/bayespy { };

  bc-python-hcl2 = callPackage ../development/python-modules/bc-python-hcl2 { };

  bcdoc = callPackage ../development/python-modules/bcdoc { };

  bcrypt = callPackage ../development/python-modules/bcrypt { };

  beaker = callPackage ../development/python-modules/beaker { };

  beancount = callPackage ../development/python-modules/beancount { };

  beancount_docverif = callPackage ../development/python-modules/beancount_docverif { };

  beanstalkc = callPackage ../development/python-modules/beanstalkc { };

  beautifulsoup4 = callPackage ../development/python-modules/beautifulsoup4 { };

  bedup = callPackage ../development/python-modules/bedup { };

  behave = callPackage ../development/python-modules/behave { };

  bellows = callPackage ../development/python-modules/bellows { };

  beniget = callPackage ../development/python-modules/beniget { };

  bespon = callPackage ../development/python-modules/bespon { };

  betacode = callPackage ../development/python-modules/betacode { };

  betamax = callPackage ../development/python-modules/betamax { };

  betamax-matchers = callPackage ../development/python-modules/betamax-matchers { };

  betamax-serializers = callPackage ../development/python-modules/betamax-serializers { };

  bibtexparser = callPackage ../development/python-modules/bibtexparser { };

  bidict = callPackage ../development/python-modules/bidict { };

  bids-validator = callPackage ../development/python-modules/bids-validator { };

  billiard = callPackage ../development/python-modules/billiard { };

  binaryornot = callPackage ../development/python-modules/binaryornot { };

  binho-host-adapter = callPackage ../development/python-modules/binho-host-adapter { };

  binwalk = callPackage ../development/python-modules/binwalk { };

  binwalk-full = appendToName "full" (self.binwalk.override {
    visualizationSupport = true;
  });

  biopython = callPackage ../development/python-modules/biopython { };

  biplist = callPackage ../development/python-modules/biplist { };

  bip_utils = callPackage ../development/python-modules/bip_utils { };

  bitarray = callPackage ../development/python-modules/bitarray { };

  bitbox02 = callPackage ../development/python-modules/bitbox02 { };

  bitcoinlib = callPackage ../development/python-modules/bitcoinlib { };

  bitcoin-price-api = callPackage ../development/python-modules/bitcoin-price-api { };

  bitlist = callPackage ../development/python-modules/bitlist { };

  bitmath = callPackage ../development/python-modules/bitmath { };

  bitstring = callPackage ../development/python-modules/bitstring { };

  bitstruct = callPackage ../development/python-modules/bitstruct { };

  bjoern = callPackage ../development/python-modules/bjoern { };

  bkcharts = callPackage ../development/python-modules/bkcharts { };

  black = callPackage ../development/python-modules/black { };

  black-macchiato = callPackage ../development/python-modules/black-macchiato { };

  bleach = callPackage ../development/python-modules/bleach { };

  bleak = callPackage ../development/python-modules/bleak { };

  blessed = callPackage ../development/python-modules/blessed { };

  blessings = callPackage ../development/python-modules/blessings { };

  blinker = callPackage ../development/python-modules/blinker { };

  BlinkStick = callPackage ../development/python-modules/blinkstick { };

  blis = callPackage ../development/python-modules/blis { };

  blist = callPackage ../development/python-modules/blist { };

  blockchain = callPackage ../development/python-modules/blockchain { };

  blockdiag = callPackage ../development/python-modules/blockdiag { };

  blockdiagcontrib-cisco = throw "blockdiagcontrib-cisco is not compatible with blockdiag 2.0.0 and has been removed."; # Added 2020-11-29

  block-io = callPackage ../development/python-modules/block-io { };

  bluepy = callPackage ../development/python-modules/bluepy { };

  bluepy-devices = callPackage ../development/python-modules/bluepy-devices { };

  bme680 = callPackage ../development/python-modules/bme680 { };

  bokeh = callPackage ../development/python-modules/bokeh { };

  boltons = callPackage ../development/python-modules/boltons { };

  boltztrap2 = callPackage ../development/python-modules/boltztrap2 { };

  booleanoperations = callPackage ../development/python-modules/booleanoperations { };

  boolean-py = callPackage ../development/python-modules/boolean-py { };

  # Build boost for this specific Python version
  # TODO: use separate output for libboost_python.so
  boost = toPythonModule (pkgs.boost.override {
    inherit (self) python numpy;
    enablePython = true;
  });

  boto3 = callPackage ../development/python-modules/boto3 { };

  boto = callPackage ../development/python-modules/boto { };

  botocore = callPackage ../development/python-modules/botocore { };

  bottle = callPackage ../development/python-modules/bottle { };

  bottleneck = callPackage ../development/python-modules/bottleneck { };

  bpython = callPackage ../development/python-modules/bpython { };

  bracex = callPackage ../development/python-modules/bracex { };

  braintree = callPackage ../development/python-modules/braintree { };

  branca = callPackage ../development/python-modules/branca { };

  bravado-core = callPackage ../development/python-modules/bravado-core { };

  bravia-tv = callPackage ../development/python-modules/bravia-tv { };

  breathe = callPackage ../development/python-modules/breathe { };

  breezy = callPackage ../development/python-modules/breezy { };

  broadlink = callPackage ../development/python-modules/broadlink { };

  brother = callPackage ../development/python-modules/brother { };

  brotli = callPackage ../development/python-modules/brotli { };

  brotlipy = callPackage ../development/python-modules/brotlipy { };

  brottsplatskartan = callPackage ../development/python-modules/brottsplatskartan { };

  browser-cookie3 = callPackage ../development/python-modules/browser-cookie3 { };

  bsddb3 = callPackage ../development/python-modules/bsddb3 { };

  bsdiff4 = callPackage ../development/python-modules/bsdiff4 { };

  bsblan = callPackage ../development/python-modules/bsblan { };

  btchip = callPackage ../development/python-modules/btchip { };

  bt_proximity = callPackage ../development/python-modules/bt-proximity { };

  BTrees = callPackage ../development/python-modules/btrees { };

  btrfs = callPackage ../development/python-modules/btrfs { };

  bugseverywhere = throw "bugseverywhere has been removed: Abandoned by upstream."; # Added 2019-11-27

  bugsnag = callPackage ../development/python-modules/bugsnag { };

  bugwarrior = callPackage ../development/python-modules/bugwarrior { };

  bugz = callPackage ../development/python-modules/bugz { };

  bugzilla = callPackage ../development/python-modules/bugzilla { };

  buildbot = callPackage ../development/python-modules/buildbot { };

  buildbot-ui = self.buildbot.withPlugins (with self.buildbot-plugins; [ www ]);

  buildbot-full = self.buildbot.withPlugins (with self.buildbot-plugins; [ www console-view waterfall-view grid-view wsgi-dashboards ]);

  buildbot-pkg = callPackage ../development/python-modules/buildbot/pkg.nix { };

  buildbot-plugins = pkgs.recurseIntoAttrs (callPackage ../development/python-modules/buildbot/plugins.nix { });

  buildbot-worker = callPackage ../development/python-modules/buildbot/worker.nix { };

  build = callPackage ../development/python-modules/build { };

  bumps = callPackage ../development/python-modules/bumps { };

  bunch = callPackage ../development/python-modules/bunch { };

  bx-python = callPackage ../development/python-modules/bx-python { };

  bwapy = callPackage ../development/python-modules/bwapy { };

  bytecode = callPackage ../development/python-modules/bytecode { };

  bz2file = callPackage ../development/python-modules/bz2file { };

  cachecontrol = callPackage ../development/python-modules/cachecontrol { };

  cached-property = callPackage ../development/python-modules/cached-property { };

  cachelib = callPackage ../development/python-modules/cachelib { };

  cachetools = callPackage ../development/python-modules/cachetools { };

  cachy = callPackage ../development/python-modules/cachy { };

  cadquery = callPackage ../development/python-modules/cadquery {
    inherit (pkgs.darwin.apple_sdk.frameworks) Cocoa;
  };

  caffe = toPythonModule (pkgs.caffe.override {
    pythonSupport = true;
    inherit (self) python numpy boost;
  });

  cairocffi = callPackage ../development/python-modules/cairocffi { };

  cairosvg = callPackage ../development/python-modules/cairosvg { };

  caldav = callPackage ../development/python-modules/caldav { };

  can = callPackage ../development/python-modules/can { };

  canmatrix = callPackage ../development/python-modules/canmatrix { };

  canonicaljson = callPackage ../development/python-modules/canonicaljson { };

  canopen = callPackage ../development/python-modules/canopen { };

  capstone = callPackage ../development/python-modules/capstone {
    inherit (pkgs) capstone;
  };

  capturer = callPackage ../development/python-modules/capturer { };

  carbon = callPackage ../development/python-modules/carbon { };

  carrot = callPackage ../development/python-modules/carrot { };

  cartopy = callPackage ../development/python-modules/cartopy { };

  casbin = callPackage ../development/python-modules/casbin { };

  case = callPackage ../development/python-modules/case { };

  cassandra-driver = callPackage ../development/python-modules/cassandra-driver { };

  casttube = callPackage ../development/python-modules/casttube { };

  catalogue = callPackage ../development/python-modules/catalogue { };

  catboost = callPackage ../development/python-modules/catboost { };

  cattrs = callPackage ../development/python-modules/cattrs { };

  cbeams = callPackage ../misc/cbeams { };

  cbor2 = callPackage ../development/python-modules/cbor2 { };

  cbor = callPackage ../development/python-modules/cbor { };

  cccolutils = callPackage ../development/python-modules/cccolutils { };

  cchardet = callPackage ../development/python-modules/cchardet { };

  celery = callPackage ../development/python-modules/celery { };

  cement = callPackage ../development/python-modules/cement { };

  censys = callPackage ../development/python-modules/censys { };

  connect-box = callPackage ../development/python-modules/connect_box { };

  cerberus = callPackage ../development/python-modules/cerberus { };

  cert-chain-resolver = callPackage ../development/python-modules/cert-chain-resolver { };

  certbot = callPackage ../development/python-modules/certbot { };

  certbot-dns-cloudflare = callPackage ../development/python-modules/certbot-dns-cloudflare { };

  certbot-dns-rfc2136 = callPackage ../development/python-modules/certbot-dns-rfc2136 { };

  certbot-dns-route53 = callPackage ../development/python-modules/certbot-dns-route53 { };

  certifi = callPackage ../development/python-modules/certifi { };

  certipy = callPackage ../development/python-modules/certipy { };

  certvalidator = callPackage ../development/python-modules/certvalidator { };

  cffi = callPackage ../development/python-modules/cffi { };

  cfgv = callPackage ../development/python-modules/cfgv { };

  cfn-flip = callPackage ../development/python-modules/cfn-flip { };

  cfn-lint = callPackage ../development/python-modules/cfn-lint { };

  cftime = callPackage ../development/python-modules/cftime { };

  cgen = callPackage ../development/python-modules/cgen { };

  cgroup-utils = callPackage ../development/python-modules/cgroup-utils { };

  chai = callPackage ../development/python-modules/chai { };

  chainer = callPackage ../development/python-modules/chainer {
    cudaSupport = pkgs.config.cudaSupport or false;
  };

  chainmap = callPackage ../development/python-modules/chainmap { };

  chalice = callPackage ../development/python-modules/chalice { };

  chameleon = callPackage ../development/python-modules/chameleon { };

  channels = callPackage ../development/python-modules/channels { };

  channels-redis = callPackage ../development/python-modules/channels-redis { };

  characteristic = callPackage ../development/python-modules/characteristic { };

  chardet = callPackage ../development/python-modules/chardet { };

  chart-studio = callPackage ../development/python-modules/chart-studio { };

  check-manifest = callPackage ../development/python-modules/check-manifest { };

  cheetah3 = callPackage ../development/python-modules/cheetah3 { };

  cheroot = callPackage ../development/python-modules/cheroot { };

  cherrypy = callPackage ../development/python-modules/cherrypy { };

  chevron = callPackage ../development/python-modules/chevron { };

  chirpstack-api = callPackage ../development/python-modules/chirpstack-api { };

  ci-info = callPackage ../development/python-modules/ci-info { };

  ci-py = callPackage ../development/python-modules/ci-py { };

  cirq = callPackage ../development/python-modules/cirq { };

  ciscomobilityexpress = callPackage ../development/python-modules/ciscomobilityexpress { };

  ciso8601 = callPackage ../development/python-modules/ciso8601 { };

  citeproc-py = callPackage ../development/python-modules/citeproc-py { };

  ckcc-protocol = callPackage ../development/python-modules/ckcc-protocol { };

  class-registry = callPackage ../development/python-modules/class-registry { };

  claripy =  callPackage ../development/python-modules/claripy { };

  cld2-cffi = callPackage ../development/python-modules/cld2-cffi { };

  cleo = callPackage ../development/python-modules/cleo { };

  clf = callPackage ../development/python-modules/clf { };

  click = callPackage ../development/python-modules/click { };

  clickclick = callPackage ../development/python-modules/clickclick { };

  click-completion = callPackage ../development/python-modules/click-completion { };

  click-datetime = callPackage ../development/python-modules/click-datetime { };

  click-default-group = callPackage ../development/python-modules/click-default-group { };

  click-didyoumean = callPackage ../development/python-modules/click-didyoumean { };

  click-help-colors = callPackage ../development/python-modules/click-help-colors { };

  click-log = callPackage ../development/python-modules/click-log { };

  click-plugins = callPackage ../development/python-modules/click-plugins { };

  click-repl = callPackage ../development/python-modules/click-repl { };

  click-threading = callPackage ../development/python-modules/click-threading { };

  clickhouse-cityhash = callPackage ../development/python-modules/clickhouse-cityhash {};

  clickhouse-driver = callPackage ../development/python-modules/clickhouse-driver {};

  cliff = callPackage ../development/python-modules/cliff { };

  clifford = callPackage ../development/python-modules/clifford { };

  cligj = callPackage ../development/python-modules/cligj { };

  cli-helpers = callPackage ../development/python-modules/cli-helpers { };

  clikit = callPackage ../development/python-modules/clikit { };

  clint = callPackage ../development/python-modules/clint { };

  clintermission = callPackage ../development/python-modules/clintermission { };

  clize = callPackage ../development/python-modules/clize { };

  clldutils = callPackage ../development/python-modules/clldutils { };

  cloudflare = callPackage ../development/python-modules/cloudflare { };

  cloudpickle = callPackage ../development/python-modules/cloudpickle { };

  cloudscraper = callPackage ../development/python-modules/cloudscraper { };

  clustershell = callPackage ../development/python-modules/clustershell { };

  cma = callPackage ../development/python-modules/cma { };

  cmarkgfm = callPackage ../development/python-modules/cmarkgfm { };

  cmd2 = callPackage ../development/python-modules/cmd2 { };

  cmdline = callPackage ../development/python-modules/cmdline { };

  cmigemo = callPackage ../development/python-modules/cmigemo {
    inherit (pkgs) cmigemo;
  };

  cmsis-svd = callPackage ../development/python-modules/cmsis-svd { };

  cntk = callPackage ../development/python-modules/cntk { };

  cnvkit = callPackage ../development/python-modules/cnvkit { };

  coapthon3 = callPackage ../development/python-modules/coapthon3 { };

  coconut = callPackage ../development/python-modules/coconut { };

  cocotb = callPackage ../development/python-modules/cocotb { };

  codecov = callPackage ../development/python-modules/codecov { };

  codespell = callPackage ../development/python-modules/codespell { };

  cogapp = callPackage ../development/python-modules/cogapp { };

  ColanderAlchemy = callPackage ../development/python-modules/colanderalchemy { };

  colander = callPackage ../development/python-modules/colander { };

  colorama = callPackage ../development/python-modules/colorama { };

  colorcet = callPackage ../development/python-modules/colorcet { };

  colorclass = callPackage ../development/python-modules/colorclass { };

  colored = callPackage ../development/python-modules/colored { };

  coloredlogs = callPackage ../development/python-modules/coloredlogs { };

  colorful = callPackage ../development/python-modules/colorful { };

  colorlog = callPackage ../development/python-modules/colorlog { };

  colorlover = callPackage ../development/python-modules/colorlover { };

  colormath = callPackage ../development/python-modules/colormath { };

  colorspacious = callPackage ../development/python-modules/colorspacious { };

  colour = callPackage ../development/python-modules/colour { };

  commandparse = callPackage ../development/python-modules/commandparse { };

  CommonMark = callPackage ../development/python-modules/commonmark { };

  compiledb = callPackage ../development/python-modules/compiledb { };

  conda = callPackage ../development/python-modules/conda { };

  ConfigArgParse = self.configargparse; # added 2021-03-18
  configargparse = callPackage ../development/python-modules/configargparse { };

  configobj = callPackage ../development/python-modules/configobj { };

  configparser = callPackage ../development/python-modules/configparser { };

  configshell = callPackage ../development/python-modules/configshell { };

  confluent-kafka = callPackage ../development/python-modules/confluent-kafka { };

  confuse = callPackage ../development/python-modules/confuse { };

  connexion = callPackage ../development/python-modules/connexion { };

  consonance = callPackage ../development/python-modules/consonance { };

  constantly = callPackage ../development/python-modules/constantly { };

  construct = callPackage ../development/python-modules/construct { };

  consul = callPackage ../development/python-modules/consul { };

  contexter = callPackage ../development/python-modules/contexter { };

  contextlib2 = callPackage ../development/python-modules/contextlib2 { };

  contextvars = callPackage ../development/python-modules/contextvars { };

  convertdate = callPackage ../development/python-modules/convertdate { };

  cookiecutter = callPackage ../development/python-modules/cookiecutter { };

  cookies = callPackage ../development/python-modules/cookies { };

  coordinates = callPackage ../development/python-modules/coordinates { };

  coreapi = callPackage ../development/python-modules/coreapi { };

  coreschema = callPackage ../development/python-modules/coreschema { };

  cornice = callPackage ../development/python-modules/cornice { };

  coronavirus = callPackage ../development/python-modules/coronavirus { };

  cot = callPackage ../development/python-modules/cot { };

  covCore = callPackage ../development/python-modules/cov-core { };

  coverage = callPackage ../development/python-modules/coverage { };

  coveralls = callPackage ../development/python-modules/coveralls { };

  cozy = callPackage ../development/python-modules/cozy { };

  cppheaderparser = callPackage ../development/python-modules/cppheaderparser { };

  cppy = callPackage ../development/python-modules/cppy { };

  cpyparsing = callPackage ../development/python-modules/cpyparsing { };

  cram = callPackage ../development/python-modules/cram { };

  crashtest = callPackage ../development/python-modules/crashtest { };

  crate = callPackage ../development/python-modules/crate { };

  crayons = callPackage ../development/python-modules/crayons { };

  crc16 = callPackage ../development/python-modules/crc16 { };

  crc32c = callPackage ../development/python-modules/crc32c { };

  crccheck = callPackage ../development/python-modules/crccheck { };

  crcmod = callPackage ../development/python-modules/crcmod { };

  credstash = callPackage ../development/python-modules/credstash { };

  criticality-score = callPackage ../development/python-modules/criticality-score { };

  croniter = callPackage ../development/python-modules/croniter { };

  cryptacular = callPackage ../development/python-modules/cryptacular { };

  cryptography = callPackage ../development/python-modules/cryptography { };

  cryptography_vectors = callPackage ../development/python-modules/cryptography/vectors.nix { };

  crytic-compile = callPackage ../development/python-modules/crytic-compile { };

  csrmesh  = callPackage ../development/python-modules/csrmesh { };

  csscompressor = callPackage ../development/python-modules/csscompressor { };

  cssmin = callPackage ../development/python-modules/cssmin { };

  css-parser = callPackage ../development/python-modules/css-parser { };

  cssselect2 = callPackage ../development/python-modules/cssselect2 { };

  cssselect = callPackage ../development/python-modules/cssselect { };

  cssutils = callPackage ../development/python-modules/cssutils { };

  csvs-to-sqlite = callPackage ../development/python-modules/csvs-to-sqlite { };

  csvw = callPackage ../development/python-modules/csvw { };

  cucumber-tag-expressions = callPackage ../development/python-modules/cucumber-tag-expressions { };

  cufflinks = callPackage ../development/python-modules/cufflinks { };

  cupy = callPackage ../development/python-modules/cupy {
    cudatoolkit = pkgs.cudatoolkit_11;
    cudnn = pkgs.cudnn_cudatoolkit_11;
    nccl = pkgs.nccl_cudatoolkit_11;
    cutensor = pkgs.cutensor_cudatoolkit_11;
  };

  curio = callPackage ../development/python-modules/curio { };

  curtsies = callPackage ../development/python-modules/curtsies { };

  curve25519-donna = callPackage ../development/python-modules/curve25519-donna { };

  cvxopt = callPackage ../development/python-modules/cvxopt { };

  cvxpy = callPackage ../development/python-modules/cvxpy { };

  cx_Freeze = callPackage ../development/python-modules/cx_freeze { };

  cx_oracle = callPackage ../development/python-modules/cx_oracle { };

  cycler = callPackage ../development/python-modules/cycler { };

  cymem = callPackage ../development/python-modules/cymem { };

  cypari2 = callPackage ../development/python-modules/cypari2 { };

  cysignals = callPackage ../development/python-modules/cysignals { };

  cython = callPackage ../development/python-modules/Cython { };

  cytoolz = callPackage ../development/python-modules/cytoolz { };

  d2to1 = callPackage ../development/python-modules/d2to1 { };

  daemonize = callPackage ../development/python-modules/daemonize { };

  daemonocle = callPackage ../development/python-modules/daemonocle { };

  daphne = callPackage ../development/python-modules/daphne { };

  dash = callPackage ../development/python-modules/dash { };

  dash-core-components = callPackage ../development/python-modules/dash-core-components { };

  dash-html-components = callPackage ../development/python-modules/dash-html-components { };

  dash-renderer = callPackage ../development/python-modules/dash-renderer { };

  dash-table = callPackage ../development/python-modules/dash-table { };

  dask = callPackage ../development/python-modules/dask { };

  dask-gateway = callPackage ../development/python-modules/dask-gateway { };

  dask-gateway-server = callPackage ../development/python-modules/dask-gateway-server { };

  dask-glm = callPackage ../development/python-modules/dask-glm { };

  dask-image = callPackage ../development/python-modules/dask-image { };

  dask-jobqueue = callPackage ../development/python-modules/dask-jobqueue { };

  dask-ml = callPackage ../development/python-modules/dask-ml { };

  dask-mpi = callPackage ../development/python-modules/dask-mpi { };

  dask-xgboost = callPackage ../development/python-modules/dask-xgboost { };

  databases = callPackage ../development/python-modules/databases { };

  databricks-cli = callPackage ../development/python-modules/databricks-cli { };

  databricks-connect = callPackage ../development/python-modules/databricks-connect { };

  dataclasses = callPackage ../development/python-modules/dataclasses { };

  dataclasses-json = callPackage ../development/python-modules/dataclasses-json { };

  datadiff = callPackage ../development/python-modules/datadiff { };

  datadog = callPackage ../development/python-modules/datadog { };

  datamodeldict = callPackage ../development/python-modules/datamodeldict { };

  datasets = callPackage ../development/python-modules/datasets { };

  datasette = callPackage ../development/python-modules/datasette { };

  datashader = callPackage ../development/python-modules/datashader {
    dask = self.dask.override { withExtraComplete = true; };
  };

  datashape = callPackage ../development/python-modules/datashape { };

  datatable = callPackage ../development/python-modules/datatable { };

  dateparser = callPackage ../development/python-modules/dateparser { };

  datrie = callPackage ../development/python-modules/datrie { };

  dbf = callPackage ../development/python-modules/dbf { };

  dbfread = callPackage ../development/python-modules/dbfread { };

  dbus-next = callPackage ../development/python-modules/dbus-next { };

  dbus-python = callPackage ../development/python-modules/dbus {
    inherit (pkgs) dbus;
  };

  dbutils = callPackage ../development/python-modules/dbutils { };

  dcmstack = callPackage ../development/python-modules/dcmstack { };

  ddt = callPackage ../development/python-modules/ddt { };

  deap = callPackage ../development/python-modules/deap { };

  debian = callPackage ../development/python-modules/debian { };

  debts = callPackage ../development/python-modules/debts { };

  debugpy = callPackage ../development/python-modules/debugpy { };

  decorator = callPackage ../development/python-modules/decorator { };

  deep_merge = callPackage ../development/python-modules/deep_merge { };

  deepdiff = callPackage ../development/python-modules/deepdiff { };

  deepmerge = callPackage ../development/python-modules/deepmerge { };

  deeptoolsintervals = callPackage ../development/python-modules/deeptoolsintervals { };

  defcon = callPackage ../development/python-modules/defcon { };

  deform = callPackage ../development/python-modules/deform { };

  defusedxml = callPackage ../development/python-modules/defusedxml { };

  delegator-py = callPackage ../development/python-modules/delegator-py { };

  deluge-client = callPackage ../development/python-modules/deluge-client { };

  demjson = callPackage ../development/python-modules/demjson { };

  dendropy = callPackage ../development/python-modules/dendropy { };

  denonavr = callPackage ../development/python-modules/denonavr { };

  dependency-injector = callPackage ../development/python-modules/dependency-injector { };

  deprecated = callPackage ../development/python-modules/deprecated { };

  deprecation = callPackage ../development/python-modules/deprecation { };

  derpconf = callPackage ../development/python-modules/derpconf { };

  descartes = callPackage ../development/python-modules/descartes { };

  desktop-notifier = callPackage ../development/python-modules/desktop-notifier { };

  detox = throw "detox is no longer maintained, and was broken since may 2019"; # added 2020-07-04

  devolo-home-control-api = callPackage ../development/python-modules/devolo-home-control-api { };

  devpi-common = callPackage ../development/python-modules/devpi-common { };

  dftfit = callPackage ../development/python-modules/dftfit { };

  diceware = callPackage ../development/python-modules/diceware { };

  dicom2nifti = callPackage ../development/python-modules/dicom2nifti { };

  dict2xml = callPackage ../development/python-modules/dict2xml { };

  dictionaries = callPackage ../development/python-modules/dictionaries { };

  dicttoxml = callPackage ../development/python-modules/dicttoxml { };

  diff_cover = callPackage ../development/python-modules/diff_cover { };

  diff-match-patch = callPackage ../development/python-modules/diff-match-patch { };

  digital-ocean = callPackage ../development/python-modules/digitalocean { };

  digi-xbee = callPackage ../development/python-modules/digi-xbee { };

  dill = callPackage ../development/python-modules/dill { };

  diofant = callPackage ../development/python-modules/diofant { };

  dipy = callPackage ../development/python-modules/dipy { };

  discid = callPackage ../development/python-modules/discid { };

  discogs_client = callPackage ../development/python-modules/discogs_client { };

  discordpy = callPackage ../development/python-modules/discordpy { };

  diskcache = callPackage ../development/python-modules/diskcache { };

  dissononce = callPackage ../development/python-modules/dissononce { };

  distlib = callPackage ../development/python-modules/distlib { };

  distorm3 = callPackage ../development/python-modules/distorm3 { };

  distributed = callPackage ../development/python-modules/distributed { };

  distro = callPackage ../development/python-modules/distro { };

  distutils_extra = callPackage ../development/python-modules/distutils_extra { };

  django = self.django_2;

  # Current LTS
  django_2 = callPackage ../development/python-modules/django/2.nix { };

  # Current latest
  django_3 = callPackage ../development/python-modules/django/3.nix { };

  django-allauth = callPackage ../development/python-modules/django-allauth { };

  django-anymail = callPackage ../development/python-modules/django-anymail { };

  django_appconf = callPackage ../development/python-modules/django_appconf { };

  django-auth-ldap = callPackage ../development/python-modules/django-auth-ldap { };

  django-cache-url = callPackage ../development/python-modules/django-cache-url { };

  django-cacheops = callPackage ../development/python-modules/django-cacheops { };

  django_classytags = callPackage ../development/python-modules/django_classytags { };

  django-cleanup = callPackage ../development/python-modules/django-cleanup { };

  django_colorful = callPackage ../development/python-modules/django_colorful { };

  django_compat = callPackage ../development/python-modules/django-compat { };

  django_compressor = callPackage ../development/python-modules/django_compressor { };

  django-configurations = callPackage ../development/python-modules/django-configurations { };

  django_contrib_comments = callPackage ../development/python-modules/django_contrib_comments { };

  django-cors-headers = callPackage ../development/python-modules/django-cors-headers { };

  django-csp = callPackage ../development/python-modules/django-csp { };

  django-discover-runner = callPackage ../development/python-modules/django-discover-runner { };

  django-dynamic-preferences = callPackage ../development/python-modules/django-dynamic-preferences { };

  django_environ = callPackage ../development/python-modules/django_environ { };

  django_extensions = callPackage ../development/python-modules/django-extensions { };

  django-filter = callPackage ../development/python-modules/django-filter { };

  django-gravatar2 = callPackage ../development/python-modules/django-gravatar2 { };

  django_guardian = callPackage ../development/python-modules/django_guardian { };

  django-haystack = callPackage ../development/python-modules/django-haystack { };

  django_hijack_admin = callPackage ../development/python-modules/django-hijack-admin { };

  django_hijack = callPackage ../development/python-modules/django-hijack { };
  # This package may need an older version of Django. Override the package set and set e.g. `django = super.django_1_9`. See the Nixpkgs manual for examples on how to override the package set.

  django-ipware = callPackage ../development/python-modules/django-ipware { };

  django-jinja = callPackage ../development/python-modules/django-jinja2 { };

  django-logentry-admin = callPackage ../development/python-modules/django-logentry-admin { };

  django-mailman3 = callPackage ../development/python-modules/django-mailman3 { };

  django_modelcluster = callPackage ../development/python-modules/django_modelcluster { };

  django-multiselectfield = callPackage ../development/python-modules/django-multiselectfield { };

  django-maintenance-mode = callPackage ../development/python-modules/django-maintenance-mode { };

  django_nose = callPackage ../development/python-modules/django_nose { };

  django-oauth-toolkit = callPackage ../development/python-modules/django-oauth-toolkit { };

  django-paintstore = callPackage ../development/python-modules/django-paintstore { };

  django-pglocks = callPackage ../development/python-modules/django-pglocks { };

  django-picklefield = callPackage ../development/python-modules/django-picklefield { };

  django_pipeline = callPackage ../development/python-modules/django-pipeline { };

  django_polymorphic = callPackage ../development/python-modules/django-polymorphic { };

  django-postgresql-netfields = callPackage ../development/python-modules/django-postgresql-netfields { };

  django-q = callPackage ../development/python-modules/django-q { };

  djangoql = callPackage ../development/python-modules/djangoql { };

  django-ranged-response = callPackage ../development/python-modules/django-ranged-response { };

  django-raster = callPackage ../development/python-modules/django-raster { };

  django_redis = callPackage ../development/python-modules/django_redis { };

  django-rest-auth = callPackage ../development/python-modules/django-rest-auth { };

  djangorestframework = callPackage ../development/python-modules/djangorestframework { };

  djangorestframework-jwt = callPackage ../development/python-modules/djangorestframework-jwt { };

  djangorestframework-simplejwt = callPackage ../development/python-modules/djangorestframework-simplejwt { };

  django_reversion = callPackage ../development/python-modules/django_reversion { };

  django-sampledatahelper = callPackage ../development/python-modules/django-sampledatahelper { };

  django-sesame = callPackage ../development/python-modules/django-sesame { };

  django_silk = callPackage ../development/python-modules/django_silk { };

  django-simple-captcha = callPackage ../development/python-modules/django-simple-captcha { };

  django-sites = callPackage ../development/python-modules/django-sites { };

  django-sr = callPackage ../development/python-modules/django-sr { };

  django-storages = callPackage ../development/python-modules/django-storages { };

  django_tagging = callPackage ../development/python-modules/django_tagging { };

  django_taggit = callPackage ../development/python-modules/django_taggit { };

  django_treebeard = callPackage ../development/python-modules/django_treebeard { };

  django-versatileimagefield = callPackage ../development/python-modules/django-versatileimagefield { };

  django-webpack-loader = callPackage ../development/python-modules/django-webpack-loader { };

  django-widget-tweaks = callPackage ../development/python-modules/django-widget-tweaks { };

  dj-database-url = callPackage ../development/python-modules/dj-database-url { };

  dj-email-url = callPackage ../development/python-modules/dj-email-url { };

  djmail = callPackage ../development/python-modules/djmail { };

  dj-search-url = callPackage ../development/python-modules/dj-search-url { };

  dkimpy = callPackage ../development/python-modules/dkimpy { };

  dlib = callPackage ../development/python-modules/dlib {
    inherit (pkgs) dlib;
  };

  dlx = callPackage ../development/python-modules/dlx { };

  dmenu-python = callPackage ../development/python-modules/dmenu { };

  dm-sonnet = callPackage ../development/python-modules/dm-sonnet { };

  dnachisel = callPackage ../development/python-modules/dnachisel { };

  dnslib = callPackage ../development/python-modules/dnslib { };

  dnspython = callPackage ../development/python-modules/dnspython { };

  dnspython_1 = callPackage ../development/python-modules/dnspython/1.nix { };

  dns = self.dnspython; # Alias for compatibility, 2017-12-10

  doc8 = callPackage ../development/python-modules/doc8 { };

  docker = callPackage ../development/python-modules/docker { };

  dockerfile-parse = callPackage ../development/python-modules/dockerfile-parse { };

  dockerpty = callPackage ../development/python-modules/dockerpty { };

  docker_pycreds = callPackage ../development/python-modules/docker-pycreds { };

  docker-py = callPackage ../development/python-modules/docker-py { };

  dockerspawner = callPackage ../development/python-modules/dockerspawner { };

  docloud = callPackage ../development/python-modules/docloud { };

  docopt = callPackage ../development/python-modules/docopt { };

  docplex = callPackage ../development/python-modules/docplex { };

  docrep = callPackage ../development/python-modules/docrep { };

  doctest-ignore-unicode = callPackage ../development/python-modules/doctest-ignore-unicode { };

  docutils = callPackage ../development/python-modules/docutils { };

  docx2python = callPackage ../development/python-modules/docx2python { };

  dodgy = callPackage ../development/python-modules/dodgy { };

  dogpile_cache = callPackage ../development/python-modules/dogpile.cache { };

  dogpile_core = callPackage ../development/python-modules/dogpile.core { };

  dogtail = callPackage ../development/python-modules/dogtail { };

  doit = callPackage ../development/python-modules/doit { };

  dominate = callPackage ../development/python-modules/dominate { };

  dopy = callPackage ../development/python-modules/dopy { };

  dotty-dict = callPackage ../development/python-modules/dotty-dict { };

  dot2tex = callPackage ../development/python-modules/dot2tex {
    inherit (pkgs) graphviz;
  };

  dparse = callPackage ../development/python-modules/dparse { };

  dpath = callPackage ../development/python-modules/dpath { };

  dpkt = callPackage ../development/python-modules/dpkt { };

  drf-nested-routers = callPackage ../development/python-modules/drf-nested-routers { };

  drf-yasg = callPackage ../development/python-modules/drf-yasg { };

  drivelib = callPackage ../development/python-modules/drivelib { };

  drms = callPackage ../development/python-modules/drms { };

  dropbox = callPackage ../development/python-modules/dropbox { };

  ds-store = callPackage ../development/python-modules/ds-store { };

  ds4drv = callPackage ../development/python-modules/ds4drv { };

  duckdb = callPackage ../development/python-modules/duckdb {
    inherit (pkgs) duckdb;
  };

  duecredit = callPackage ../development/python-modules/duecredit { };

  dufte = callPackage ../development/python-modules/dufte { };

  dugong = callPackage ../development/python-modules/dugong { };

  dulwich = callPackage ../development/python-modules/dulwich { };

  dwdwfsapi = callPackage ../development/python-modules/dwdwfsapi { };

  dyn = callPackage ../development/python-modules/dyn { };

  dynd = callPackage ../development/python-modules/dynd { };

  easydict = callPackage ../development/python-modules/easydict { };

  easygui = callPackage ../development/python-modules/easygui { };

  EasyProcess = callPackage ../development/python-modules/easyprocess { };

  easysnmp = callPackage ../development/python-modules/easysnmp { };

  easy-thumbnails = callPackage ../development/python-modules/easy-thumbnails { };

  easywatch = callPackage ../development/python-modules/easywatch { };

  ec2instanceconnectcli = callPackage ../tools/virtualization/ec2instanceconnectcli { };

  eccodes = toPythonModule (pkgs.eccodes.override {
    enablePython = true;
    pythonPackages = self;
  });

  ecdsa = callPackage ../development/python-modules/ecdsa { };

  ecos = callPackage ../development/python-modules/ecos { };

  ecpy = callPackage ../development/python-modules/ecpy { };

  ed25519 = callPackage ../development/python-modules/ed25519 { };

  editdistance = callPackage ../development/python-modules/editdistance { };

  editorconfig = callPackage ../development/python-modules/editorconfig { };

  edward = callPackage ../development/python-modules/edward { };

  effect = callPackage ../development/python-modules/effect { };

  eggdeps = callPackage ../development/python-modules/eggdeps { };

  elasticsearch = callPackage ../development/python-modules/elasticsearch { };

  elasticsearch-dsl = callPackage ../development/python-modules/elasticsearch-dsl { };

  elasticsearchdsl = self.elasticsearch-dsl;

  elementpath = callPackage ../development/python-modules/elementpath { };

  eliot = callPackage ../development/python-modules/eliot { };

  elmax = callPackage ../development/python-modules/elmax { };

  emailthreads = callPackage ../development/python-modules/emailthreads { };

  email_validator = callPackage ../development/python-modules/email-validator { };

  emcee = callPackage ../development/python-modules/emcee { };

  emv = callPackage ../development/python-modules/emv { };

  emoji = callPackage ../development/python-modules/emoji { };

  enaml = callPackage ../development/python-modules/enaml { };

  enamlx = callPackage ../development/python-modules/enamlx { };

  enrich = callPackage ../development/python-modules/enrich { };

  entrance = callPackage ../development/python-modules/entrance {
    routerFeatures = false;
  };

  entrance-with-router-features = callPackage ../development/python-modules/entrance {
    routerFeatures = true;
  };

  entrypoint2 = callPackage ../development/python-modules/entrypoint2 { };

  entrypoints = callPackage ../development/python-modules/entrypoints { };

  enum34 = callPackage ../development/python-modules/enum34 { };

  enum-compat = callPackage ../development/python-modules/enum-compat { };

  envisage = callPackage ../development/python-modules/envisage { };

  envs = callPackage ../development/python-modules/envs { };

  enzyme = callPackage ../development/python-modules/enzyme { };

  epc = callPackage ../development/python-modules/epc { };

  ephem = callPackage ../development/python-modules/ephem { };

  eradicate = callPackage ../development/python-modules/eradicate { };

  escapism = callPackage ../development/python-modules/escapism { };

  etcd = callPackage ../development/python-modules/etcd { };

  etelemetry = callPackage ../development/python-modules/etelemetry { };

  etebase = callPackage ../development/python-modules/etebase {
    inherit (pkgs.darwin.apple_sdk.frameworks) Security;
  };

  etebase-server = callPackage ../servers/etebase { };

  etesync = callPackage ../development/python-modules/etesync { };

  eth-hash = callPackage ../development/python-modules/eth-hash { };

  eth-typing = callPackage ../development/python-modules/eth-typing { };

  eth-utils = callPackage ../development/python-modules/eth-utils { };

  et_xmlfile = callPackage ../development/python-modules/et_xmlfile { };

  evdev = callPackage ../development/python-modules/evdev { };

  eve = callPackage ../development/python-modules/eve { };

  eventlet = callPackage ../development/python-modules/eventlet { };

  events = callPackage ../development/python-modules/events { };

  evernote = callPackage ../development/python-modules/evernote { };

  evohome-async = callPackage ../development/python-modules/evohome-async { };

  ewmh = callPackage ../development/python-modules/ewmh { };

  exdown = callPackage ../development/python-modules/exdown { };

  exchangelib = callPackage ../development/python-modules/exchangelib { };

  execnet = callPackage ../development/python-modules/execnet { };

  executing = callPackage ../development/python-modules/executing { };

  executor = callPackage ../development/python-modules/executor { };

  exifread = callPackage ../development/python-modules/exifread { };

  expiringdict = callPackage ../development/python-modules/expiringdict { };

  exrex = callPackage ../development/python-modules/exrex { };

  extras = callPackage ../development/python-modules/extras { };

  eyeD3 = callPackage ../development/python-modules/eyed3 { };

  ezdxf = callPackage ../development/python-modules/ezdxf { };

  Fabric = callPackage ../development/python-modules/Fabric { };

  faadelays = callPackage ../development/python-modules/faadelays { };

  fabulous = callPackage ../development/python-modules/fabulous { };

  facebook-sdk = callPackage ../development/python-modules/facebook-sdk { };

  face = callPackage ../development/python-modules/face { };

  facedancer = callPackage ../development/python-modules/facedancer { };

  face_recognition = callPackage ../development/python-modules/face_recognition { };

  face_recognition_models = callPackage ../development/python-modules/face_recognition_models { };

  factory_boy = callPackage ../development/python-modules/factory_boy { };

  fake_factory = callPackage ../development/python-modules/fake_factory { };

  fake-useragent = callPackage ../development/python-modules/fake-useragent { };

  faker = callPackage ../development/python-modules/faker { };

  fakeredis = callPackage ../development/python-modules/fakeredis { };

  falcon = callPackage ../development/python-modules/falcon { };

  fastapi = callPackage ../development/python-modules/fastapi { };

  fastcache = callPackage ../development/python-modules/fastcache { };

  fastdiff = callPackage ../development/python-modules/fastdiff { };

  fastdtw = callPackage ../development/python-modules/fastdtw { };

  fastecdsa = callPackage ../development/python-modules/fastecdsa { };

  fasteners = callPackage ../development/python-modules/fasteners { };

  fastentrypoints = callPackage ../development/python-modules/fastentrypoints { };

  fastimport = callPackage ../development/python-modules/fastimport { };

  fastjsonschema = callPackage ../development/python-modules/fastjsonschema { };

  fastpair = callPackage ../development/python-modules/fastpair { };

  fastparquet = callPackage ../development/python-modules/fastparquet { };

  fastpbkdf2 = callPackage ../development/python-modules/fastpbkdf2 { };

  fastprogress = callPackage ../development/python-modules/fastprogress { };

  fastrlock = callPackage ../development/python-modules/fastrlock { };

  fasttext = callPackage ../development/python-modules/fasttext { };

  faulthandler = throw "faulthandler is built into ${python.executable}";

  favicon = callPackage ../development/python-modules/favicon { };

  fb-re2 = callPackage ../development/python-modules/fb-re2 { };

  fe25519 = callPackage ../development/python-modules/fe25519 { };

  feedgen = callPackage ../development/python-modules/feedgen { };

  feedgenerator = callPackage ../development/python-modules/feedgenerator {
    inherit (pkgs) glibcLocales;
  };

  feedparser = callPackage ../development/python-modules/feedparser { };

  fenics = callPackage ../development/libraries/science/math/fenics {
    pytest = self.pytest_4;
  };

  ffmpeg-python = callPackage ../development/python-modules/ffmpeg-python { };

  fido2 = callPackage ../development/python-modules/fido2 { };

  filebrowser_safe = callPackage ../development/python-modules/filebrowser_safe { };

  filebytes = callPackage ../development/python-modules/filebytes { };

  filelock = callPackage ../development/python-modules/filelock { };

  filemagic = callPackage ../development/python-modules/filemagic { };

  filetype = callPackage ../development/python-modules/filetype { };

  filterpy = callPackage ../development/python-modules/filterpy { };

  finalfusion = callPackage ../development/python-modules/finalfusion { };

  fints = callPackage ../development/python-modules/fints { };

  fiona = callPackage ../development/python-modules/fiona { };

  fipy = callPackage ../development/python-modules/fipy { };

  fire = callPackage ../development/python-modules/fire { };

  firetv = callPackage ../development/python-modules/firetv { };

  first = callPackage ../development/python-modules/first { };

  fitbit = callPackage ../development/python-modules/fitbit { };

  fixerio = callPackage ../development/python-modules/fixerio { };

  fixtures = callPackage ../development/python-modules/fixtures { };

  flake8-blind-except = callPackage ../development/python-modules/flake8-blind-except { };

  flake8 = callPackage ../development/python-modules/flake8 { };

  flake8-debugger = callPackage ../development/python-modules/flake8-debugger { };

  flake8-future-import = callPackage ../development/python-modules/flake8-future-import { };

  flake8-import-order = callPackage ../development/python-modules/flake8-import-order { };

  flake8-polyfill = callPackage ../development/python-modules/flake8-polyfill { };

  flaky = callPackage ../development/python-modules/flaky { };

  flametree = callPackage ../development/python-modules/flametree { };

  flammkuchen = callPackage ../development/python-modules/flammkuchen { };

  flask-admin = callPackage ../development/python-modules/flask-admin { };

  flask-api = callPackage ../development/python-modules/flask-api { };

  flask-appbuilder = callPackage ../development/python-modules/flask-appbuilder { };

  flask_assets = callPackage ../development/python-modules/flask-assets { };

  flask-autoindex = callPackage ../development/python-modules/flask-autoindex { };

  flask-babel = callPackage ../development/python-modules/flask-babel { };

  flaskbabel = callPackage ../development/python-modules/flaskbabel { };

  flask-babelex = callPackage ../development/python-modules/flask-babelex { };

  flask-bcrypt = callPackage ../development/python-modules/flask-bcrypt { };

  flask-bootstrap = callPackage ../development/python-modules/flask-bootstrap { };

  flask-caching = callPackage ../development/python-modules/flask-caching { };

  flask = callPackage ../development/python-modules/flask { };

  flask-common = callPackage ../development/python-modules/flask-common { };

  flask-compress = callPackage ../development/python-modules/flask-compress { };

  flask-cors = callPackage ../development/python-modules/flask-cors { };

  flask_elastic = callPackage ../development/python-modules/flask-elastic { };

  flask-httpauth = callPackage ../development/python-modules/flask-httpauth { };

  flask-jwt-extended = callPackage ../development/python-modules/flask-jwt-extended { };

  flask-limiter = callPackage ../development/python-modules/flask-limiter { };

  flask_login = callPackage ../development/python-modules/flask-login { };

  flask_mail = callPackage ../development/python-modules/flask-mail { };

  flask_marshmallow = callPackage ../development/python-modules/flask-marshmallow { };

  flask_migrate = callPackage ../development/python-modules/flask-migrate { };

  flask-mongoengine = callPackage ../development/python-modules/flask-mongoengine { };

  flask-openid = callPackage ../development/python-modules/flask-openid { };

  flask-paginate = callPackage ../development/python-modules/flask-paginate { };

  flask_principal = callPackage ../development/python-modules/flask-principal { };

  flask-pymongo = callPackage ../development/python-modules/Flask-PyMongo { };

  flask-restful = callPackage ../development/python-modules/flask-restful { };

  flask-restplus = callPackage ../development/python-modules/flask-restplus { };

  flask-restx = callPackage ../development/python-modules/flask-restx { };

  flask-reverse-proxy-fix = callPackage ../development/python-modules/flask-reverse-proxy-fix { };

  flask_script = callPackage ../development/python-modules/flask-script { };

  flask-seasurf = callPackage ../development/python-modules/flask-seasurf { };

  flask-silk = callPackage ../development/python-modules/flask-silk { };

  flask-socketio = callPackage ../development/python-modules/flask-socketio { };

  flask-sockets = callPackage ../development/python-modules/flask-sockets { };

  flask_sqlalchemy = callPackage ../development/python-modules/flask-sqlalchemy { };

  flask-sslify = callPackage ../development/python-modules/flask-sslify { };

  flask-swagger = callPackage ../development/python-modules/flask-swagger { };

  flask-swagger-ui = callPackage ../development/python-modules/flask-swagger-ui { };

  flask_testing = callPackage ../development/python-modules/flask-testing { };

  flask-versioned = callPackage ../development/python-modules/flask-versioned { };

  flask_wtf = callPackage ../development/python-modules/flask-wtf { };

  flatbuffers = callPackage ../development/python-modules/flatbuffers {
    inherit (pkgs) flatbuffers;
  };

  flexmock = callPackage ../development/python-modules/flexmock { };

  flickrapi = callPackage ../development/python-modules/flickrapi { };

  flit = callPackage ../development/python-modules/flit { };

  flit-core = callPackage ../development/python-modules/flit-core { };

  flower = callPackage ../development/python-modules/flower { };

  flowlogs_reader = callPackage ../development/python-modules/flowlogs_reader { };

  fluent-logger = callPackage ../development/python-modules/fluent-logger { };

  flufl_bounce = callPackage ../development/python-modules/flufl/bounce.nix { };

  flufl_i18n = callPackage ../development/python-modules/flufl/i18n.nix { };

  flufl_lock = callPackage ../development/python-modules/flufl/lock.nix { };

  flux-led = callPackage ../development/python-modules/flux-led { };

  fn = callPackage ../development/python-modules/fn { };

  fnvhash = callPackage ../development/python-modules/fnvhash { };

  folium = callPackage ../development/python-modules/folium { };

  fontforge = toPythonModule (pkgs.fontforge.override {
    withPython = true;
    inherit python;
  });

  fontmath = callPackage ../development/python-modules/fontmath { };

  fontparts = callPackage ../development/python-modules/fontparts { };

  fontpens = callPackage ../development/python-modules/fontpens { };

  fonttools = callPackage ../development/python-modules/fonttools { };

  foolscap = callPackage ../development/python-modules/foolscap { };

  forbiddenfruit = callPackage ../development/python-modules/forbiddenfruit { };

  fortiosapi = callPackage ../development/python-modules/fortiosapi { };

  FormEncode = callPackage ../development/python-modules/FormEncode { };

  foundationdb51 = callPackage ../servers/foundationdb/python.nix { foundationdb = pkgs.foundationdb51; };
  foundationdb52 = callPackage ../servers/foundationdb/python.nix { foundationdb = pkgs.foundationdb52; };
  foundationdb60 = callPackage ../servers/foundationdb/python.nix { foundationdb = pkgs.foundationdb60; };
  foundationdb61 = callPackage ../servers/foundationdb/python.nix { foundationdb = pkgs.foundationdb61; };

  fountains = callPackage ../development/python-modules/fountains { };

  foxdot = callPackage ../development/python-modules/foxdot { };

  fpdf = callPackage ../development/python-modules/fpdf { };

  fpylll = callPackage ../development/python-modules/fpylll { };

  freebox-api = callPackage ../development/python-modules/freebox-api { };

  freetype-py = callPackage ../development/python-modules/freetype-py { };

  freezegun = callPackage ../development/python-modules/freezegun { };

  fritzconnection = callPackage ../development/python-modules/fritzconnection { };

  frozendict = callPackage ../development/python-modules/frozendict { };

  fs = callPackage ../development/python-modules/fs { };

  fs-s3fs = callPackage ../development/python-modules/fs-s3fs { };

  fsspec = callPackage ../development/python-modules/fsspec { };

  ftfy = callPackage ../development/python-modules/ftfy { };

  ftputil = callPackage ../development/python-modules/ftputil { };

  funcparserlib = callPackage ../development/python-modules/funcparserlib { };

  funcsigs = callPackage ../development/python-modules/funcsigs { };

  functools32 = callPackage ../development/python-modules/functools32 { };

  funcy = callPackage ../development/python-modules/funcy { };

  furl = callPackage ../development/python-modules/furl { };

  fuse = callPackage ../development/python-modules/fuse-python {
    inherit (pkgs) fuse;
  };

  fusepy = callPackage ../development/python-modules/fusepy { };

  future = callPackage ../development/python-modules/future { };

  future-fstrings = callPackage ../development/python-modules/future-fstrings { };

  fuzzyfinder = callPackage ../development/python-modules/fuzzyfinder { };

  fuzzywuzzy = callPackage ../development/python-modules/fuzzywuzzy { };

  fx2 = callPackage ../development/python-modules/fx2 { };

  galario = toPythonModule (pkgs.galario.override {
    enablePython = true;
    pythonPackages = self;
  });

  gast = callPackage ../development/python-modules/gast { };

  gcovr = callPackage ../development/python-modules/gcovr { };

  gdal = toPythonModule (pkgs.gdal.override { pythonPackages = self; });

  gdata = callPackage ../development/python-modules/gdata { };

  gdcm = toPythonModule (pkgs.gdcm.override {
    inherit (self) python;
    enablePython = true;
  });

  gdown = callPackage ../development/python-modules/gdown { };

  ge25519 = callPackage ../development/python-modules/ge25519 { };

  geant4 = toPythonModule (pkgs.geant4.override {
    enablePython = true;
    python3 = python;
  });

  geeknote = callPackage ../development/python-modules/geeknote { };

  genanki = callPackage ../development/python-modules/genanki { };

  genome-collector = callPackage ../development/python-modules/genome-collector { };

  genpy = callPackage ../development/python-modules/genpy { };

  genshi = callPackage ../development/python-modules/genshi { };

  gensim = callPackage ../development/python-modules/gensim { };

  gentools = callPackage ../development/python-modules/gentools { };

  genzshcomp = callPackage ../development/python-modules/genzshcomp { };

  geoalchemy2 = callPackage ../development/python-modules/geoalchemy2 { };

  geographiclib = callPackage ../development/python-modules/geographiclib { };

  geoip2 = callPackage ../development/python-modules/geoip2 { };

  GeoIP = callPackage ../development/python-modules/GeoIP { };

  geojson = callPackage ../development/python-modules/geojson { };

  geojson-client = callPackage ../development/python-modules/geojson-client { };

  geomet = callPackage ../development/python-modules/geomet { };

  geopandas = callPackage ../development/python-modules/geopandas { };

  geopy = callPackage ../development/python-modules/geopy { };

  getmac = callPackage ../development/python-modules/getmac { };

  getkey = callPackage ../development/python-modules/getkey { };

  gevent = callPackage ../development/python-modules/gevent { };

  geventhttpclient = callPackage ../development/python-modules/geventhttpclient { };

  gevent-socketio = callPackage ../development/python-modules/gevent-socketio { };

  gevent-websocket = callPackage ../development/python-modules/gevent-websocket { };

  gflags = callPackage ../development/python-modules/gflags { };

  ghdiff = callPackage ../development/python-modules/ghdiff { };

  gidgethub = callPackage ../development/python-modules/gidgethub { };

  gin-config = callPackage ../development/python-modules/gin-config { };

  gipc = callPackage ../development/python-modules/gipc { };

  git-annex-adapter =
    callPackage ../development/python-modules/git-annex-adapter { };

  gitdb2 = throw "gitdb2 has been deprecated, use gitdb instead."; # added 2020-03-14

  gitdb = callPackage ../development/python-modules/gitdb { };

  github3_py = callPackage ../development/python-modules/github3_py { };

  github-webhook = callPackage ../development/python-modules/github-webhook { };

  GitPython = callPackage ../development/python-modules/GitPython { };

  git-revise = callPackage ../development/python-modules/git-revise { };

  git-sweep = callPackage ../development/python-modules/git-sweep { };

  glances = throw "glances has moved to pkgs.glances"; # added 2020-20-28

  glances-api = callPackage ../development/python-modules/glances-api { };

  glasgow = callPackage ../development/python-modules/glasgow { };

  glob2 = callPackage ../development/python-modules/glob2 { };

  globre = callPackage ../development/python-modules/globre { };

  globus-sdk = callPackage ../development/python-modules/globus-sdk { };

  glom = callPackage ../development/python-modules/glom { };

  glymur = callPackage ../development/python-modules/glymur { };

  gmpy2 = callPackage ../development/python-modules/gmpy2 { };

  gmpy = callPackage ../development/python-modules/gmpy { };

  gntp = callPackage ../development/python-modules/gntp { };

  gnureadline = callPackage ../development/python-modules/gnureadline { };

  goobook = callPackage ../development/python-modules/goobook { };

  goocalendar = callPackage ../development/python-modules/goocalendar { };

  google-api-core = callPackage ../development/python-modules/google-api-core { };

  google-api-python-client = callPackage ../development/python-modules/google-api-python-client { };

  googleapis-common-protos = callPackage ../development/python-modules/googleapis-common-protos { };

  google-auth = callPackage ../development/python-modules/google-auth { };

  google-auth-httplib2 = callPackage ../development/python-modules/google-auth-httplib2 { };

  google-auth-oauthlib = callPackage ../development/python-modules/google-auth-oauthlib { };

  google-cloud-access-context-manager = callPackage ../development/python-modules/google-cloud-access-context-manager { };

  google-cloud-asset = callPackage ../development/python-modules/google-cloud-asset { };

  google-cloud-automl = callPackage ../development/python-modules/google-cloud-automl { };

  google-cloud-bigquery = callPackage ../development/python-modules/google-cloud-bigquery { };

  google-cloud-bigquery-datatransfer = callPackage ../development/python-modules/google-cloud-bigquery-datatransfer { };

  google-cloud-bigtable = callPackage ../development/python-modules/google-cloud-bigtable { };

  google-cloud-container = callPackage ../development/python-modules/google-cloud-container { };

  google-cloud-core = callPackage ../development/python-modules/google-cloud-core { };

  google-cloud-dataproc = callPackage ../development/python-modules/google-cloud-dataproc { };

  google-cloud-datastore = callPackage ../development/python-modules/google-cloud-datastore { };

  google-cloud-dlp = callPackage ../development/python-modules/google-cloud-dlp { };

  google-cloud-dns = callPackage ../development/python-modules/google-cloud-dns { };

  google-cloud-error-reporting = callPackage ../development/python-modules/google-cloud-error-reporting { };

  google-cloud-firestore = callPackage ../development/python-modules/google-cloud-firestore { };

  google-cloud-iam = callPackage ../development/python-modules/google-cloud-iam { };

  google-cloud-iot = callPackage ../development/python-modules/google-cloud-iot { };

  google-cloud-kms = callPackage ../development/python-modules/google-cloud-kms { };

  google-cloud-language = callPackage ../development/python-modules/google-cloud-language { };

  google-cloud-logging = callPackage ../development/python-modules/google-cloud-logging { };

  google-cloud-monitoring = callPackage ../development/python-modules/google-cloud-monitoring { };

  google-cloud-org-policy = callPackage ../development/python-modules/google-cloud-org-policy { };

  google-cloud-os-config = callPackage ../development/python-modules/google-cloud-os-config { };

  google-cloud-pubsub = callPackage ../development/python-modules/google-cloud-pubsub { };

  google-cloud-redis = callPackage ../development/python-modules/google-cloud-redis { };

  google-cloud-resource-manager = callPackage ../development/python-modules/google-cloud-resource-manager { };

  google-cloud-runtimeconfig = callPackage ../development/python-modules/google-cloud-runtimeconfig { };

  google-cloud-secret-manager = callPackage ../development/python-modules/google-cloud-secret-manager { };

  google-cloud-securitycenter = callPackage ../development/python-modules/google-cloud-securitycenter { };

  google-cloud-spanner = callPackage ../development/python-modules/google-cloud-spanner { };

  google-cloud-speech = callPackage ../development/python-modules/google-cloud-speech { };

  google-cloud-storage = callPackage ../development/python-modules/google-cloud-storage { };

  google-cloud-tasks = callPackage ../development/python-modules/google-cloud-tasks { };

  google-cloud-testutils = callPackage ../development/python-modules/google-cloud-testutils { };

  google-cloud-texttospeech = callPackage ../development/python-modules/google-cloud-texttospeech { };

  google-cloud-trace = callPackage ../development/python-modules/google-cloud-trace { };

  google-cloud-translate = callPackage ../development/python-modules/google-cloud-translate { };

  google-cloud-videointelligence = callPackage ../development/python-modules/google-cloud-videointelligence { };

  google-cloud-vision = callPackage ../development/python-modules/google-cloud-vision { };

  google-cloud-websecurityscanner = callPackage ../development/python-modules/google-cloud-websecurityscanner { };

  google-compute-engine = callPackage ../tools/virtualization/google-compute-engine { };

  google-crc32c = callPackage ../development/python-modules/google-crc32c {
    inherit (pkgs) crc32c;
  };

  google-i18n-address = callPackage ../development/python-modules/google-i18n-address { };

  googlemaps = callPackage ../development/python-modules/googlemaps { };

  google-pasta = callPackage ../development/python-modules/google-pasta { };

  google-resumable-media = callPackage ../development/python-modules/google-resumable-media { };

  googletrans = callPackage ../development/python-modules/googletrans { };

  gorilla = callPackage ../development/python-modules/gorilla { };

  gpapi = callPackage ../development/python-modules/gpapi { };

  gplaycli = callPackage ../development/python-modules/gplaycli { };

  gpgme = toPythonModule (pkgs.gpgme.override {
    pythonSupport = true;
    inherit python;
  });

  gphoto2 = callPackage ../development/python-modules/gphoto2 { };

  gprof2dot = callPackage ../development/python-modules/gprof2dot {
    inherit (pkgs) graphviz;
  };

  gps3 = callPackage ../development/python-modules/gps3 { };

  gpsoauth = callPackage ../development/python-modules/gpsoauth { };

  gpxpy = callPackage ../development/python-modules/gpxpy { };

  gpy = callPackage ../development/python-modules/gpy { };

  gpyopt = callPackage ../development/python-modules/gpyopt { };

  gradient = callPackage ../development/python-modules/gradient { };

  gradient-utils = callPackage ../development/python-modules/gradient-utils { };

  gradient_statsd = callPackage ../development/python-modules/gradient_statsd { };

  grammalecte = callPackage ../development/python-modules/grammalecte { };

  grandalf = callPackage ../development/python-modules/grandalf { };

  graphite_api = callPackage ../development/python-modules/graphite-api { };

  graphite_beacon = callPackage ../development/python-modules/graphite_beacon { };

  graphite-web = callPackage ../development/python-modules/graphite-web { };

  graph_nets = callPackage ../development/python-modules/graph_nets { };

  graphene = callPackage ../development/python-modules/graphene { };

  graphql-core = callPackage ../development/python-modules/graphql-core { };

  graphql-relay = callPackage ../development/python-modules/graphql-relay { };

  graphql-server-core = callPackage ../development/python-modules/graphql-server-core { };

  graph-tool = callPackage ../development/python-modules/graph-tool/2.x.x.nix { };

  graphtage = callPackage ../development/python-modules/graphtage { };

  graphviz = callPackage ../development/python-modules/graphviz {
    inherit (pkgs) graphviz;
  };

  grappelli_safe = callPackage ../development/python-modules/grappelli_safe { };

  graspologic = callPackage ../development/python-modules/graspologic { };

  greatfet = callPackage ../development/python-modules/greatfet { };

  green = callPackage ../development/python-modules/green { };

  greenlet = callPackage ../development/python-modules/greenlet { };

  grequests = callPackage ../development/python-modules/grequests { };

  gremlinpython = callPackage ../development/python-modules/gremlinpython { };

  grip = callPackage ../development/python-modules/grip { };

  grpc_google_iam_v1 = callPackage ../development/python-modules/grpc_google_iam_v1 { };

  grpcio = callPackage ../development/python-modules/grpcio { };

  grpcio-gcp = callPackage ../development/python-modules/grpcio-gcp { };

  grpcio-tools = callPackage ../development/python-modules/grpcio-tools { };

  gsd = callPackage ../development/python-modules/gsd { };

  gspread = callPackage ../development/python-modules/gspread { };

  gssapi = callPackage ../development/python-modules/gssapi {
    inherit (pkgs) krb5Full;
    inherit (pkgs.darwin.apple_sdk.frameworks) GSS;
  };

  gst-python = callPackage ../development/python-modules/gst-python {
    inherit (pkgs) meson;
    gst-plugins-base = pkgs.gst_all_1.gst-plugins-base;
  };

  gtimelog = callPackage ../development/python-modules/gtimelog { };

  gtts = callPackage ../development/python-modules/gtts { };

  gtts-token = callPackage ../development/python-modules/gtts-token { };

  guessit = callPackage ../development/python-modules/guessit { };

  guestfs = callPackage ../development/python-modules/guestfs { };

  gumath = callPackage ../development/python-modules/gumath { };

  gunicorn = callPackage ../development/python-modules/gunicorn { };

  guppy3 = callPackage ../development/python-modules/guppy3 { };

  gurobipy = if stdenv.hostPlatform.system == "x86_64-darwin" then
    callPackage ../development/python-modules/gurobipy/darwin.nix {
      inherit (pkgs.darwin) cctools insert_dylib;
    }
  else if stdenv.hostPlatform.system == "x86_64-linux" then
    callPackage ../development/python-modules/gurobipy/linux.nix { }
  else
    throw "gurobipy not yet supported on ${stdenv.hostPlatform.system}";

  guzzle_sphinx_theme = callPackage ../development/python-modules/guzzle_sphinx_theme { };

  gviz-api = callPackage ../development/python-modules/gviz-api {};

  gym = callPackage ../development/python-modules/gym { };

  gyp = callPackage ../development/python-modules/gyp { };

  h11 = callPackage ../development/python-modules/h11 { };

  h2 = callPackage ../development/python-modules/h2 { };

  h3 = callPackage ../development/python-modules/h3 {
    inherit (pkgs) h3;
  };

  h5netcdf = callPackage ../development/python-modules/h5netcdf { };

  h5py = callPackage ../development/python-modules/h5py { };

  h5py-mpi = self.h5py.override {
    hdf5 = pkgs.hdf5-mpi;
  };

  habanero = callPackage ../development/python-modules/habanero { };

  ha-ffmpeg = callPackage ../development/python-modules/ha-ffmpeg { };

  halo = callPackage ../development/python-modules/halo { };

  handout = callPackage ../development/python-modules/handout { };

  HAP-python = callPackage ../development/python-modules/HAP-python { };

  hass-nabucasa = callPackage ../development/python-modules/hass-nabucasa { };

  hatasmota = callPackage ../development/python-modules/hatasmota { };

  haversine = callPackage ../development/python-modules/haversine { };

  hawkauthlib = callPackage ../development/python-modules/hawkauthlib { };

  hbmqtt = callPackage ../development/python-modules/hbmqtt { };

  hcloud = callPackage ../development/python-modules/hcloud { };

  hcs_utils = callPackage ../development/python-modules/hcs_utils { };

  hdbscan = callPackage ../development/python-modules/hdbscan { };

  hdlparse = callPackage ../development/python-modules/hdlparse { };

  hdmedians = callPackage ../development/python-modules/hdmedians { };

  heapdict = callPackage ../development/python-modules/heapdict { };

  helpdev = callPackage ../development/python-modules/helpdev { };

  helper = callPackage ../development/python-modules/helper { };

  hepmc3 = toPythonModule (pkgs.hepmc3.override {
    inherit python;
  });

  hetzner = callPackage ../development/python-modules/hetzner { };

  heudiconv = callPackage ../development/python-modules/heudiconv { };

  hg-evolve = callPackage ../development/python-modules/hg-evolve { };

  hglib = callPackage ../development/python-modules/hglib { };

  hickle = callPackage ../development/python-modules/hickle { };

  hidapi = callPackage ../development/python-modules/hidapi {
    inherit (pkgs) udev libusb1;
  };

  hieroglyph = callPackage ../development/python-modules/hieroglyph { };

  hijri-converter = callPackage ../development/python-modules/hijri-converter { };

  hiredis = callPackage ../development/python-modules/hiredis { };

  hiro = callPackage ../development/python-modules/hiro { };

  hiyapyco = callPackage ../development/python-modules/hiyapyco { };

  hjson = callPackage ../development/python-modules/hjson { };

  hkdf = callPackage ../development/python-modules/hkdf { };

  hmmlearn = callPackage ../development/python-modules/hmmlearn { };

  hocr-tools = callPackage ../development/python-modules/hocr-tools { };

  hole = callPackage ../development/python-modules/hole { };

  holidays = callPackage ../development/python-modules/holidays { };

  holoviews = callPackage ../development/python-modules/holoviews { };

  homeassistant-pyozw = callPackage ../development/python-modules/homeassistant-pyozw { };

  hoomd-blue = toPythonModule (callPackage ../development/python-modules/hoomd-blue {
    inherit python;
  });

  hopcroftkarp = callPackage ../development/python-modules/hopcroftkarp { };

  howdoi = callPackage ../development/python-modules/howdoi { };

  hpack = callPackage ../development/python-modules/hpack { };

  hsaudiotag3k = callPackage ../development/python-modules/hsaudiotag3k { };

  hstspreload = callPackage ../development/python-modules/hstspreload { };

  html2text = callPackage ../development/python-modules/html2text { };

  html5lib = callPackage ../development/python-modules/html5lib { };

  html5-parser = callPackage ../development/python-modules/html5-parser { };

  htmllaundry = callPackage ../development/python-modules/htmllaundry { };

  htmlmin = callPackage ../development/python-modules/htmlmin { };

  html-sanitizer = callPackage ../development/python-modules/html-sanitizer { };

  HTSeq = callPackage ../development/python-modules/HTSeq { };

  httmock = callPackage ../development/python-modules/httmock { };

  httpauth = callPackage ../development/python-modules/httpauth { };

  httpbin = callPackage ../development/python-modules/httpbin { };

  httpcore = callPackage ../development/python-modules/httpcore { };

  http-ece = callPackage ../development/python-modules/http-ece { };

  httplib2 = callPackage ../development/python-modules/httplib2 { };

  http-parser = callPackage ../development/python-modules/http-parser { };

  httpretty = callPackage ../development/python-modules/httpretty { };

  httpserver = callPackage ../development/python-modules/httpserver { };

  httpsig = callPackage ../development/python-modules/httpsig { };

  httptools = callPackage ../development/python-modules/httptools { };

  httpx = callPackage ../development/python-modules/httpx { };

  huey = callPackage ../development/python-modules/huey { };

  hug = callPackage ../development/python-modules/hug { };

  huggingface-hub = callPackage ../development/python-modules/huggingface-hub { };

  humanfriendly = callPackage ../development/python-modules/humanfriendly { };

  humanize = callPackage ../development/python-modules/humanize { };

  hupper = callPackage ../development/python-modules/hupper { };

  hvac = callPackage ../development/python-modules/hvac { };

  hvplot = callPackage ../development/python-modules/hvplot { };

  hwi = callPackage ../development/python-modules/hwi { };

  hydra = callPackage ../development/python-modules/hydra { };

  hydra-check = callPackage ../development/python-modules/hydra-check { };

  hydrawiser = callPackage ../development/python-modules/hydrawiser { };

  hypchat = callPackage ../development/python-modules/hypchat { };

  hyperframe = callPackage ../development/python-modules/hyperframe { };

  hyperkitty = callPackage ../servers/mail/mailman/hyperkitty.nix { };

  hyperlink = callPackage ../development/python-modules/hyperlink { };

  hyperopt = callPackage ../development/python-modules/hyperopt { };

  # File name is called 2.nix because this one will need to remain for Python 2.
  hypothesis_4 = callPackage ../development/python-modules/hypothesis/2.nix { };

  hypothesis-auto = callPackage ../development/python-modules/hypothesis-auto { };

  hypothesis = callPackage ../development/python-modules/hypothesis { };

  hypothesmith = callPackage ../development/python-modules/hypothesmith { };

  hyppo = callPackage ../development/python-modules/hyppo { };

  i3ipc = callPackage ../development/python-modules/i3ipc { };

  i3-py = callPackage ../development/python-modules/i3-py { };

  iapws = callPackage ../development/python-modules/iapws { };

  iaqualink = callPackage ../development/python-modules/iaqualink { };

  ibis = callPackage ../development/python-modules/ibis { };

  ibis-framework = callPackage ../development/python-modules/ibis-framework { };

  icalendar = callPackage ../development/python-modules/icalendar { };

  icecream = callPackage ../development/python-modules/icecream { };

  icmplib = callPackage ../development/python-modules/icmplib { };

  ics = callPackage ../development/python-modules/ics { };

  identify = callPackage ../development/python-modules/identify { };

  idna = callPackage ../development/python-modules/idna { };

  idna-ssl = callPackage ../development/python-modules/idna-ssl { };

  ifaddr = callPackage ../development/python-modules/ifaddr { };

  ifconfig-parser = callPackage ../development/python-modules/ifconfig-parser { };

  ifcopenshell = callPackage ../development/python-modules/ifcopenshell { };

  ignite = callPackage ../development/python-modules/ignite { };

  ihatemoney = callPackage ../development/python-modules/ihatemoney { };

  ijson = callPackage ../development/python-modules/ijson { };

  imagecodecs-lite = callPackage ../development/python-modules/imagecodecs-lite { };

  imagecorruptions = callPackage ../development/python-modules/imagecorruptions { };

  imageio = callPackage ../development/python-modules/imageio { };

  imageio-ffmpeg = callPackage ../development/python-modules/imageio-ffmpeg { };

  image-match = callPackage ../development/python-modules/image-match { };

  imagesize = callPackage ../development/python-modules/imagesize { };

  imantics = callPackage ../development/python-modules/imantics { };

  IMAPClient = callPackage ../development/python-modules/imapclient { };

  imaplib2 = callPackage ../development/python-modules/imaplib2 { };

  imap-tools = callPackage ../development/python-modules/imap-tools { };

  imbalanced-learn = callPackage ../development/python-modules/imbalanced-learn { };

  imdbpy = callPackage ../development/python-modules/imdbpy { };

  img2pdf = callPackage ../development/python-modules/img2pdf { };

  imgaug = callPackage ../development/python-modules/imgaug { };

  imgsize = callPackage ../development/python-modules/imgsize { };

  iminuit = callPackage ../development/python-modules/iminuit { };

  immutables = callPackage ../development/python-modules/immutables { };

  impacket = callPackage ../development/python-modules/impacket { };

  importlib-metadata = callPackage ../development/python-modules/importlib-metadata { };

  importlib-resources = callPackage ../development/python-modules/importlib-resources { };

  importmagic = callPackage ../development/python-modules/importmagic { };

  imread = callPackage ../development/python-modules/imread {
    inherit (pkgs) libjpeg libpng libtiff libwebp;
  };

  imutils = callPackage ../development/python-modules/imutils { };

  incomfort-client = callPackage ../development/python-modules/incomfort-client { };

  incremental = callPackage ../development/python-modules/incremental { };

  inflect = callPackage ../development/python-modules/inflect { };

  inflection = callPackage ../development/python-modules/inflection { };

  influxdb = callPackage ../development/python-modules/influxdb { };

  influxdb-client = callPackage ../development/python-modules/influxdb-client { };

  influxgraph = callPackage ../development/python-modules/influxgraph { };

  infoqscraper = callPackage ../development/python-modules/infoqscraper { };

  inform = callPackage ../development/python-modules/inform { };

  iniconfig = callPackage ../development/python-modules/iniconfig { };

  inifile = callPackage ../development/python-modules/inifile { };

  iniparse = callPackage ../development/python-modules/iniparse { };

  inotify-simple = callPackage ../development/python-modules/inotify-simple { };

  inquirer = callPackage ../development/python-modules/inquirer { };

  intake = callPackage ../development/python-modules/intake { };

  intelhex = callPackage ../development/python-modules/intelhex { };

  internetarchive = callPackage ../development/python-modules/internetarchive { };

  interruptingcow = callPackage ../development/python-modules/interruptingcow { };

  intervaltree = callPackage ../development/python-modules/intervaltree { };

  intreehooks = callPackage ../development/python-modules/intreehooks { };

  invoke = callPackage ../development/python-modules/invoke { };

  iocapture = callPackage ../development/python-modules/iocapture { };

  iowait = callPackage ../development/python-modules/iowait { };

  ipaddress = callPackage ../development/python-modules/ipaddress { };

  ipdb = callPackage ../development/python-modules/ipdb { };

  ipdbplugin = callPackage ../development/python-modules/ipdbplugin { };

  ipfsapi = callPackage ../development/python-modules/ipfsapi { };

  iptools = callPackage ../development/python-modules/iptools { };

  ipy = callPackage ../development/python-modules/IPy { };

  ipydatawidgets = callPackage ../development/python-modules/ipydatawidgets { };

  ipykernel = callPackage ../development/python-modules/ipykernel { };

  ipympl = callPackage ../development/python-modules/ipympl { };

  ipyparallel = callPackage ../development/python-modules/ipyparallel { };

  ipython_genutils = callPackage ../development/python-modules/ipython_genutils { };

  ipython = if isPy36 then
    callPackage ../development/python-modules/ipython/7.16.nix { }
  else
    callPackage ../development/python-modules/ipython { };

  ipyvue = callPackage ../development/python-modules/ipyvue { };

  ipyvuetify = callPackage ../development/python-modules/ipyvuetify { };

  ipywidgets = callPackage ../development/python-modules/ipywidgets { };

  irc = callPackage ../development/python-modules/irc { };

  ircrobots = callPackage ../development/python-modules/ircrobots { };

  ircstates = callPackage ../development/python-modules/ircstates { };

  irctokens = callPackage ../development/python-modules/irctokens { };

  isbnlib = callPackage ../development/python-modules/isbnlib { };

  islpy = callPackage ../development/python-modules/islpy { };

  iso3166 = callPackage ../development/python-modules/iso3166 { };

  iso-639 = callPackage ../development/python-modules/iso-639 { };

  iso8601 = callPackage ../development/python-modules/iso8601 { };

  isodate = callPackage ../development/python-modules/isodate { };

  isort = callPackage ../development/python-modules/isort { };

  isoweek = callPackage ../development/python-modules/isoweek { };

  itanium_demangler = callPackage ../development/python-modules/itanium_demangler { };

  itemadapter = callPackage ../development/python-modules/itemadapter { };

  itemloaders = callPackage ../development/python-modules/itemloaders { };

  iterm2 = callPackage ../development/python-modules/iterm2 { };

  itsdangerous = callPackage ../development/python-modules/itsdangerous { };

  itypes = callPackage ../development/python-modules/itypes { };

  j2cli = callPackage ../development/python-modules/j2cli { };

  janus = callPackage ../development/python-modules/janus { };

  jaraco_classes = callPackage ../development/python-modules/jaraco_classes { };

  jaraco_collections = callPackage ../development/python-modules/jaraco_collections { };

  jaraco_functools = callPackage ../development/python-modules/jaraco_functools { };

  jaraco_itertools = callPackage ../development/python-modules/jaraco_itertools { };

  jaraco_logging = callPackage ../development/python-modules/jaraco_logging { };

  jaraco_stream = callPackage ../development/python-modules/jaraco_stream { };

  jaraco_text = callPackage ../development/python-modules/jaraco_text { };

  javaobj-py3 = callPackage ../development/python-modules/javaobj-py3 { };

  javaproperties = callPackage ../development/python-modules/javaproperties { };

  JayDeBeApi = callPackage ../development/python-modules/JayDeBeApi { };

  jc = callPackage ../development/python-modules/jc { };

  jdatetime = callPackage ../development/python-modules/jdatetime { };

  jdcal = callPackage ../development/python-modules/jdcal { };

  jedi = callPackage ../development/python-modules/jedi { };

  jeepney = callPackage ../development/python-modules/jeepney { };

  jellyfin-apiclient-python = callPackage ../development/python-modules/jellyfin-apiclient-python { };

  jellyfish = callPackage ../development/python-modules/jellyfish { };

  jenkinsapi = callPackage ../development/python-modules/jenkinsapi { };

  jenkins-job-builder = callPackage ../development/python-modules/jenkins-job-builder { };

  jieba = callPackage ../development/python-modules/jieba { };

  jinja2 = callPackage ../development/python-modules/jinja2 { };

  jinja2_pluralize = callPackage ../development/python-modules/jinja2_pluralize { };

  jinja2_time = callPackage ../development/python-modules/jinja2_time { };

  jira = callPackage ../development/python-modules/jira { };

  jmespath = callPackage ../development/python-modules/jmespath { };

  joblib = callPackage ../development/python-modules/joblib { };

  johnnycanencrypt = callPackage ../development/python-modules/johnnycanencrypt {
    inherit (pkgs.darwin.apple_sdk.frameworks) PCSC;
  };

  josepy = callPackage ../development/python-modules/josepy { };

  journalwatch = callPackage ../tools/system/journalwatch {
    inherit (self) systemd pytest;
  };

  jpylyzer = callPackage ../development/python-modules/jpylyzer { };

  JPype1 = callPackage ../development/python-modules/JPype1 { };

  jq = callPackage ../development/python-modules/jq {
    inherit (pkgs) jq;
  };

  jsbeautifier = callPackage ../development/python-modules/jsbeautifier { };

  jsmin = callPackage ../development/python-modules/jsmin { };

  json5 = callPackage ../development/python-modules/json5 { };

  jsondate = callPackage ../development/python-modules/jsondate { };

  jsondiff = callPackage ../development/python-modules/jsondiff { };

  jsonfield = callPackage ../development/python-modules/jsonfield { };

  jsonlines = callPackage ../development/python-modules/jsonlines { };

  jsonmerge = callPackage ../development/python-modules/jsonmerge { };

  json-merge-patch = callPackage ../development/python-modules/json-merge-patch { };

  json-schema-for-humans = callPackage ../development/python-modules/json-schema-for-humans { };

  jsonnet = buildPythonPackage { inherit (pkgs.jsonnet) name src; };

  jsonpatch = callPackage ../development/python-modules/jsonpatch { };

  jsonpath = callPackage ../development/python-modules/jsonpath { };

  jsonpath_rw = callPackage ../development/python-modules/jsonpath_rw { };

  jsonpath-ng = callPackage ../development/python-modules/jsonpath-ng { };

  jsonpickle = callPackage ../development/python-modules/jsonpickle { };

  jsonpointer = callPackage ../development/python-modules/jsonpointer { };

  jsonref = callPackage ../development/python-modules/jsonref { };

  json-rpc = callPackage ../development/python-modules/json-rpc { };

  jsonrpc-async = callPackage ../development/python-modules/jsonrpc-async { };

  jsonrpc-base = callPackage ../development/python-modules/jsonrpc-base { };

  jsonrpclib-pelix = callPackage ../development/python-modules/jsonrpclib-pelix { };

  jsonrpc-websocket = callPackage ../development/python-modules/jsonrpc-websocket { };

  jsonschema = callPackage ../development/python-modules/jsonschema { };

  jsonstreams = callPackage ../development/python-modules/jsonstreams { };

  jsonwatch = callPackage ../development/python-modules/jsonwatch { };

  jug = callPackage ../development/python-modules/jug { };

  junitparser = callPackage ../development/python-modules/junitparser { };

  junit-xml = callPackage ../development/python-modules/junit-xml { };

  junos-eznc = callPackage ../development/python-modules/junos-eznc { };

  jupyter = callPackage ../development/python-modules/jupyter { };

  jupyter-c-kernel = callPackage ../development/python-modules/jupyter-c-kernel { };

  jupyter_client = callPackage ../development/python-modules/jupyter_client { };

  jupyter_console = callPackage ../development/python-modules/jupyter_console { };

  jupyter_core = callPackage ../development/python-modules/jupyter_core { };

  jupyter_server = callPackage ../development/python-modules/jupyter_server { };

  jupyterhub = callPackage ../development/python-modules/jupyterhub { };

  jupyterhub-ldapauthenticator = callPackage ../development/python-modules/jupyterhub-ldapauthenticator { };

  jupyterhub-systemdspawner = callPackage ../development/python-modules/jupyterhub-systemdspawner { };

  jupyterhub-tmpauthenticator = callPackage ../development/python-modules/jupyterhub-tmpauthenticator { };

  jupyterlab = callPackage ../development/python-modules/jupyterlab { };

  jupyterlab-git = callPackage ../development/python-modules/jupyterlab-git { };

  jupyterlab_launcher = callPackage ../development/python-modules/jupyterlab_launcher { };

  jupyterlab-pygments = callPackage ../development/python-modules/jupyterlab-pygments { };

  jupyterlab_server = callPackage ../development/python-modules/jupyterlab_server { };

  jupyterlab-widgets = callPackage ../development/python-modules/jupyterlab-widgets { };

  jupyter-packaging = callPackage ../development/python-modules/jupyter-packaging { };

  jupyter-repo2docker = callPackage ../development/python-modules/jupyter-repo2docker {
    pkgs-docker = pkgs.docker;
  };

  jupyter-sphinx = callPackage ../development/python-modules/jupyter-sphinx { };

  jupyter-telemetry = callPackage ../development/python-modules/jupyter-telemetry { };

  jupytext = callPackage ../development/python-modules/jupytext { };

  jwcrypto = callPackage ../development/python-modules/jwcrypto { };

  k5test = callPackage ../development/python-modules/k5test {
    inherit (pkgs) krb5Full findutils which;
  };

  kaa-base = callPackage ../development/python-modules/kaa-base { };

  kaa-metadata = callPackage ../development/python-modules/kaa-metadata { };

  kafka-python = callPackage ../development/python-modules/kafka-python { };

  kaggle = callPackage ../development/python-modules/kaggle { };

  kaitaistruct = callPackage ../development/python-modules/kaitaistruct { };

  Kajiki = callPackage ../development/python-modules/kajiki { };

  kaptan = callPackage ../development/python-modules/kaptan { };

  kazoo = callPackage ../development/python-modules/kazoo { };

  kconfiglib = callPackage ../development/python-modules/kconfiglib { };

  keep = callPackage ../development/python-modules/keep { };

  keepalive = callPackage ../development/python-modules/keepalive { };

  keepkey_agent = callPackage ../development/python-modules/keepkey_agent { };

  keepkey = callPackage ../development/python-modules/keepkey { };

  keras-applications = callPackage ../development/python-modules/keras-applications { };

  Keras = callPackage ../development/python-modules/keras { };

  keras-preprocessing = callPackage ../development/python-modules/keras-preprocessing { };

  kerberos = callPackage ../development/python-modules/kerberos { };

  keyring = callPackage ../development/python-modules/keyring { };

  keyrings-alt = callPackage ../development/python-modules/keyrings-alt { };

  keystone-engine = callPackage ../development/python-modules/keystone-engine { };

  keyutils = callPackage ../development/python-modules/keyutils {
    inherit (pkgs) keyutils;
  };

  kicad = toPythonModule (pkgs.kicad.override {
    python3 = python;
  }).src;

  kinparse = callPackage ../development/python-modules/kinparse { };

  kitchen = callPackage ../development/python-modules/kitchen { };

  kivy = callPackage ../development/python-modules/kivy {
    inherit (pkgs) mesa;
  };

  kivy-garden = callPackage ../development/python-modules/kivy-garden { };

  kiwisolver = callPackage ../development/python-modules/kiwisolver { };

  klaus = callPackage ../development/python-modules/klaus { };

  klein = callPackage ../development/python-modules/klein { };

  kmapper = callPackage ../development/python-modules/kmapper { };

  kmsxx = toPythonModule ((callPackage ../development/libraries/kmsxx {
    inherit (pkgs.kmsxx) stdenv;
    withPython = true;
  }).overrideAttrs (oldAttrs: { name = "${python.libPrefix}-${pkgs.kmsxx.name}"; }));

  knack = callPackage ../development/python-modules/knack { };

  kombu = callPackage ../development/python-modules/kombu { };

  korean-lunar-calendar = callPackage ../development/python-modules/korean-lunar-calendar { };

  kubernetes = callPackage ../development/python-modules/kubernetes { };

  labelbox = callPackage ../development/python-modules/labelbox { };

  labgrid = callPackage ../development/python-modules/labgrid { };

  labmath = callPackage ../development/python-modules/labmath { };

  lammps-cython = callPackage ../development/python-modules/lammps-cython { };

  langcodes = callPackage ../development/python-modules/langcodes { };

  langdetect = callPackage ../development/python-modules/langdetect { };

  lark-parser = callPackage ../development/python-modules/lark-parser { };

  latexcodec = callPackage ../development/python-modules/latexcodec { };

  launchpadlib = callPackage ../development/python-modules/launchpadlib { };

  lazr_config = callPackage ../development/python-modules/lazr/config.nix { };

  lazr_delegates = callPackage ../development/python-modules/lazr/delegates.nix { };

  lazr-restfulclient = callPackage ../development/python-modules/lazr-restfulclient { };

  lazr-uri = callPackage ../development/python-modules/lazr-uri { };

  lazy = callPackage ../development/python-modules/lazy { };

  lazy_import = callPackage ../development/python-modules/lazy_import { };

  lazy-object-proxy = callPackage ../development/python-modules/lazy-object-proxy { };

  ldap = callPackage ../development/python-modules/ldap {
    inherit (pkgs) openldap cyrus_sasl;
  };

  ldap3 = callPackage ../development/python-modules/ldap3 { };

  ldapdomaindump = callPackage ../development/python-modules/ldapdomaindump { };

  ldappool = callPackage ../development/python-modules/ldappool { };

  ldaptor = callPackage ../development/python-modules/ldaptor { };

  leather = callPackage ../development/python-modules/leather { };

  ledger_agent = callPackage ../development/python-modules/ledger_agent { };

  ledgerblue = callPackage ../development/python-modules/ledgerblue { };

  ledgerwallet = callPackage ../development/python-modules/ledgerwallet {
    inherit (pkgs.darwin.apple_sdk.frameworks) AppKit;
  };

  lektor = callPackage ../development/python-modules/lektor { };

  leveldb = callPackage ../development/python-modules/leveldb { };

  lexid = callPackage ../development/python-modules/lexid { };

  libagent = callPackage ../development/python-modules/libagent { };

  pa-ringbuffer = callPackage ../development/python-modules/pa-ringbuffer { };

  libais = callPackage ../development/python-modules/libais { };

  libarchive-c = callPackage ../development/python-modules/libarchive-c {
    inherit (pkgs) libarchive;
  };

  libarcus = callPackage ../development/python-modules/libarcus {
    inherit (pkgs) protobuf;
  };

  libasyncns = callPackage ../development/python-modules/libasyncns {
    inherit (pkgs) libasyncns;
  };

  libcloud = callPackage ../development/python-modules/libcloud { };

  libcst = callPackage ../development/python-modules/libcst { };

  libevdev = callPackage ../development/python-modules/libevdev { };

  libfdt = toPythonModule (pkgs.dtc.override {
    inherit python;
    pythonSupport = true;
  });

  libgpiod = toPythonModule (pkgs.libgpiod.override {
    enablePython = true;
    python3 = python;
  });

  libgpuarray = callPackage ../development/python-modules/libgpuarray {
    clblas = pkgs.clblas.override { boost = self.boost; };
    cudaSupport = pkgs.config.cudaSupport or false;
    inherit (pkgs.linuxPackages) nvidia_x11;
  };

  libiio = (toPythonModule (pkgs.libiio.override { inherit python; })).python;

  libkeepass = callPackage ../development/python-modules/libkeepass { };

  liblarch = callPackage ../development/python-modules/liblarch { };

  libmodulemd = pipe pkgs.libmodulemd [
    toPythonModule
    (p:
      p.overrideAttrs (super: {
        meta = super.meta // {
          outputsToInstall = [ "py" ]; # The package always builds python3 bindings
          broken = (super.meta.broken or false) || !isPy3k;
        };
      }))
    (p: p.override { python3 = python; })
    (p: p.py)
  ];

  libmr = callPackage ../development/python-modules/libmr { };

  libnacl = callPackage ../development/python-modules/libnacl {
    inherit (pkgs) libsodium;
  };

  libpurecool = callPackage ../development/python-modules/libpurecool { };

  libredwg = toPythonModule (pkgs.libredwg.override {
    enablePython = true;
    inherit (self) python libxml2;
  });

  librepo = pipe pkgs.librepo [
    toPythonModule
    (p: p.overrideAttrs (super: { meta = super.meta // { outputsToInstall = [ "py" ]; }; }))
    (p: p.override { inherit python; })
    (p: p.py)
  ];

  librosa = callPackage ../development/python-modules/librosa { };

  librouteros = callPackage ../development/python-modules/librouteros { };

  libsass = (callPackage ../development/python-modules/libsass {
    inherit (pkgs) libsass;
  });

  libsavitar = callPackage ../development/python-modules/libsavitar { };

  libselinux = pipe pkgs.libselinux [
    toPythonModule
    (p:
      p.overrideAttrs (super: {
        meta = super.meta // {
          outputsToInstall = [ "py" ];
          broken = super.meta.broken or isPy27;
        };
      }))
    (p:
      p.override {
        enablePython = true;
        python3 = python;
      })
    (p: p.py)
  ];

  libsoundtouch = callPackage ../development/python-modules/libsoundtouch { };

  libthumbor = callPackage ../development/python-modules/libthumbor { };

  libtmux = callPackage ../development/python-modules/libtmux { };

  libtorrent-rasterbar = (toPythonModule (pkgs.libtorrent-rasterbar.override { inherit python; })).python;

  libusb1 = callPackage ../development/python-modules/libusb1 {
    inherit (pkgs) libusb1;
  };

  libversion = callPackage ../development/python-modules/libversion {
    inherit (pkgs) libversion;
  };

  libvirt = callPackage ../development/python-modules/libvirt {
    inherit (pkgs) libvirt;
  };

  libxml2 = (toPythonModule (pkgs.libxml2.override {
    pythonSupport = true;
    inherit python;
  })).py;

  libxslt = (toPythonModule (pkgs.libxslt.override {
    pythonSupport = true;
    python3 = python;
    inherit (self) libxml2;
  })).py;

  license-expression = callPackage ../development/python-modules/license-expression { };

  lightgbm = callPackage ../development/python-modules/lightgbm { };

  lightning = callPackage ../development/python-modules/lightning { };

  lightparam = callPackage ../development/python-modules/lightparam { };

  lima = callPackage ../development/python-modules/lima { };

  limitlessled = callPackage ../development/python-modules/limitlessled { };

  limits = callPackage ../development/python-modules/limits { };

  limnoria = callPackage ../development/python-modules/limnoria { };

  linecache2 = callPackage ../development/python-modules/linecache2 { };

  line_profiler = callPackage ../development/python-modules/line_profiler { };

  linode-api = callPackage ../development/python-modules/linode-api { };

  linode = callPackage ../development/python-modules/linode { };

  linuxfd = callPackage ../development/python-modules/linuxfd { };

  liquidctl = callPackage ../development/python-modules/liquidctl { };

  lirc = toPythonModule (pkgs.lirc.override {
    python3 = python;
  });

  littleutils = callPackage ../development/python-modules/littleutils { };

  livelossplot = callPackage ../development/python-modules/livelossplot { };

  livereload = callPackage ../development/python-modules/livereload { };

  livestreamer = callPackage ../development/python-modules/livestreamer { };

  livestreamer-curses = callPackage ../development/python-modules/livestreamer-curses { };

  llfuse = callPackage ../development/python-modules/llfuse {
    inherit (pkgs) fuse;
  };

  llvmlite = callPackage ../development/python-modules/llvmlite {
    llvm = pkgs.llvm_9;
  }; # llvmlite always requires a specific version of llvm.

  lmdb = callPackage ../development/python-modules/lmdb {
    inherit (pkgs) lmdb;
  };

  lml = callPackage ../development/python-modules/lml { };

  lmtpd = callPackage ../development/python-modules/lmtpd { };

  localzone = callPackage ../development/python-modules/localzone { };

  locket = callPackage ../development/python-modules/locket { };

  lockfile = callPackage ../development/python-modules/lockfile { };

  log-symbols = callPackage ../development/python-modules/log-symbols { };

  Logbook = callPackage ../development/python-modules/Logbook { };

  logfury = callPackage ../development/python-modules/logfury { };

  logilab_astng = callPackage ../development/python-modules/logilab_astng { };

  logilab_common = callPackage ../development/python-modules/logilab/common.nix { };

  logilab-constraint = callPackage ../development/python-modules/logilab/constraint.nix { };

  logster = callPackage ../development/python-modules/logster { };

  loguru = callPackage ../development/python-modules/loguru { };

  logutils = callPackage ../development/python-modules/logutils { };

  logzero = callPackage ../development/python-modules/logzero { };

  lomond = callPackage ../development/python-modules/lomond { };

  loo-py = callPackage ../development/python-modules/loo-py { };

  lsassy = callPackage ../development/python-modules/lsassy { };

  ludios_wpull = callPackage ../development/python-modules/ludios_wpull { };

  luftdaten = callPackage ../development/python-modules/luftdaten { };

  lupa = callPackage ../development/python-modules/lupa { };

  lxml = callPackage ../development/python-modules/lxml {
    inherit (pkgs) libxml2 libxslt zlib;
  };

  lyricwikia = callPackage ../development/python-modules/lyricwikia { };

  lz4 = self.python-lz4; # alias 2018-12-05

  lzstring = callPackage ../development/python-modules/lzstring { };

  m2crypto = callPackage ../development/python-modules/m2crypto { };

  m2r = callPackage ../development/python-modules/m2r { };

  m3u8 = callPackage ../development/python-modules/m3u8 { };

  mac_alias = callPackage ../development/python-modules/mac_alias { };

  macfsevents = callPackage ../development/python-modules/macfsevents {
    inherit (pkgs.darwin.apple_sdk.frameworks) CoreFoundation CoreServices;
  };

  macropy = callPackage ../development/python-modules/macropy { };

  maestral = callPackage ../development/python-modules/maestral {
    keyring = self.keyring.overridePythonAttrs (old: rec {
      version = "22.0.1";
      src = old.src.override {
        inherit version;
        sha256 = "sha256-mss+FFLtu3VEgisS/SVFkHh2nlYPpR9Bi20Ar6pheN8=";
      };
    });
  };

  magic = callPackage ../development/python-modules/magic { };

  magic-wormhole = callPackage ../development/python-modules/magic-wormhole { };

  magic-wormhole-mailbox-server = callPackage ../development/python-modules/magic-wormhole-mailbox-server { };

  magic-wormhole-transit-relay = callPackage ../development/python-modules/magic-wormhole-transit-relay { };

  mahotas = callPackage ../development/python-modules/mahotas { };

  mailcap-fix = callPackage ../development/python-modules/mailcap-fix { };

  mailchimp = callPackage ../development/python-modules/mailchimp { };

  mailman = callPackage ../servers/mail/mailman { };

  mailmanclient = callPackage ../development/python-modules/mailmanclient { };

  mailman-hyperkitty = callPackage ../development/python-modules/mailman-hyperkitty { };

  mailman-web = callPackage ../servers/mail/mailman/web.nix { };

  rtmixer = callPackage ../development/python-modules/rtmixer { };

  mail-parser = callPackage ../development/python-modules/mail-parser { };

  Mako = callPackage ../development/python-modules/Mako { };

  managesieve = callPackage ../development/python-modules/managesieve { };

  manhole = callPackage ../development/python-modules/manhole { };

  manifestparser = callPackage ../development/python-modules/marionette-harness/manifestparser.nix { };

  manuel = callPackage ../development/python-modules/manuel { };

  manticore = callPackage ../development/python-modules/manticore {
    inherit (pkgs) z3;
  };

  mapbox = callPackage ../development/python-modules/mapbox { };

  marisa-trie = callPackage ../development/python-modules/marisa-trie { };

  markdown2 = callPackage ../development/python-modules/markdown2 { };

  markdown = callPackage ../development/python-modules/markdown { };

  markdown-it-py = callPackage ../development/python-modules/markdown-it-py { };

  markdown-macros = callPackage ../development/python-modules/markdown-macros { };

  markdownsuperscript = callPackage ../development/python-modules/markdownsuperscript { };

  markerlib = callPackage ../development/python-modules/markerlib { };

  markupsafe = callPackage ../development/python-modules/markupsafe { };

  Markups = callPackage ../development/python-modules/Markups { };

  marshmallow = callPackage ../development/python-modules/marshmallow { };

  marshmallow-enum = callPackage ../development/python-modules/marshmallow-enum { };

  marshmallow-polyfield = callPackage ../development/python-modules/marshmallow-polyfield { };

  marshmallow-sqlalchemy = callPackage ../development/python-modules/marshmallow-sqlalchemy { };

  mask-rcnn = callPackage ../development/python-modules/mask-rcnn { };

  mat2 = callPackage ../development/python-modules/mat2 { };

  matchpy = callPackage ../development/python-modules/matchpy { };

  mathlibtools = callPackage ../development/python-modules/mathlibtools { };

  matplotlib = callPackage ../development/python-modules/matplotlib/default.nix {
    stdenv = if stdenv.isDarwin then pkgs.clangStdenv else pkgs.stdenv;
    inherit (pkgs.darwin.apple_sdk.frameworks) Cocoa;
  };

  matrix-client = callPackage ../development/python-modules/matrix-client { };

  matrix-nio = callPackage ../development/python-modules/matrix-nio { };

  mautrix = callPackage ../development/python-modules/mautrix { };

  mautrix-appservice = self.mautrix; # alias 2019-12-28

  maxminddb = callPackage ../development/python-modules/maxminddb { };

  maya = callPackage ../development/python-modules/maya { };

  mayavi = pkgs.libsForQt5.callPackage ../development/python-modules/mayavi {
    inherit buildPythonPackage isPy27 fetchPypi;
    inherit (self) pyface pygments numpy vtk traitsui envisage apptools pyqt5;
  };

  mccabe = callPackage ../development/python-modules/mccabe { };

  mcstatus = callPackage ../development/python-modules/mcstatus { };

  MDP = callPackage ../development/python-modules/mdp { };

  measurement = callPackage ../development/python-modules/measurement { };

  mecab-python3 = callPackage ../development/python-modules/mecab-python3 { };

  MechanicalSoup = callPackage ../development/python-modules/MechanicalSoup { };

  mechanize = callPackage ../development/python-modules/mechanize { };

  mediafile = callPackage ../development/python-modules/mediafile { };

  meinheld = callPackage ../development/python-modules/meinheld { };

  meld3 = callPackage ../development/python-modules/meld3 { };

  memcached = callPackage ../development/python-modules/memcached { };

  memory_profiler = callPackage ../development/python-modules/memory_profiler { };

  mercurial = toPythonModule (pkgs.mercurial.override {
    python3Packages = self;
  });

  mergedeep = callPackage ../development/python-modules/mergedeep { };

  merkletools = callPackage ../development/python-modules/merkletools { };

  mesa = callPackage ../development/python-modules/mesa { };

  meshio = callPackage ../development/python-modules/meshio { };

  meshlabxml = callPackage ../development/python-modules/meshlabxml { };

  meson = toPythonModule ((pkgs.meson.override { python3 = python; }).overrideAttrs
    (oldAttrs: { # We do not want the setup hook in Python packages because the build is performed differently.
      setupHook = null;
    }));

  mesonpep517 = callPackage ../development/python-modules/mesonpep517 { };

  metar = callPackage ../development/python-modules/metar { };

  mezzanine = callPackage ../development/python-modules/mezzanine { };

  micawber = callPackage ../development/python-modules/micawber { };

  midiutil = callPackage ../development/python-modules/midiutil { };

  mido = callPackage ../development/python-modules/mido { };

  milc = callPackage ../development/python-modules/milc { };

  milksnake = callPackage ../development/python-modules/milksnake { };

  minidb = callPackage ../development/python-modules/minidb { };

  minidump = callPackage ../development/python-modules/minidump { };

  minikerberos = callPackage ../development/python-modules/minikerberos { };

  minimock = callPackage ../development/python-modules/minimock { };

  mininet-python = (toPythonModule (pkgs.mininet.override {
    inherit python;
  })).py;

  minio = callPackage ../development/python-modules/minio { };

  miniupnpc = callPackage ../development/python-modules/miniupnpc { };

  misaka = callPackage ../development/python-modules/misaka { };

  mistletoe = callPackage ../development/python-modules/mistletoe { };

  mistune = callPackage ../development/python-modules/mistune { };

  mitmproxy = callPackage ../development/python-modules/mitmproxy { };

  mixpanel = callPackage ../development/python-modules/mixpanel { };

  mkl-service = callPackage ../development/python-modules/mkl-service { };

  mlflow = callPackage ../development/python-modules/mlflow { };

  mlrose = callPackage ../development/python-modules/mlrose { };

  mlxtend = callPackage ../development/python-modules/mlxtend { };

  mmh3 = callPackage ../development/python-modules/mmh3 { };

  mmpython = callPackage ../development/python-modules/mmpython { };

  mnemonic = callPackage ../development/python-modules/mnemonic { };

  mne-python = callPackage ../development/python-modules/mne-python { };

  mnist = callPackage ../development/python-modules/mnist { };

  mocket = callPackage ../development/python-modules/mocket { };

  mock = callPackage ../development/python-modules/mock { };

  mockito = callPackage ../development/python-modules/mockito { };

  mock-open = callPackage ../development/python-modules/mock-open { };

  modeled = callPackage ../development/python-modules/modeled { };

  moderngl = callPackage ../development/python-modules/moderngl { };

  moderngl-window = callPackage ../development/python-modules/moderngl_window { };

  modestmaps = callPackage ../development/python-modules/modestmaps { };

  mohawk = callPackage ../development/python-modules/mohawk { };

  mongodict = callPackage ../development/python-modules/mongodict { };

  mongoengine = callPackage ../development/python-modules/mongoengine { };

  monkeyhex = callPackage ../development/python-modules/monkeyhex { };

  monosat = (pkgs.monosat.python {
    inherit buildPythonPackage;
    inherit (self) cython;
  });

  monotonic = callPackage ../development/python-modules/monotonic { };

  monty = callPackage ../development/python-modules/monty { };

  more-itertools = callPackage ../development/python-modules/more-itertools { };

  moretools = callPackage ../development/python-modules/moretools { };

  morphys = callPackage ../development/python-modules/morphys { };

  mortgage = callPackage ../development/python-modules/mortgage { };

  moto = callPackage ../development/python-modules/moto { };

  moviepy = callPackage ../development/python-modules/moviepy { };

  mox3 = callPackage ../development/python-modules/mox3 { };

  mox = callPackage ../development/python-modules/mox { };

  mpd2 = callPackage ../development/python-modules/mpd2 { };

  mpi4py = callPackage ../development/python-modules/mpi4py { };

  mplfinance = callPackage ../development/python-modules/mplfinance { };

  mplleaflet = callPackage ../development/python-modules/mplleaflet { };

  mpmath = callPackage ../development/python-modules/mpmath { };

  mpv = callPackage ../development/python-modules/mpv {
    inherit (pkgs) mpv;
  };

  mpyq = callPackage ../development/python-modules/mpyq { };

  msal = callPackage ../development/python-modules/msal { };

  msal-extensions = callPackage ../development/python-modules/msal-extensions { };

  msgpack = callPackage ../development/python-modules/msgpack { };

  msgpack-numpy = callPackage ../development/python-modules/msgpack-numpy { };

  msldap = callPackage ../development/python-modules/msldap { };

  mss = callPackage ../development/python-modules/mss { };

  msrestazure = callPackage ../development/python-modules/msrestazure { };

  msrest = callPackage ../development/python-modules/msrest { };

  mt-940 = callPackage ../development/python-modules/mt-940 { };

  mullvad-api = callPackage ../development/python-modules/mullvad-api { };

  mulpyplexer = callPackage ../development/python-modules/mulpyplexer { };

  multidict = callPackage ../development/python-modules/multidict { };

  multi_key_dict = callPackage ../development/python-modules/multi_key_dict { };

  multipledispatch = callPackage ../development/python-modules/multipledispatch { };

  multiprocess = callPackage ../development/python-modules/multiprocess { };

  multiset = callPackage ../development/python-modules/multiset { };

  multitasking = callPackage ../development/python-modules/multitasking { };

  munch = callPackage ../development/python-modules/munch { };

  munkres = callPackage ../development/python-modules/munkres { };

  murmurhash = callPackage ../development/python-modules/murmurhash { };

  musicbrainzngs = callPackage ../development/python-modules/musicbrainzngs { };

  mutag = callPackage ../development/python-modules/mutag { };

  mutagen = callPackage ../development/python-modules/mutagen { };

  mutatormath = callPackage ../development/python-modules/mutatormath { };

  mwclient = callPackage ../development/python-modules/mwclient { };

  mwoauth = callPackage ../development/python-modules/mwoauth { };

  mwparserfromhell = callPackage ../development/python-modules/mwparserfromhell { };

  mxnet = callPackage ../development/python-modules/mxnet { };

  myfitnesspal = callPackage ../development/python-modules/myfitnesspal { };

  mygpoclient = callPackage ../development/python-modules/mygpoclient { };

  myjwt = callPackage ../development/python-modules/myjwt { };

  mypy = callPackage ../development/python-modules/mypy { };

  mypy-extensions = callPackage ../development/python-modules/mypy/extensions.nix { };

  mypy-protobuf = callPackage ../development/python-modules/mypy-protobuf { };

  mysqlclient = callPackage ../development/python-modules/mysqlclient { };

  mysql-connector = callPackage ../development/python-modules/mysql-connector { };

  nagiosplugin = callPackage ../development/python-modules/nagiosplugin { };

  namedlist = callPackage ../development/python-modules/namedlist { };

  nameparser = callPackage ../development/python-modules/nameparser { };

  names = callPackage ../development/python-modules/names { };

  nanoleaf = callPackage ../development/python-modules/nanoleaf { };

  nanomsg-python = callPackage ../development/python-modules/nanomsg-python {
    inherit (pkgs) nanomsg;
  };

  nanotime = callPackage ../development/python-modules/nanotime { };

  nassl = callPackage ../development/python-modules/nassl { };

  natsort = callPackage ../development/python-modules/natsort { };

  naturalsort = callPackage ../development/python-modules/naturalsort { };

  nbclassic = callPackage ../development/python-modules/nbclassic { };

  nbclient = callPackage ../development/python-modules/nbclient { };

  nbconflux = callPackage ../development/python-modules/nbconflux { };

  nbconvert = callPackage ../development/python-modules/nbconvert { };

  nbdime = callPackage ../development/python-modules/nbdime { };

  nbformat = callPackage ../development/python-modules/nbformat { };

  nbmerge = callPackage ../development/python-modules/nbmerge { };

  nbsmoke = callPackage ../development/python-modules/nbsmoke { };

  nbsphinx = callPackage ../development/python-modules/nbsphinx { };

  nbval = callPackage ../development/python-modules/nbval { };

  nbxmpp = callPackage ../development/python-modules/nbxmpp { };

  ncclient = callPackage ../development/python-modules/ncclient { };

  ndg-httpsclient = callPackage ../development/python-modules/ndg-httpsclient { };

  ndjson = callPackage ../development/python-modules/ndjson { };

  ndtypes = callPackage ../development/python-modules/ndtypes { };

  neo = callPackage ../development/python-modules/neo { };

  nest-asyncio = callPackage ../development/python-modules/nest-asyncio { };

  nestedtext = callPackage ../development/python-modules/nestedtext { };

  netaddr = callPackage ../development/python-modules/netaddr { };

  netcdf4 = callPackage ../development/python-modules/netcdf4 { };

  netdata = callPackage ../development/python-modules/netdata { };

  netdisco = callPackage ../development/python-modules/netdisco { };

  netifaces = callPackage ../development/python-modules/netifaces { };

  networkx = callPackage ../development/python-modules/networkx { };

  neuron-mpi = pkgs.neuron-mpi.override { inherit python; };

  neuron = pkgs.neuron.override { inherit python; };

  neuronpy = callPackage ../development/python-modules/neuronpy { };

  nghttp2 = (toPythonModule (pkgs.nghttp2.override {
    inherit (self) python cython setuptools;
    inherit (pkgs) ncurses;
    enablePython = true;
  })).python;

  nibabel = callPackage ../development/python-modules/nibabel { };

  nidaqmx = callPackage ../development/python-modules/nidaqmx { };

  Nikola = callPackage ../development/python-modules/Nikola { };

  nilearn = callPackage ../development/python-modules/nilearn { };

  nimfa = callPackage ../development/python-modules/nimfa { };

  nine = callPackage ../development/python-modules/nine { };

  nipy = callPackage ../development/python-modules/nipy { };

  nipype = callPackage ../development/python-modules/nipype {
    inherit (pkgs) which;
  };

  nitime = callPackage ../development/python-modules/nitime { };

  nitpick = callPackage ../applications/version-management/nitpick { };

  nix-kernel = callPackage ../development/python-modules/nix-kernel {
    inherit (pkgs) nix;
  };

  nixpkgs = callPackage ../development/python-modules/nixpkgs { };

  nixpkgs-pytools = callPackage ../development/python-modules/nixpkgs-pytools { };

  nix-prefetch-github = callPackage ../development/python-modules/nix-prefetch-github { };

  nltk = callPackage ../development/python-modules/nltk { };

  nmigen-boards = callPackage ../development/python-modules/nmigen-boards { };

  nmigen = callPackage ../development/python-modules/nmigen { };

  nmigen-soc = callPackage ../development/python-modules/nmigen-soc { };

  nocasedict = callPackage ../development/python-modules/nocasedict { };

  nocaselist = callPackage ../development/python-modules/nocaselist { };

  nodeenv = callPackage ../development/python-modules/nodeenv { };

  node-semver = callPackage ../development/python-modules/node-semver { };

  noise = callPackage ../development/python-modules/noise { };

  noiseprotocol = callPackage ../development/python-modules/noiseprotocol { };

  nose2 = callPackage ../development/python-modules/nose2 { };

  nose = callPackage ../development/python-modules/nose { };

  nose-cov = callPackage ../development/python-modules/nose-cov { };

  nose-cover3 = callPackage ../development/python-modules/nose-cover3 { };

  nose-cprof = callPackage ../development/python-modules/nose-cprof { };

  nose-exclude = callPackage ../development/python-modules/nose-exclude { };

  nose-timer = callPackage ../development/python-modules/nose-timer { };

  nosejs = callPackage ../development/python-modules/nosejs { };

  nose-pattern-exclude = callPackage ../development/python-modules/nose-pattern-exclude { };

  nose_progressive = callPackage ../development/python-modules/nose_progressive { };

  nose-randomly = callPackage ../development/python-modules/nose-randomly { };

  nose_warnings_filters = callPackage ../development/python-modules/nose_warnings_filters { };

  nosexcover = callPackage ../development/python-modules/nosexcover { };

  notebook = callPackage ../development/python-modules/notebook { };

  notedown = callPackage ../development/python-modules/notedown { };

  notify2 = callPackage ../development/python-modules/notify2 { };

  notify-py = callPackage ../development/python-modules/notify-py { };

  notmuch = callPackage ../development/python-modules/notmuch {
    inherit (pkgs) notmuch;
  };

  notmuch2 = callPackage ../development/python-modules/notmuch/2.nix {
    inherit (pkgs) notmuch;
  };

  nototools = callPackage ../data/fonts/noto-fonts/tools.nix { };

  nplusone = callPackage ../development/python-modules/nplusone { };

  npyscreen = callPackage ../development/python-modules/npyscreen { };

  ntc-templates = callPackage ../development/python-modules/ntc-templates { };

  ntlm-auth = callPackage ../development/python-modules/ntlm-auth { };

  ntplib = callPackage ../development/python-modules/ntplib { };

  Nuitka = callPackage ../development/python-modules/nuitka { };

  num2words = callPackage ../development/python-modules/num2words { };

  numba = callPackage ../development/python-modules/numba { };

  numcodecs = callPackage ../development/python-modules/numcodecs { };

  numericalunits = callPackage ../development/python-modules/numericalunits { };

  numexpr = callPackage ../development/python-modules/numexpr { };

  numpydoc = callPackage ../development/python-modules/numpydoc { };

  numpy = callPackage ../development/python-modules/numpy { };

  numpy-stl = callPackage ../development/python-modules/numpy-stl { };

  nunavut = callPackage ../development/python-modules/nunavut { };

  nvchecker = callPackage ../development/python-modules/nvchecker { };

  nwdiag = callPackage ../development/python-modules/nwdiag { };

  oath = callPackage ../development/python-modules/oath { };

  oauth2 = callPackage ../development/python-modules/oauth2 { };

  oauth2client = callPackage ../development/python-modules/oauth2client { };

  oauth = callPackage ../development/python-modules/oauth { };

  oauthenticator = callPackage ../development/python-modules/oauthenticator { };

  oauthlib = callPackage ../development/python-modules/oauthlib { };

  obfsproxy = callPackage ../development/python-modules/obfsproxy { };

  objgraph = callPackage ../development/python-modules/objgraph {
    # requires both the graphviz package and python package
    graphvizPkgs = pkgs.graphviz;
  };

  od = callPackage ../development/python-modules/od { };

  odfpy = callPackage ../development/python-modules/odfpy { };

  offtrac = callPackage ../development/python-modules/offtrac { };

  ofxclient = callPackage ../development/python-modules/ofxclient { };

  ofxhome = callPackage ../development/python-modules/ofxhome { };

  ofxparse = callPackage ../development/python-modules/ofxparse { };

  ofxtools = callPackage ../development/python-modules/ofxtools { };

  olefile = callPackage ../development/python-modules/olefile { };

  omegaconf = callPackage ../development/python-modules/omegaconf { };

  onkyo-eiscp = callPackage ../development/python-modules/onkyo-eiscp { };

  onnx = callPackage ../development/python-modules/onnx { };

  openant = callPackage ../development/python-modules/openant { };

  openapi-spec-validator = callPackage ../development/python-modules/openapi-spec-validator { };

  openbabel-bindings = callPackage ../development/python-modules/openbabel-bindings {
      openbabel = (callPackage ../development/libraries/openbabel { python = self.python; });
  };

  opencv3 = toPythonModule (pkgs.opencv3.override {
    enablePython = true;
    pythonPackages = self;
  });

  opencv4 = toPythonModule (pkgs.opencv4.override {
    enablePython = true;
    pythonPackages = self;
  });

<<<<<<< HEAD
=======
  opencv = disabledIf isPy3k (toPythonModule (pkgs.opencv.override {
    enablePython = true;
    pythonPackages = self;
  }));

  openhomedevice = callPackage ../development/python-modules/openhomedevice { };

>>>>>>> 714ef27f
  openidc-client = callPackage ../development/python-modules/openidc-client { };

  openpyxl = callPackage ../development/python-modules/openpyxl { };

  openrazer = callPackage ../development/python-modules/openrazer/pylib.nix { };

  openrazer-daemon = callPackage ../development/python-modules/openrazer/daemon.nix { };

  openrouteservice = callPackage ../development/python-modules/openrouteservice/default.nix { };

  opensensemap-api = callPackage ../development/python-modules/opensensemap-api { };

  opentimestamps = callPackage ../development/python-modules/opentimestamps { };

  opentracing = callPackage ../development/python-modules/opentracing { };

  openwebifpy = callPackage ../development/python-modules/openwebifpy { };

  openwrt-luci-rpc = callPackage ../development/python-modules/openwrt-luci-rpc { };

  openwrt-ubus-rpc = callPackage ../development/python-modules/openwrt-ubus-rpc { };

  opt-einsum = callPackage ../development/python-modules/opt-einsum { };

  optuna = callPackage ../development/python-modules/optuna { };

  opuslib = callPackage ../development/python-modules/opuslib { };

  ordereddict = callPackage ../development/python-modules/ordereddict { };

  orderedmultidict = callPackage ../development/python-modules/orderedmultidict { };

  ordered-set = callPackage ../development/python-modules/ordered-set { };

  orderedset = callPackage ../development/python-modules/orderedset { };

  orm = callPackage ../development/python-modules/orm { };

  ortools = (toPythonModule (pkgs.or-tools.override { inherit (self) python; })).python;

  orvibo = callPackage ../development/python-modules/orvibo { };

  osc = callPackage ../development/python-modules/osc { };

  oscrypto = callPackage ../development/python-modules/oscrypto { };

  oset = callPackage ../development/python-modules/oset { };

  osmnx = callPackage ../development/python-modules/osmnx { };

  osmpythontools = callPackage ../development/python-modules/osmpythontools { };

  osqp = callPackage ../development/python-modules/osqp { };

  outcome = callPackage ../development/python-modules/outcome { };

  ovh = callPackage ../development/python-modules/ovh { };

  owslib = callPackage ../development/python-modules/owslib { };

  oyaml = callPackage ../development/python-modules/oyaml { };

  packageurl-python = callPackage ../development/python-modules/packageurl-python { };

  packaging = callPackage ../development/python-modules/packaging { };

  packet-python = callPackage ../development/python-modules/packet-python { };

  pafy = callPackage ../development/python-modules/pafy { };

  pagelabels = callPackage ../development/python-modules/pagelabels { };

  paho-mqtt = callPackage ../development/python-modules/paho-mqtt { };

  palettable = callPackage ../development/python-modules/palettable { };

  # Alias. Added 2020-09-07.
  pam = self.python-pam;

  pamela = callPackage ../development/python-modules/pamela { };

  pamqp = callPackage ../development/python-modules/pamqp { };

  pandas = callPackage ../development/python-modules/pandas { };

  pandas-datareader = callPackage ../development/python-modules/pandas-datareader { };

  pandoc-attributes = callPackage ../development/python-modules/pandoc-attributes { };

  pandocfilters = callPackage ../development/python-modules/pandocfilters { };

  panel = callPackage ../development/python-modules/panel { };

  panflute = callPackage ../development/python-modules/panflute { };

  papermill = callPackage ../development/python-modules/papermill { };

  openpaperwork-core = callPackage ../applications/office/paperwork/openpaperwork-core.nix { };
  openpaperwork-gtk = callPackage ../applications/office/paperwork/openpaperwork-gtk.nix { };
  paperwork-backend = callPackage ../applications/office/paperwork/paperwork-backend.nix { };
  paperwork-shell = callPackage ../applications/office/paperwork/paperwork-shell.nix { };

  papis = callPackage ../development/python-modules/papis { };

  papis-python-rofi = callPackage ../development/python-modules/papis-python-rofi { };

  param = callPackage ../development/python-modules/param { };

  parameterized = callPackage ../development/python-modules/parameterized { };

  paramiko = callPackage ../development/python-modules/paramiko { };

  paramz = callPackage ../development/python-modules/paramz { };

  parfive = callPackage ../development/python-modules/parfive { };

  parse = callPackage ../development/python-modules/parse { };

  parsedatetime = callPackage ../development/python-modules/parsedatetime { };

  parsel = callPackage ../development/python-modules/parsel { };

  parse-type = callPackage ../development/python-modules/parse-type { };

  parsimonious = callPackage ../development/python-modules/parsimonious { };

  parsley = callPackage ../development/python-modules/parsley { };

  parso = callPackage ../development/python-modules/parso { };

  parsy = callPackage ../development/python-modules/parsy { };

  partd = callPackage ../development/python-modules/partd { };

  parts = callPackage ../development/python-modules/parts { };

  parver = callPackage ../development/python-modules/parver { };
  arpeggio = callPackage ../development/python-modules/arpeggio { };

  passlib = callPackage ../development/python-modules/passlib { };

  paste = callPackage ../development/python-modules/paste { };

  PasteDeploy = callPackage ../development/python-modules/pastedeploy { };

  pastel = callPackage ../development/python-modules/pastel { };

  patator = callPackage ../development/python-modules/patator { };

  patch = callPackage ../development/python-modules/patch { };

  patch-ng = callPackage ../development/python-modules/patch-ng { };

  path-and-address = callPackage ../development/python-modules/path-and-address { };

  pathlib2 = callPackage ../development/python-modules/pathlib2 { };

  pathlib = callPackage ../development/python-modules/pathlib { };

  pathos = callPackage ../development/python-modules/pathos { };

  pathpy = callPackage ../development/python-modules/path.py { };

  pathspec = callPackage ../development/python-modules/pathspec { };

  pathtools = callPackage ../development/python-modules/pathtools { };

  patiencediff = callPackage ../development/python-modules/patiencediff { };

  patool = callPackage ../development/python-modules/patool { };

  patsy = callPackage ../development/python-modules/patsy { };

  paver = callPackage ../development/python-modules/paver { };

  paypalrestsdk = callPackage ../development/python-modules/paypalrestsdk { };

  pbkdf2 = callPackage ../development/python-modules/pbkdf2 { };

  pbr = callPackage ../development/python-modules/pbr { };

  pc-ble-driver-py = toPythonModule (callPackage ../development/python-modules/pc-ble-driver-py { });

  pcpp = callPackage ../development/python-modules/pcpp { };

  pdf2image = callPackage ../development/python-modules/pdf2image { };

  pdfkit = callPackage ../development/python-modules/pdfkit { };

  pdfminer = callPackage ../development/python-modules/pdfminer_six { };

  pdfposter = callPackage ../development/python-modules/pdfposter { };

  pdfrw = callPackage ../development/python-modules/pdfrw { };

  pdftotext = callPackage ../development/python-modules/pdftotext { };

  pdfx = callPackage ../development/python-modules/pdfx { };

  pdoc3 = callPackage ../development/python-modules/pdoc3 { };

  pebble = callPackage ../development/python-modules/pebble { };

  pecan = callPackage ../development/python-modules/pecan { };

  peewee = callPackage ../development/python-modules/peewee { };

  pefile = callPackage ../development/python-modules/pefile { };

  pelican = callPackage ../development/python-modules/pelican {
    inherit (pkgs) glibcLocales git;
  };

  pendulum = callPackage ../development/python-modules/pendulum { };

  pep257 = callPackage ../development/python-modules/pep257 { };

  pep517 = callPackage ../development/python-modules/pep517 { };

  pep8 = callPackage ../development/python-modules/pep8 { };

  pep8-naming = callPackage ../development/python-modules/pep8-naming { };

  peppercorn = callPackage ../development/python-modules/peppercorn { };

  percol = callPackage ../development/python-modules/percol { };

  perfplot = callPackage ../development/python-modules/perfplot { };

  periodictable = callPackage ../development/python-modules/periodictable { };

  persim = callPackage ../development/python-modules/persim { };

  persistent = callPackage ../development/python-modules/persistent { };

  persisting-theory = callPackage ../development/python-modules/persisting-theory { };

  pex = callPackage ../development/python-modules/pex { };

  pexif = callPackage ../development/python-modules/pexif { };

  pexpect = callPackage ../development/python-modules/pexpect { };

  pg8000 = callPackage ../development/python-modules/pg8000 { };

  pg8000_1_12 = callPackage ../development/python-modules/pg8000/1_12.nix { };

  pgcli = callPackage ../development/tools/database/pgcli { };

  pglast = callPackage ../development/python-modules/pglast { };

  pgpdump = callPackage ../development/python-modules/pgpdump { };

  pgpy = callPackage ../development/python-modules/pgpy { };

  pgsanity = callPackage ../development/python-modules/pgsanity { };

  pgspecial = callPackage ../development/python-modules/pgspecial { };

  phe = callPackage ../development/python-modules/phe { };

  phik = callPackage ../development/python-modules/phik { };

  phonenumbers = callPackage ../development/python-modules/phonenumbers { };

  phonopy = callPackage ../development/python-modules/phonopy { };

  phpserialize = callPackage ../development/python-modules/phpserialize { };

  phx-class-registry = callPackage ../development/python-modules/phx-class-registry { };

  piccata = callPackage ../development/python-modules/piccata { };

  pickleshare = callPackage ../development/python-modules/pickleshare { };

  picos = callPackage ../development/python-modules/picos { };

  pid = callPackage ../development/python-modules/pid { };

  piep = callPackage ../development/python-modules/piep { };

  piexif = callPackage ../development/python-modules/piexif { };

  pika = callPackage ../development/python-modules/pika { };

  pika-pool = callPackage ../development/python-modules/pika-pool { };

  pikepdf = callPackage ../development/python-modules/pikepdf { };

  pilkit = callPackage ../development/python-modules/pilkit { };

  pillowfight = callPackage ../development/python-modules/pillowfight { };

  pillow = callPackage ../development/python-modules/pillow {
    inherit (pkgs) freetype libjpeg zlib libtiff libwebp tcl lcms2 tk;
    inherit (pkgs.xorg) libX11 libxcb;
  };

  pillow-simd = callPackage ../development/python-modules/pillow-simd {
      inherit (pkgs) freetype libjpeg zlib libtiff libwebp tcl lcms2 tk;
      inherit (pkgs.xorg) libX11;
  };

  pims = callPackage ../development/python-modules/pims { };

  pinboard = callPackage ../development/python-modules/pinboard { };

  pint = callPackage ../development/python-modules/pint { };

  pip = callPackage ../development/python-modules/pip { };

  pipdate = callPackage ../development/python-modules/pipdate { };

  pip-tools = callPackage ../development/python-modules/pip-tools {
    git = pkgs.gitMinimal;
    inherit (pkgs) glibcLocales;
  };

  pipx = callPackage ../development/python-modules/pipx { };

  pivy = callPackage ../development/python-modules/pivy {
    inherit (pkgs.qt5) qtbase qmake;
    inherit (pkgs.libsForQt5) soqt;
  };

  pixelmatch = callPackage ../development/python-modules/pixelmatch { };

  pkce = callPackage ../development/python-modules/pkce { };

  pkgconfig = callPackage ../development/python-modules/pkgconfig { };

  pkginfo = callPackage ../development/python-modules/pkginfo { };

  pkuseg = callPackage ../development/python-modules/pkuseg { };

  pynndescent = callPackage ../development/python-modules/pynndescent { };

  pynuki = callPackage ../development/python-modules/pynuki { };

  pynws = callPackage ../development/python-modules/pynws { };

  pysbd = callPackage ../development/python-modules/pysbd { };

  pyshark = callPackage ../development/python-modules/pyshark { };

  python-codon-tables = callPackage ../development/python-modules/python-codon-tables { };

  python-csxcad = callPackage ../development/python-modules/python-csxcad { };

  python-openems = callPackage ../development/python-modules/python-openems { };

  python-openzwave-mqtt = callPackage ../development/python-modules/python-openzwave-mqtt { };

  python-tado = callPackage ../development/python-modules/python-tado { };

  pkutils = callPackage ../development/python-modules/pkutils { };

  plac = callPackage ../development/python-modules/plac { };

  plaid-python = callPackage ../development/python-modules/plaid-python { };

  plaster = callPackage ../development/python-modules/plaster { };

  plaster-pastedeploy = callPackage ../development/python-modules/plaster-pastedeploy { };

  playsound = callPackage ../development/python-modules/playsound { };

  plexapi = callPackage ../development/python-modules/plexapi { };

  plexauth = callPackage ../development/python-modules/plexauth { };

  plexwebsocket = callPackage ../development/python-modules/plexwebsocket { };

  plone-testing = callPackage ../development/python-modules/plone-testing { };

  plotly = callPackage ../development/python-modules/plotly { };

  pluggy = callPackage ../development/python-modules/pluggy { };

  pluginbase = callPackage ../development/python-modules/pluginbase { };

  plugwise = callPackage ../development/python-modules/plugwise { };

  plumbum = callPackage ../development/python-modules/plumbum { };

  ply = callPackage ../development/python-modules/ply { };

  plyfile = callPackage ../development/python-modules/plyfile { };

  plyplus = callPackage ../development/python-modules/plyplus { };

  plyvel = callPackage ../development/python-modules/plyvel { };

  Pmw = callPackage ../development/python-modules/Pmw { };

  pocket = callPackage ../development/python-modules/pocket { };

  podcastparser = callPackage ../development/python-modules/podcastparser { };

  podcats = callPackage ../development/python-modules/podcats { };

  poetry = callPackage ../development/python-modules/poetry { };

  poetry-core = callPackage ../development/python-modules/poetry-core { };

  poezio = callPackage ../applications/networking/instant-messengers/poezio { };

  polib = callPackage ../development/python-modules/polib { };

  polyline = callPackage ../development/python-modules/polyline { };

  pomegranate = callPackage ../development/python-modules/pomegranate { };

  pony = callPackage ../development/python-modules/pony { };

  ponywhoosh = callPackage ../development/python-modules/ponywhoosh { };

  pooch = callPackage ../development/python-modules/pooch { };

  pook = callPackage ../development/python-modules/pook { };

  poolsense = callPackage ../development/python-modules/poolsense { };

  poppler-qt5 = callPackage ../development/python-modules/poppler-qt5 {
    inherit (pkgs.qt5) qtbase;
    inherit (pkgs.libsForQt5) poppler;
  };

  portalocker = callPackage ../development/python-modules/portalocker { };

  portend = callPackage ../development/python-modules/portend { };

  portpicker = callPackage ../development/python-modules/portpicker { };

  posix_ipc = callPackage ../development/python-modules/posix_ipc { };

  poster3 = callPackage ../development/python-modules/poster3 { };

  postorius = callPackage ../servers/mail/mailman/postorius.nix { };

  potr = callPackage ../development/python-modules/potr { };

  power = callPackage ../development/python-modules/power { };

  powerline = callPackage ../development/python-modules/powerline { };

  pox = callPackage ../development/python-modules/pox { };

  poyo = callPackage ../development/python-modules/poyo { };

  ppft = callPackage ../development/python-modules/ppft { };

  pplpy = callPackage ../development/python-modules/pplpy { };

  pprintpp = callPackage ../development/python-modules/pprintpp { };

  pproxy = callPackage ../development/python-modules/pproxy { };

  ppscore = callPackage ../development/python-modules/ppscore { };

  pq = callPackage ../development/python-modules/pq { };

  prance = callPackage ../development/python-modules/prance { };

  prawcore = callPackage ../development/python-modules/prawcore { };

  praw = callPackage ../development/python-modules/praw { };

  precis-i18n = callPackage ../development/python-modules/precis-i18n { };

  pre-commit = callPackage ../development/python-modules/pre-commit { };

  pre-commit-hooks = callPackage ../development/python-modules/pre-commit-hooks { };

  preggy = callPackage ../development/python-modules/preggy { };

  premailer = callPackage ../development/python-modules/premailer { };

  preshed = callPackage ../development/python-modules/preshed { };

  pretend = callPackage ../development/python-modules/pretend { };

  prettytable = callPackage ../development/python-modules/prettytable { };

  primer3 = callPackage ../development/python-modules/primer3 { };

  priority = callPackage ../development/python-modules/priority { };

  prison = callPackage ../development/python-modules/prison { };

  privacyidea-ldap-proxy = callPackage ../development/python-modules/privacyidea/ldap-proxy.nix { };

  proboscis = callPackage ../development/python-modules/proboscis { };

  process-tests = callPackage ../development/python-modules/process-tests { };

  proglog = callPackage ../development/python-modules/proglog { };

  progressbar2 = callPackage ../development/python-modules/progressbar2 { };

  progressbar33 = callPackage ../development/python-modules/progressbar33 { };

  progressbar = callPackage ../development/python-modules/progressbar { };

  progress = callPackage ../development/python-modules/progress { };

  prometheus_client = callPackage ../development/python-modules/prometheus_client { };

  prometheus-flask-exporter = callPackage ../development/python-modules/prometheus-flask-exporter { };

  promise = callPackage ../development/python-modules/promise { };

  prompt_toolkit = callPackage ../development/python-modules/prompt_toolkit { };

  property-manager = callPackage ../development/python-modules/property-manager { };

  protego = callPackage ../development/python-modules/protego { };

  proto-plus = callPackage ../development/python-modules/proto-plus { };

  protobuf = callPackage ../development/python-modules/protobuf {
    disabled = isPyPy;
    # If a protobuf upgrade causes many Python packages to fail, please pin it here to the previous version.
    doCheck = !isPy3k;
    inherit (pkgs) protobuf;
  };

  protobuf3-to-dict = callPackage ../development/python-modules/protobuf3-to-dict { };

  prov = callPackage ../development/python-modules/prov { };

  prox-tv = callPackage ../development/python-modules/prox-tv { };

  proxmoxer = callPackage ../development/python-modules/proxmoxer { };

  psautohint = callPackage ../development/python-modules/psautohint { };

  psd-tools = callPackage ../development/python-modules/psd-tools { };

  psutil = callPackage ../development/python-modules/psutil { };

  psycopg2 = callPackage ../development/python-modules/psycopg2 { };

  psycopg2cffi = callPackage ../development/python-modules/psycopg2cffi { };

  ptable = callPackage ../development/python-modules/ptable { };

  ptest = callPackage ../development/python-modules/ptest { };

  ptpython = callPackage ../development/python-modules/ptpython { };

  ptyprocess = callPackage ../development/python-modules/ptyprocess { };

  publicsuffix2 = callPackage ../development/python-modules/publicsuffix2 { };

  publicsuffix = callPackage ../development/python-modules/publicsuffix { };

  pubnub = callPackage ../development/python-modules/pubnub { };

  pubnubsub-handler = callPackage ../development/python-modules/pubnubsub-handler { };

  pudb = callPackage ../development/python-modules/pudb { };

  pulp = callPackage ../development/python-modules/pulp { };

  pulsectl = callPackage ../development/python-modules/pulsectl { };

  pure-cdb = callPackage ../development/python-modules/pure-cdb { };

  pure-eval = callPackage ../development/python-modules/pure-eval { };

  pure-pcapy3 = callPackage ../development/python-modules/pure-pcapy3 { };

  purepng = callPackage ../development/python-modules/purepng { };

  pure-python-adb = callPackage ../development/python-modules/pure-python-adb { };

  pure-python-adb-homeassistant = callPackage ../development/python-modules/pure-python-adb-homeassistant { };

  purl = callPackage ../development/python-modules/purl { };

  pushbullet = callPackage ../development/python-modules/pushbullet { };

  pushover-complete = callPackage ../development/python-modules/pushover-complete { };

  pvlib = callPackage ../development/python-modules/pvlib { };

  Pweave = callPackage ../development/python-modules/pweave { };

  pwntools = callPackage ../development/python-modules/pwntools {
    debugger = pkgs.gdb;
  };

  pxml = callPackage ../development/python-modules/pxml { };

  py-air-control = callPackage ../development/python-modules/py-air-control { };

  py-air-control-exporter = callPackage ../development/python-modules/py-air-control-exporter { };

  py2bit = callPackage ../development/python-modules/py2bit { };

  py3buddy = toPythonModule (callPackage ../development/python-modules/py3buddy { });

  py3exiv2 = callPackage ../development/python-modules/py3exiv2 { };

  py3status = callPackage ../development/python-modules/py3status { };

  py3to2 = callPackage ../development/python-modules/3to2 { };

  py4j = callPackage ../development/python-modules/py4j { };

  pyacoustid = callPackage ../development/python-modules/pyacoustid { };

  pyads = callPackage ../development/python-modules/pyads { };

  pyaes = callPackage ../development/python-modules/pyaes { };

  pyaftership = callPackage ../development/python-modules/pyaftership { };

  pyahocorasick = callPackage ../development/python-modules/pyahocorasick { };

  pyairnow = callPackage ../development/python-modules/pyairnow { };

  pyairvisual = callPackage ../development/python-modules/pyairvisual { };

  pyalgotrade = callPackage ../development/python-modules/pyalgotrade { };

  pyalmond = callPackage ../development/python-modules/pyalmond { };

  pyamg = callPackage ../development/python-modules/pyamg { };

  pyaml = callPackage ../development/python-modules/pyaml { };

  pyannotate = callPackage ../development/python-modules/pyannotate { };

  pyarlo = callPackage ../development/python-modules/pyarlo { };

  pyarrow = callPackage ../development/python-modules/pyarrow {
    inherit (pkgs) arrow-cpp cmake;
  };

  pyasn1 = callPackage ../development/python-modules/pyasn1 { };

  pyasn1-modules = callPackage ../development/python-modules/pyasn1-modules { };

  pyatmo = callPackage ../development/python-modules/pyatmo { };

  pyatspi = callPackage ../development/python-modules/pyatspi { };

  pyatv = callPackage ../development/python-modules/pyatv { };

  pyaudio = callPackage ../development/python-modules/pyaudio { };

  pyavm = callPackage ../development/python-modules/pyavm { };

  pyaxmlparser = callPackage ../development/python-modules/pyaxmlparser { };

  pybase64 = callPackage ../development/python-modules/pybase64 { };

  pybids = callPackage ../development/python-modules/pybids { };

  pybigwig = callPackage ../development/python-modules/pybigwig { };

  pybind11 = callPackage ../development/python-modules/pybind11 { };

  pybindgen = callPackage ../development/python-modules/pybindgen { };

  pyblackbird = callPackage ../development/python-modules/pyblackbird { };

  pyblake2 = callPackage ../development/python-modules/pyblake2 { };

  pyblock = callPackage ../development/python-modules/pyblock { };

  pybluez = callPackage ../development/python-modules/pybluez { };

  pybotvac = callPackage ../development/python-modules/pybotvac { };

  pybrowserid = callPackage ../development/python-modules/pybrowserid { };

  pybtex = callPackage ../development/python-modules/pybtex { };

  pybtex-docutils = callPackage ../development/python-modules/pybtex-docutils { };

  pybullet = callPackage ../development/python-modules/pybullet { };

  pycairo = callPackage ../development/python-modules/pycairo {
    inherit (pkgs) meson;
  };

  pycallgraph = callPackage ../development/python-modules/pycallgraph { };

  py = callPackage ../development/python-modules/py { };

  pycangjie = callPackage ../development/python-modules/pycangjie { };

  pycapnp = callPackage ../development/python-modules/pycapnp { };

  pycaption = callPackage ../development/python-modules/pycaption { };

  pycares = callPackage ../development/python-modules/pycares { };

  pycategories = callPackage ../development/python-modules/pycategories { };

  pycdio = callPackage ../development/python-modules/pycdio { };

  pycec = callPackage ../development/python-modules/pycec { };

  pycfdns = callPackage ../development/python-modules/pycfdns { };

  pychannels = callPackage ../development/python-modules/pychannels { };

  pychart = callPackage ../development/python-modules/pychart { };

  pychef = callPackage ../development/python-modules/pychef { };

  PyChromecast = callPackage ../development/python-modules/pychromecast { };

  pyclipper = callPackage ../development/python-modules/pyclipper { };

  pycm = callPackage ../development/python-modules/pycm { };

  pycmarkgfm = callPackage ../development/python-modules/pycmarkgfm { };

  pycodestyle = callPackage ../development/python-modules/pycodestyle { };

  pycognito = callPackage ../development/python-modules/pycognito { };

  pycoin = callPackage ../development/python-modules/pycoin { };

  pycollada = callPackage ../development/python-modules/pycollada { };

  pycontracts = callPackage ../development/python-modules/pycontracts { };

  pycosat = callPackage ../development/python-modules/pycosat { };

  pycountry = callPackage ../development/python-modules/pycountry { };

  pycparser = callPackage ../development/python-modules/pycparser { };

  py-cid = callPackage ../development/python-modules/py-cid { };

  py-cpuinfo = callPackage ../development/python-modules/py-cpuinfo { };

  pycrc = callPackage ../development/python-modules/pycrc { };

  pycrypto = callPackage ../development/python-modules/pycrypto { };

  pycryptodome = callPackage ../development/python-modules/pycryptodome { };

  pycryptodomex = callPackage ../development/python-modules/pycryptodomex { };

  pyct = callPackage ../development/python-modules/pyct { };

  pycuda = callPackage ../development/python-modules/pycuda {
    cudatoolkit = pkgs.cudatoolkit;
    inherit (pkgs.stdenv) mkDerivation;
  };

  pycups = callPackage ../development/python-modules/pycups { };

  pycurl = callPackage ../development/python-modules/pycurl { };

  pycxx = callPackage ../development/python-modules/pycxx { };

  pydaikin = callPackage ../development/python-modules/pydaikin { };

  pydantic = callPackage ../development/python-modules/pydantic { };

  pydash = callPackage ../development/python-modules/pydash { };

  pydbus = callPackage ../development/python-modules/pydbus { };

  pydeconz = callPackage ../development/python-modules/pydeconz { };

  pydenticon = callPackage ../development/python-modules/pydenticon { };

  pydexcom = callPackage ../development/python-modules/pydexcom { };

  pydicom = callPackage ../development/python-modules/pydicom { };

  pydispatcher = callPackage ../development/python-modules/pydispatcher { };

  pydns = callPackage ../development/python-modules/py3dns { };

  pydocstyle = callPackage ../development/python-modules/pydocstyle { };

  pydocumentdb = callPackage ../development/python-modules/pydocumentdb { };

  pydot = callPackage ../development/python-modules/pydot {
    inherit (pkgs) graphviz;
  };

  pydrive = callPackage ../development/python-modules/pydrive { };

  pydsdl = callPackage ../development/python-modules/pydsdl { };

  pydub = callPackage ../development/python-modules/pydub { };

  pydy = callPackage ../development/python-modules/pydy { };

  pyedimax = callPackage ../development/python-modules/pyedimax { };

  pyee = callPackage ../development/python-modules/pyee { };

  pyeight = callPackage ../development/python-modules/pyeight { };

  pyelftools = callPackage ../development/python-modules/pyelftools { };

  pyemd = callPackage ../development/python-modules/pyemd { };

  pyenchant = callPackage ../development/python-modules/pyenchant {
    inherit (pkgs) enchant2;
  };

  pyepsg = callPackage ../development/python-modules/pyepsg { };

  pyerfa = callPackage ../development/python-modules/pyerfa { };

  pyevmasm = callPackage ../development/python-modules/pyevmasm { };

  pyexcel = callPackage ../development/python-modules/pyexcel { };

  pyexcel-io = callPackage ../development/python-modules/pyexcel-io { };

  pyexcel-ods = callPackage ../development/python-modules/pyexcel-ods { };

  pyexcel-xls = callPackage ../development/python-modules/pyexcel-xls { };

  pyext = callPackage ../development/python-modules/pyext { };

  pyface = callPackage ../development/python-modules/pyface { };

  pyfaidx = callPackage ../development/python-modules/pyfaidx { };

  pyfakefs = callPackage ../development/python-modules/pyfakefs { };

  pyfantom = callPackage ../development/python-modules/pyfantom { };

  pyfcm = callPackage ../development/python-modules/pyfcm { };

  pyfftw = callPackage ../development/python-modules/pyfftw { };

  pyfido = callPackage ../development/python-modules/pyfido { };

  pyfiglet = callPackage ../development/python-modules/pyfiglet { };

  pyfnip = callPackage ../development/python-modules/pyfnip { };

  pyflakes = callPackage ../development/python-modules/pyflakes { };

  pyflume = callPackage ../development/python-modules/pyflume { };

  pyflunearyou = callPackage ../development/python-modules/pyflunearyou { };

  pyfma = callPackage ../development/python-modules/pyfma { };

  pyfribidi = callPackage ../development/python-modules/pyfribidi { };

  pyfritzhome = callPackage ../development/python-modules/pyfritzhome { };

  pyftdi = callPackage ../development/python-modules/pyftdi { };

  pyftgl = callPackage ../development/python-modules/pyftgl { };

  pyftpdlib = callPackage ../development/python-modules/pyftpdlib { };

  pyfttt = callPackage ../development/python-modules/pyfttt { };

  pyfuse3 = callPackage ../development/python-modules/pyfuse3 { };

  pyfxa = callPackage ../development/python-modules/pyfxa { };

  pygal = callPackage ../development/python-modules/pygal { };

  pygame = callPackage ../development/python-modules/pygame { };

  pygame_sdl2 = callPackage ../development/python-modules/pygame_sdl2 { };

  pygbm = callPackage ../development/python-modules/pygbm { };

  pygccxml = callPackage ../development/python-modules/pygccxml { };

  pygdbmi = callPackage ../development/python-modules/pygdbmi { };

  pygeoip = callPackage ../development/python-modules/pygeoip { };

  pygit2 = callPackage ../development/python-modules/pygit2 { };

  PyGithub = callPackage ../development/python-modules/pyGithub { };

  pyglet = callPackage ../development/python-modules/pyglet { };

  pygls = callPackage ../development/python-modules/pygls { };

  pygments-better-html = callPackage ../development/python-modules/pygments-better-html { };

  pygments = callPackage ../development/python-modules/Pygments { };

  pygments-markdown-lexer = callPackage ../development/python-modules/pygments-markdown-lexer { };

  pygmo = callPackage ../development/python-modules/pygmo { };

  pygmt = callPackage ../development/python-modules/pygmt { };

  pygobject2 = callPackage ../development/python-modules/pygobject { };

  pygobject3 = callPackage ../development/python-modules/pygobject/3.nix {
    inherit (pkgs) meson;
  };

  pygogo = callPackage ../development/python-modules/pygogo { };

  pygpgme = callPackage ../development/python-modules/pygpgme { };

  pygraphviz = callPackage ../development/python-modules/pygraphviz {
    inherit (pkgs) graphviz;
  };

  pygreat = callPackage ../development/python-modules/pygreat { };

  pygrok = callPackage ../development/python-modules/pygrok { };

  pygtail = callPackage ../development/python-modules/pygtail { };

  pygtrie = callPackage ../development/python-modules/pygtrie { };

  pyhamcrest = callPackage ../development/python-modules/pyhamcrest { };

  pyhaversion = callPackage ../development/python-modules/pyhaversion { };

  pyhcl = callPackage ../development/python-modules/pyhcl { };

  pyhocon = callPackage ../development/python-modules/pyhocon { };

  pyhomematic = callPackage ../development/python-modules/pyhomematic { };

  pyhs100 = callPackage ../development/python-modules/pyhs100 { };

  pyi2cflash = callPackage ../development/python-modules/pyi2cflash { };

  pyicloud = callPackage ../development/python-modules/pyicloud { };

  PyICU = callPackage ../development/python-modules/pyicu { };

  pyinotify = callPackage ../development/python-modules/pyinotify { };

  pyinputevent = callPackage ../development/python-modules/pyinputevent { };

  pyinsteon = callPackage ../development/python-modules/pyinsteon { };

  pyipp = callPackage ../development/python-modules/pyipp { };

  pyiqvia = callPackage ../development/python-modules/pyiqvia { };

  pyjet = callPackage ../development/python-modules/pyjet { };

  pyjks = callPackage ../development/python-modules/pyjks { };

  pyjson5 = callPackage ../development/python-modules/pyjson5 { };

  pyjwkest = callPackage ../development/python-modules/pyjwkest { };

  pyjwt = callPackage ../development/python-modules/pyjwt { };

  pykdl = callPackage ../development/python-modules/pykdl { };

  pykdtree = callPackage ../development/python-modules/pykdtree {
    inherit (pkgs.llvmPackages) openmp;
  };

  pykeepass = callPackage ../development/python-modules/pykeepass { };

  pykerberos = callPackage ../development/python-modules/pykerberos { };

  pykira = callPackage ../development/python-modules/pykira { };

  pykka = callPackage ../development/python-modules/pykka { };

  pykmtronic = callPackage ../development/python-modules/pykmtronic { };

  pykodi = callPackage ../development/python-modules/pykodi { };

  pykwalify = callPackage ../development/python-modules/pykwalify { };

  pylacrosse = callPackage ../development/python-modules/pylacrosse { };

  pylama = callPackage ../development/python-modules/pylama { };

  pylast = callPackage ../development/python-modules/pylast { };

  pylatexenc = callPackage ../development/python-modules/pylatexenc { };

  PyLD = callPackage ../development/python-modules/PyLD { };

  pylev = callPackage ../development/python-modules/pylev { };

  pylibacl = callPackage ../development/python-modules/pylibacl { };

  pylibconfig2 = callPackage ../development/python-modules/pylibconfig2 { };

  pylibftdi = callPackage ../development/python-modules/pylibftdi {
    inherit (pkgs) libusb1;
  };

  pylibgen = throw "pylibgen is unmaintained upstreamed, and removed from nixpkgs"; # added 2020-06-20

  pyliblo = callPackage ../development/python-modules/pyliblo { };

  pylibmc = callPackage ../development/python-modules/pylibmc { };

  pylink-square = callPackage ../development/python-modules/pylink-square { };

  pylint-celery = callPackage ../development/python-modules/pylint-celery { };

  pylint-django = callPackage ../development/python-modules/pylint-django { };

  pylint-flask = callPackage ../development/python-modules/pylint-flask { };

  pylint = callPackage ../development/python-modules/pylint { };

  pylint-plugin-utils = callPackage ../development/python-modules/pylint-plugin-utils { };

  pylitterbot = callPackage ../development/python-modules/pylitterbot { };

  py-lru-cache = callPackage ../development/python-modules/py-lru-cache { };

  pylru = callPackage ../development/python-modules/pylru { };

  pyls-black = callPackage ../development/python-modules/pyls-black { };

  pyls-isort = callPackage ../development/python-modules/pyls-isort { };

  pyls-mypy = callPackage ../development/python-modules/pyls-mypy { };

  pyls-spyder = callPackage ../development/python-modules/pyls-spyder { };

  PyLTI = callPackage ../development/python-modules/pylti { };

  pylutron = callPackage ../development/python-modules/pylutron { };

  pylxd = callPackage ../development/python-modules/pylxd { };

  pymacaroons = callPackage ../development/python-modules/pymacaroons { };

  pymaging = callPackage ../development/python-modules/pymaging { };

  pymaging_png = callPackage ../development/python-modules/pymaging_png { };

  pymata-express = callPackage ../development/python-modules/pymata-express { };

  pymatgen = callPackage ../development/python-modules/pymatgen { };

  pymatgen-lammps = callPackage ../development/python-modules/pymatgen-lammps { };

  pymavlink = callPackage ../development/python-modules/pymavlink { };

  pymazda = callPackage ../development/python-modules/pymazda { };

  pymbolic = callPackage ../development/python-modules/pymbolic { };

  pymc3 = callPackage ../development/python-modules/pymc3 { };

  pymediainfo = callPackage ../development/python-modules/pymediainfo { };

  pymediaroom = callPackage ../development/python-modules/pymediaroom { };

  pymeeus = callPackage ../development/python-modules/pymeeus { };

  pymemcache = callPackage ../development/python-modules/pymemcache { };

  pymemoize = callPackage ../development/python-modules/pymemoize { };

  pyment = callPackage ../development/python-modules/pyment { };

  pymetar = callPackage ../development/python-modules/pymetar { };

  pymetno = callPackage ../development/python-modules/pymetno { };

  pymitv = callPackage ../development/python-modules/pymitv { };

  pymfy = callPackage ../development/python-modules/pymfy { };

  pymodbus = callPackage ../development/python-modules/pymodbus { };

  pymongo = callPackage ../development/python-modules/pymongo { };

  pympler = callPackage ../development/python-modules/pympler { };

  pymsgbox = callPackage ../development/python-modules/pymsgbox { };

  pymssql = throw "pymssql has been abandoned upstream."; # added 2020-05-04

  pymsteams = callPackage ../development/python-modules/pymsteams { };

  py-multiaddr = callPackage ../development/python-modules/py-multiaddr { };

  py-multibase = callPackage ../development/python-modules/py-multibase { };

  py-multicodec = callPackage ../development/python-modules/py-multicodec { };

  py-multihash = callPackage ../development/python-modules/py-multihash { };

  pymumble = callPackage ../development/python-modules/pymumble { };

  pymupdf = callPackage ../development/python-modules/pymupdf { };

  PyMVGLive = callPackage ../development/python-modules/pymvglive { };

  pymyq = callPackage ../development/python-modules/pymyq { };

  pymysensors = callPackage ../development/python-modules/pymysensors { };

  pymysql = callPackage ../development/python-modules/pymysql { };

  pymysqlsa = callPackage ../development/python-modules/pymysqlsa { };

  pymystem3 = callPackage ../development/python-modules/pymystem3 { };

  pynac = callPackage ../development/python-modules/pynac { };

  pynacl = callPackage ../development/python-modules/pynacl { };

  pynamecheap = callPackage ../development/python-modules/pynamecheap { };

  pynamodb = callPackage ../development/python-modules/pynamodb { };

  pynanoleaf = callPackage ../development/python-modules/pynanoleaf { };

  pync = callPackage ../development/python-modules/pync { };

  pynest2d = callPackage ../development/python-modules/pynest2d { };

  pynetdicom = callPackage ../development/python-modules/pynetdicom { };

  pynisher = callPackage ../development/python-modules/pynisher { };

  pynmea2 = callPackage ../development/python-modules/pynmea2 { };

  pynput = callPackage ../development/python-modules/pynput { };

  pynrrd = callPackage ../development/python-modules/pynrrd { };

  pynvim = callPackage ../development/python-modules/pynvim { };

  pynvml = callPackage ../development/python-modules/pynvml { };

  pynzb = callPackage ../development/python-modules/pynzb { };

  pyocr = callPackage ../development/python-modules/pyocr {
    tesseract = pkgs.tesseract4;
  };

  pyodbc = callPackage ../development/python-modules/pyodbc { };

  pyogg = callPackage ../development/python-modules/pyogg { };

  pyomo = callPackage ../development/python-modules/pyomo { };

  phonemizer = callPackage ../development/python-modules/phonemizer { };

  pyopencl = callPackage ../development/python-modules/pyopencl { };

  pyopengl = callPackage ../development/python-modules/pyopengl { };

  pyopengl-accelerate = callPackage ../development/python-modules/pyopengl-accelerate { };

  pyopenssl = callPackage ../development/python-modules/pyopenssl { };

  pyopenuv = callPackage ../development/python-modules/pyopenuv { };

  pyopnsense = callPackage ../development/python-modules/pyopnsense { };

  pyosf = callPackage ../development/python-modules/pyosf { };

  pyosmium = callPackage ../development/python-modules/pyosmium {
    inherit (pkgs) lz4;
  };

  pyotp = callPackage ../development/python-modules/pyotp { };

  pyowm = callPackage ../development/python-modules/pyowm { };

  pypamtest = pkgs.libpam-wrapper.override {
    enablePython = true;
    inherit python;
  };

  pypandoc = callPackage ../development/python-modules/pypandoc { };

  pyparser = callPackage ../development/python-modules/pyparser { };

  pyparsing = callPackage ../development/python-modules/pyparsing { };

  pyparted = callPackage ../development/python-modules/pyparted { };

  pypass = callPackage ../development/python-modules/pypass { };

  pypblib = callPackage ../development/python-modules/pypblib { };

  pypcap = callPackage ../development/python-modules/pypcap { };

  pypck = callPackage ../development/python-modules/pypck { };

  pypdf2 = callPackage ../development/python-modules/pypdf2 { };

  pypeg2 = callPackage ../development/python-modules/pypeg2 { };

  pyperclip = callPackage ../development/python-modules/pyperclip { };

  pyperf = callPackage ../development/python-modules/pyperf { };

  pyphen = callPackage ../development/python-modules/pyphen { };

  pyphotonfile = callPackage ../development/python-modules/pyphotonfile { };

  pypillowfight = callPackage ../development/python-modules/pypillowfight { };

  pyplaato  = callPackage ../development/python-modules/pyplaato { };

  pyplatec = callPackage ../development/python-modules/pyplatec { };

  pyppeteer = callPackage ../development/python-modules/pyppeteer { };

  pyprind = callPackage ../development/python-modules/pyprind { };

  pyprof2calltree = callPackage ../development/python-modules/pyprof2calltree { };

  pyproj = callPackage ../development/python-modules/pyproj { };

  pyptlib = callPackage ../development/python-modules/pyptlib { };

  pypubsub = callPackage ../development/python-modules/pypubsub { };

  pypugjs = callPackage ../development/python-modules/pypugjs { };

  pypykatz = callPackage ../development/python-modules/pypykatz { };

  pyqrcode = callPackage ../development/python-modules/pyqrcode { };

  pyqt-builder = callPackage ../development/python-modules/pyqt-builder { };

  pyqt4 = callPackage ../development/python-modules/pyqt/4.x.nix { };

  pyqt5 = pkgs.libsForQt5.callPackage ../development/python-modules/pyqt/5.x.nix {
    pythonPackages = self;
  };

  pyqt5_with_qtmultimedia = self.pyqt5.override {
    withMultimedia = true;
  };

  /*
    `pyqt5_with_qtwebkit` should not be used by python libraries in
    pkgs/development/python-modules/*. Putting this attribute in
    `propagatedBuildInputs` may cause collisions.
  */
  pyqt5_with_qtwebkit = self.pyqt5.override {
    withWebKit = true;
  };

  pyqtgraph = callPackage ../development/python-modules/pyqtgraph { };

  pyqtwebengine = pkgs.libsForQt5.callPackage ../development/python-modules/pyqtwebengine {
    pythonPackages = self;
  };

  pyquery = callPackage ../development/python-modules/pyquery { };

  pyrabbit2 = callPackage ../development/python-modules/pyrabbit2 { };

  pyrad = callPackage ../development/python-modules/pyrad { };

  pyradios = callPackage ../development/python-modules/pyradios { };

  py-radix = callPackage ../development/python-modules/py-radix { };

  pyramid_beaker = callPackage ../development/python-modules/pyramid_beaker { };

  pyramid = callPackage ../development/python-modules/pyramid { };

  pyramid_chameleon = callPackage ../development/python-modules/pyramid_chameleon { };

  pyramid_exclog = callPackage ../development/python-modules/pyramid_exclog { };

  pyramid_hawkauth = callPackage ../development/python-modules/pyramid_hawkauth { };

  pyramid_jinja2 = callPackage ../development/python-modules/pyramid_jinja2 { };

  pyramid_mako = callPackage ../development/python-modules/pyramid_mako { };

  pyramid_multiauth = callPackage ../development/python-modules/pyramid_multiauth { };

  pyreadability = callPackage ../development/python-modules/pyreadability { };

  pyrealsense2 = toPythonModule (pkgs.librealsense.override {
    enablePython = true;
    pythonPackages = self;
  });

  pyrealsense2WithCuda = toPythonModule (pkgs.librealsenseWithCuda.override {
    enablePython = true;
    pythonPackages = self;
  });

  pyrealsense2WithoutCuda = toPythonModule (pkgs.librealsenseWithoutCuda.override {
    enablePython = true;
    pythonPackages = self;
  });

  pyregion = callPackage ../development/python-modules/pyregion { };

  pyres = callPackage ../development/python-modules/pyres { };

  pyrisco = callPackage ../development/python-modules/pyrisco { };

  pyrituals = callPackage ../development/python-modules/pyrituals { };

  pyRFC3339 = callPackage ../development/python-modules/pyrfc3339 { };

  PyRMVtransport = callPackage ../development/python-modules/PyRMVtransport { };

  Pyro4 = callPackage ../development/python-modules/pyro4 { };

  Pyro5 = callPackage ../development/python-modules/pyro5 { };

  pyroma = callPackage ../development/python-modules/pyroma { };

  pyro-api = callPackage ../development/python-modules/pyro-api { };

  pyro-ppl = callPackage ../development/python-modules/pyro-ppl { };

  pyroute2 = callPackage ../development/python-modules/pyroute2 { };

  pyrr = callPackage ../development/python-modules/pyrr { };

  pyrsistent = callPackage ../development/python-modules/pyrsistent { };

  PyRSS2Gen = callPackage ../development/python-modules/pyrss2gen { };

  pyrtlsdr = callPackage ../development/python-modules/pyrtlsdr { };

  pysam = callPackage ../development/python-modules/pysam { };

  pysaml2 = callPackage ../development/python-modules/pysaml2 {
    inherit (pkgs) xmlsec;
  };

  pysc2 = callPackage ../development/python-modules/pysc2 { };

  pyscard = callPackage ../development/python-modules/pyscard {
    inherit (pkgs.darwin.apple_sdk.frameworks) PCSC;
  };

  pyschedule = callPackage ../development/python-modules/pyschedule { };

  pyscreenshot = callPackage ../development/python-modules/pyscreenshot { };

  py_scrypt = callPackage ../development/python-modules/py_scrypt { };

  pyscrypt = callPackage ../development/python-modules/pyscrypt { };

  pyscss = callPackage ../development/python-modules/pyscss { };

  pysdl2 = callPackage ../development/python-modules/pysdl2 { };

  pysendfile = callPackage ../development/python-modules/pysendfile { };

  pysensors = callPackage ../development/python-modules/pysensors { };

  pyserial-asyncio = callPackage ../development/python-modules/pyserial-asyncio { };

  pyserial = callPackage ../development/python-modules/pyserial { };

  pysftp = callPackage ../development/python-modules/pysftp { };

  pysha3 = callPackage ../development/python-modules/pysha3 { };

  pyshp = callPackage ../development/python-modules/pyshp { };

  pyside2-tools = toPythonModule (callPackage ../development/python-modules/pyside2-tools {
    inherit (pkgs) cmake qt5;
  });

  pyside2 = toPythonModule (callPackage ../development/python-modules/pyside2 {
    inherit (pkgs) cmake ninja qt5;
  });

  pyside = callPackage ../development/python-modules/pyside {
    inherit (pkgs) mesa;
  };

  pysideShiboken = callPackage ../development/python-modules/pyside/shiboken.nix {
    inherit (pkgs) libxml2 libxslt;
  };

  pysideTools = callPackage ../development/python-modules/pyside/tools.nix { };

  pysigset = callPackage ../development/python-modules/pysigset { };

  pysingleton = callPackage ../development/python-modules/pysingleton { };

  pyslurm = callPackage ../development/python-modules/pyslurm {
    inherit (pkgs) slurm;
  };

  pysma = callPackage ../development/python-modules/pysma { };

  pysmappee = callPackage ../development/python-modules/pysmappee { };

  pysmb = callPackage ../development/python-modules/pysmb { };

  pysmbc = callPackage ../development/python-modules/pysmbc { };

  pysmf = callPackage ../development/python-modules/pysmf { };

  pysmi = callPackage ../development/python-modules/pysmi { };

  pysmt = callPackage ../development/python-modules/pysmt { };

  pysnmp = callPackage ../development/python-modules/pysnmp { };

  pysnooper = callPackage ../development/python-modules/pysnooper { };

  pysnow = callPackage ../development/python-modules/pysnow { };

  pysocks = callPackage ../development/python-modules/pysocks { };

  pysolr = callPackage ../development/python-modules/pysolr { };

  pysoma = callPackage ../development/python-modules/pysoma { };

  py-sonic = callPackage ../development/python-modules/py-sonic { };

  pysonos = callPackage ../development/python-modules/pysonos { };

  pysoundfile = self.soundfile; # Alias added 23-06-2019

  pyspark = callPackage ../development/python-modules/pyspark { };

  pysparse = callPackage ../development/python-modules/pysparse { };

  pyspf = callPackage ../development/python-modules/pyspf { };

  pyspice = callPackage ../development/python-modules/pyspice { };

  pyspiflash = callPackage ../development/python-modules/pyspiflash { };

  pyspinel = callPackage ../development/python-modules/pyspinel { };

  pyspotify = callPackage ../development/python-modules/pyspotify { };

  pysptk = callPackage ../development/python-modules/pysptk { };

  pysqlcipher3 = callPackage ../development/python-modules/pysqlcipher3 {
    inherit (pkgs) sqlcipher;
  };

  pysqueezebox = callPackage ../development/python-modules/pysqueezebox { };

  pysrim = callPackage ../development/python-modules/pysrim { };

  pysrt = callPackage ../development/python-modules/pysrt { };

  pyssim = callPackage ../development/python-modules/pyssim { };

  pystache = callPackage ../development/python-modules/pystache { };

  pystemd = callPackage ../development/python-modules/pystemd {
    inherit (pkgs) systemd;
  };

  PyStemmer = callPackage ../development/python-modules/pystemmer { };

  pystray = callPackage ../development/python-modules/pystray { };

  py_stringmatching = callPackage ../development/python-modules/py_stringmatching { };

  pysvn = callPackage ../development/python-modules/pysvn {
    inherit (pkgs) bash subversion apr aprutil expat neon openssl;
  };

  pyswitchbot = callPackage ../development/python-modules/pyswitchbot { };

  pysychonaut = callPackage ../development/python-modules/pysychonaut { };

  pysyncobj = callPackage ../development/python-modules/pysyncobj { };

  pytabix = callPackage ../development/python-modules/pytabix { };

  pytado = callPackage ../development/python-modules/pytado { };

  pytaglib = callPackage ../development/python-modules/pytaglib { };

  pytankerkoenig = callPackage ../development/python-modules/pytankerkoenig { };

  pyte = callPackage ../development/python-modules/pyte { };

  pytenable = callPackage ../development/python-modules/pytenable { };

  pytelegrambotapi = callPackage ../development/python-modules/pyTelegramBotAPI { };

  pytesseract = callPackage ../development/python-modules/pytesseract { };

  pytest = self.pytest_6;

  pytest_4 = callPackage
    ../development/python-modules/pytest/4.nix {
      # hypothesis tests require pytest that causes dependency cycle
      hypothesis = self.hypothesis.override {
        doCheck = false;
      };
    };

  pytest_5 = callPackage
    ../development/python-modules/pytest/5.nix {
      # hypothesis tests require pytest that causes dependency cycle
      hypothesis = self.hypothesis.override {
        doCheck = false;
      };
    };

  pytest_6 =
    callPackage ../development/python-modules/pytest {
      # hypothesis tests require pytest that causes dependency cycle
      hypothesis = self.hypothesis.override {
        doCheck = false;
      };
    };

  pytest_6_1 = self.pytest_6.overridePythonAttrs (oldAttrs: rec {
    version = "6.1.2";
    src = oldAttrs.src.override {
      inherit version;
      sha256 = "c0a7e94a8cdbc5422a51ccdad8e6f1024795939cc89159a0ae7f0b316ad3823e";
    };
  });

  pytest-aiohttp = callPackage ../development/python-modules/pytest-aiohttp { };

  pytest-annotate = callPackage ../development/python-modules/pytest-annotate { };

  pytest-ansible = callPackage ../development/python-modules/pytest-ansible { };

  pytest-arraydiff = callPackage ../development/python-modules/pytest-arraydiff { };

  pytest-astropy = callPackage ../development/python-modules/pytest-astropy { };

  pytest-astropy-header = callPackage ../development/python-modules/pytest-astropy-header { };

  pytest-asyncio = callPackage ../development/python-modules/pytest-asyncio { };

  pytest-bdd = callPackage ../development/python-modules/pytest-bdd { };

  pytest-benchmark = callPackage ../development/python-modules/pytest-benchmark { };

  pytest-black = callPackage ../development/python-modules/pytest-black { };

  pytest-cache = self.pytestcache; # added 2021-01-04
  pytestcache = callPackage ../development/python-modules/pytestcache { };

  pytest-catchlog = callPackage ../development/python-modules/pytest-catchlog { };

  pytest-celery = callPackage ../development/python-modules/pytest-celery { };

  pytest-check = callPackage ../development/python-modules/pytest-check { };

  pytest-cid = callPackage ../development/python-modules/pytest-cid { };

  pytest-click = callPackage ../development/python-modules/pytest-click { };

  pytest-cov = self.pytestcov; # self 2021-01-04
  pytestcov = callPackage ../development/python-modules/pytest-cov { };

  pytest-cram = callPackage ../development/python-modules/pytest-cram { };

  pytest-datadir = callPackage ../development/python-modules/pytest-datadir { };

  pytest-datafiles = callPackage ../development/python-modules/pytest-datafiles { };

  pytest-dependency = callPackage ../development/python-modules/pytest-dependency { };

  pytest-django = callPackage ../development/python-modules/pytest-django { };

  pytest-doctestplus = callPackage ../development/python-modules/pytest-doctestplus { };

  pytest-env = callPackage ../development/python-modules/pytest-env { };

  pytest-error-for-skips = callPackage ../development/python-modules/pytest-error-for-skips { };

  pytest-expect = callPackage ../development/python-modules/pytest-expect { };

  pytest-factoryboy = callPackage ../development/python-modules/pytest-factoryboy { };

  pytest-filter-subpackage = callPackage ../development/python-modules/pytest-filter-subpackage { };

  pytest-fixture-config = callPackage ../development/python-modules/pytest-fixture-config { };

  pytest-flake8 = callPackage ../development/python-modules/pytest-flake8 { };

  pytest-flakes = callPackage ../development/python-modules/pytest-flakes { };

  pytest-flask = callPackage ../development/python-modules/pytest-flask { };

  pytest-forked = callPackage ../development/python-modules/pytest-forked { };

  pytest-freezegun = callPackage ../development/python-modules/pytest-freezegun { };

  pytest-helpers-namespace = callPackage ../development/python-modules/pytest-helpers-namespace { };

  pytest-html = callPackage ../development/python-modules/pytest-html { };

  pytest-httpbin = callPackage ../development/python-modules/pytest-httpbin { };

  pytest-httpserver = callPackage ../development/python-modules/pytest-httpserver { };

  pytest-httpx = callPackage ../development/python-modules/pytest-httpx { };

  pytest-instafail = callPackage ../development/python-modules/pytest-instafail { };

  pytest-isort = callPackage ../development/python-modules/pytest-isort { };

  pytest-lazy-fixture = callPackage ../development/python-modules/pytest-lazy-fixture { };

  pytest-localserver = callPackage ../development/python-modules/pytest-localserver { };

  pytest-metadata = callPackage ../development/python-modules/pytest-metadata { };

  pytest-mock = callPackage ../development/python-modules/pytest-mock { };

  pytest-mpl = callPackage ../development/python-modules/pytest-mpl { };

  pytest-mypy = callPackage ../development/python-modules/pytest-mypy { };

  pytest-openfiles = callPackage ../development/python-modules/pytest-openfiles { };

  pytest-order = callPackage ../development/python-modules/pytest-order { };

  pytest-ordering = callPackage ../development/python-modules/pytest-ordering { };

  pytest-pep257 = callPackage ../development/python-modules/pytest-pep257 { };

  pytest-pep8 = self.pytestpep8; # added 2021-01-04
  pytestpep8 = throw "pytestpep8 was removed because it is abandoned and no longer compatible with pytest v6.0"; # added 2020-12-10

  pytest-pylint = callPackage ../development/python-modules/pytest-pylint { };

  pytest-pythonpath = callPackage ../development/python-modules/pytest-pythonpath { };

  pytest-qt = callPackage ../development/python-modules/pytest-qt { };

  pytest-quickcheck = self.pytestquickcheck;
  pytestquickcheck = callPackage ../development/python-modules/pytest-quickcheck { };

  pytest-raisesregexp = callPackage ../development/python-modules/pytest-raisesregexp { };

  pytest-randomly = callPackage ../development/python-modules/pytest-randomly { };

  pytest-random-order = callPackage ../development/python-modules/pytest-random-order { };

  pytest-relaxed = callPackage ../development/python-modules/pytest-relaxed { };

  pytest-remotedata = callPackage ../development/python-modules/pytest-remotedata { };

  pytest-repeat = callPackage ../development/python-modules/pytest-repeat { };

  pytest-rerunfailures = callPackage ../development/python-modules/pytest-rerunfailures { };

  pytest-runner = self.pytestrunner; # added 2021-01-04
  pytestrunner = callPackage ../development/python-modules/pytestrunner { };

  pytest-sanic = callPackage ../development/python-modules/pytest-sanic {
    sanic = self.sanic.override { doCheck = false; };
  };

  pytest-server-fixtures = callPackage ../development/python-modules/pytest-server-fixtures { };

  pytest-services = callPackage ../development/python-modules/pytest-services { };

  pytest-snapshot = callPackage ../development/python-modules/pytest-snapshot { };

  pytest-shutil = callPackage ../development/python-modules/pytest-shutil { };

  pytest-socket = callPackage ../development/python-modules/pytest-socket { };

  pytest-subtesthack = callPackage ../development/python-modules/pytest-subtesthack { };

  pytest-subtests = callPackage ../development/python-modules/pytest-subtests { };

  pytest-sugar = callPackage ../development/python-modules/pytest-sugar { };

  pytest-testmon = callPackage ../development/python-modules/pytest-testmon { };

  pytest-timeout = callPackage ../development/python-modules/pytest-timeout { };

  pytest-tornado = callPackage ../development/python-modules/pytest-tornado { };

  pytest-tornasync = callPackage ../development/python-modules/pytest-tornasync { };

  pytest-trio = callPackage ../development/python-modules/pytest-trio { };

  pytest-twisted = callPackage ../development/python-modules/pytest-twisted { };

  pytest-vcr = callPackage ../development/python-modules/pytest-vcr { };

  pytest-virtualenv = callPackage ../development/python-modules/pytest-virtualenv { };

  pytest-warnings = callPackage ../development/python-modules/pytest-warnings { };

  pytest-watch = callPackage ../development/python-modules/pytest-watch { };

  pytest_xdist = self.pytest-xdist; # added 2021-01-04
  pytest-xdist = callPackage ../development/python-modules/pytest-xdist { };

  pytest-xprocess = callPackage ../development/python-modules/pytest-xprocess { };

  pytest-xvfb = callPackage ../development/python-modules/pytest-xvfb { };

  python3-openid = callPackage ../development/python-modules/python3-openid { };

  python-awair = callPackage ../development/python-modules/python-awair { };

  python3-saml = callPackage ../development/python-modules/python3-saml { };

  python-axolotl = callPackage ../development/python-modules/python-axolotl { };

  python-axolotl-curve25519 = callPackage ../development/python-modules/python-axolotl-curve25519 { };

  python-baseconv = callPackage ../development/python-modules/python-baseconv { };

  python-bidi = callPackage ../development/python-modules/python-bidi { };

  python-binance = callPackage ../development/python-modules/python-binance { };

  python-box = callPackage ../development/python-modules/python-box { };

  python-constraint = callPackage ../development/python-modules/python-constraint { };

  python-crontab = callPackage ../development/python-modules/python-crontab { };

  python-ctags3 = callPackage ../development/python-modules/python-ctags3 { };

  python-daemon = callPackage ../development/python-modules/python-daemon { };

  python-dateutil = callPackage ../development/python-modules/dateutil { };
  # Alias that we should deprecate
  dateutil = self.python-dateutil;

  python-dbusmock = callPackage ../development/python-modules/python-dbusmock { };

  pythondialog = callPackage ../development/python-modules/pythondialog { };

  python-didl-lite = callPackage ../development/python-modules/python-didl-lite { };

  python-docx = callPackage ../development/python-modules/python-docx { };

  python-doi = callPackage ../development/python-modules/python-doi { };

  python-dotenv = callPackage ../development/python-modules/python-dotenv { };

  python-editor = callPackage ../development/python-modules/python-editor { };

  pythonefl = callPackage ../development/python-modules/python-efl { };

  python-engineio = callPackage ../development/python-modules/python-engineio { };

  python-engineio_3 = callPackage ../development/python-modules/python-engineio/3.nix { };

  python-etcd = callPackage ../development/python-modules/python-etcd { };

  python_fedora = callPackage ../development/python-modules/python_fedora { };

  python-fontconfig = callPackage ../development/python-modules/python-fontconfig { };

  python-forecastio = callPackage ../development/python-modules/python-forecastio { };

  python-frontmatter = callPackage ../development/python-modules/python-frontmatter { };

  python-gammu = callPackage ../development/python-modules/python-gammu { };

  python-gitlab = callPackage ../development/python-modules/python-gitlab { };

  python-gnupg = callPackage ../development/python-modules/python-gnupg { };

  python-hosts = callPackage ../development/python-modules/python-hosts { };

  python-hpilo = callPackage ../development/python-modules/python-hpilo { };

  python-http-client = callPackage ../development/python-modules/python-http-client { };

  python-igraph = callPackage ../development/python-modules/python-igraph {
    inherit (pkgs) igraph;
  };

  pythonix = callPackage ../development/python-modules/pythonix {
    meson = pkgs.meson.override { python3 = self.python; };
  };

  python-jenkins = callPackage ../development/python-modules/python-jenkins { };

  python-jose = callPackage ../development/python-modules/python-jose { };

  python-json-logger = callPackage ../development/python-modules/python-json-logger { };

  python-jsonrpc-server = callPackage ../development/python-modules/python-jsonrpc-server { };

  python_keyczar = callPackage ../development/python-modules/python_keyczar { };

  python-language-server = callPackage ../development/python-modules/python-language-server { };

  python-ldap-test = callPackage ../development/python-modules/python-ldap-test { };

  python-Levenshtein = callPackage ../development/python-modules/python-levenshtein { };

  python-logstash = callPackage ../development/python-modules/python-logstash { };

  python-ly = callPackage ../development/python-modules/python-ly { };

  python-lz4 = callPackage ../development/python-modules/python-lz4 { };

  python-lzf = callPackage ../development/python-modules/python-lzf { };

  python-lzo = callPackage ../development/python-modules/python-lzo {
    inherit (pkgs) lzo;
  };

  python_magic = callPackage ../development/python-modules/python-magic { };

  python-mapnik = callPackage ../development/python-modules/python-mapnik { };

  python-markdown-math = callPackage ../development/python-modules/python-markdown-math { };

  python-miio = callPackage ../development/python-modules/python-miio { };

  python_mimeparse = callPackage ../development/python-modules/python_mimeparse { };

  python-mnist = callPackage ../development/python-modules/python-mnist { };

  python-mpv-jsonipc = callPackage ../development/python-modules/python-mpv-jsonipc { };

  python-multipart = callPackage ../development/python-modules/python-multipart { };

  python-mystrom = callPackage ../development/python-modules/python-mystrom { };

  python-nest = callPackage ../development/python-modules/python-nest { };

  pythonnet = callPackage
    ../development/python-modules/pythonnet {
      # `mono >= 4.6` required to prevent crashes encountered with earlier versions.
      mono = pkgs.mono4;
    };

  python-nmap = callPackage ../development/python-modules/python-nmap { };

  python-nomad = callPackage ../development/python-modules/python-nomad { };

  python-oauth2 = callPackage ../development/python-modules/python-oauth2 { };

  pythonocc-core = toPythonModule (callPackage ../development/python-modules/pythonocc-core {
    inherit (pkgs.xorg) libX11;
    inherit (pkgs.darwin.apple_sdk.frameworks) Cocoa;
  });

  python-olm = callPackage ../development/python-modules/python-olm { };

  python-opendata-transport = callPackage ../development/python-modules/python-opendata-transport { };

  python_openzwave = callPackage ../development/python-modules/python_openzwave { };

  python-packer = callPackage ../development/python-modules/python-packer { };

  python-pam = callPackage ../development/python-modules/python-pam {
    inherit (pkgs) pam;
  };

  python-periphery = callPackage ../development/python-modules/python-periphery { };

  python-pipedrive = callPackage ../development/python-modules/python-pipedrive { };

  python-prctl = callPackage ../development/python-modules/python-prctl { };

  python-ptrace = callPackage ../development/python-modules/python-ptrace { };

  python-pushover = callPackage ../development/python-modules/pushover { };

  python-rapidjson = callPackage ../development/python-modules/python-rapidjson { };

  python-redis-lock = callPackage ../development/python-modules/python-redis-lock { };

  python-rtmidi = callPackage ../development/python-modules/python-rtmidi { };

  python-sat = callPackage ../development/python-modules/python-sat { };

  python-simple-hipchat = callPackage ../development/python-modules/python-simple-hipchat { };
  python_simple_hipchat = self.python-simple-hipchat;

  python-slugify = callPackage ../development/python-modules/python-slugify { };

  python-smarttub = callPackage ../development/python-modules/python-smarttub { };

  python-snap7 = callPackage ../development/python-modules/python-snap7 {
    inherit (pkgs) snap7;
  };

  python-snappy = callPackage ../development/python-modules/python-snappy {
    inherit (pkgs) snappy;
  };

  python-socketio = callPackage ../development/python-modules/python-socketio { };

  python-socketio_4 = callPackage ../development/python-modules/python-socketio/4.nix { };

  python-sql = callPackage ../development/python-modules/python-sql { };

  python-stdnum = callPackage ../development/python-modules/python-stdnum { };

  python-telegram-bot = callPackage ../development/python-modules/python-telegram-bot { };

  python-toolbox = callPackage ../development/python-modules/python-toolbox { };

  python-twitch-client = callPackage ../development/python-modules/python-twitch-client { };

  python-twitter = callPackage ../development/python-modules/python-twitter { };

  python-u2flib-host = callPackage ../development/python-modules/python-u2flib-host { };

  python-uinput = callPackage ../development/python-modules/python-uinput { };

  python-unshare = callPackage ../development/python-modules/python-unshare { };

  python-utils = callPackage ../development/python-modules/python-utils { };

  python-vagrant = callPackage ../development/python-modules/python-vagrant { };

  python-velbus = callPackage ../development/python-modules/python-velbus { };

  python-vipaccess = callPackage ../development/python-modules/python-vipaccess { };

  python-vlc = callPackage ../development/python-modules/python-vlc { };

  python-whois = callPackage ../development/python-modules/python-whois { };

  python-wifi = callPackage ../development/python-modules/python-wifi { };

  python-wink = callPackage ../development/python-modules/python-wink { };

  python-xmp-toolkit = callPackage ../development/python-modules/python-xmp-toolkit { };

  pythran = callPackage ../development/python-modules/pythran { };

  pyeverlights = callPackage ../development/python-modules/pyeverlights { };

  pytile = callPackage ../development/python-modules/pytile { };

  pytimeparse = callPackage ../development/python-modules/pytimeparse { };

  pytmx = callPackage ../development/python-modules/pytmx { };

  pytoml = callPackage ../development/python-modules/pytoml { };

  pytools = callPackage ../development/python-modules/pytools { };

  pytorch = callPackage ../development/python-modules/pytorch {
    cudaSupport = pkgs.config.cudaSupport or false;
  };

  pytorch-bin = callPackage ../development/python-modules/pytorch/bin.nix { };

  pytorch-lightning = callPackage ../development/python-modules/pytorch-lightning { };

  pytorch-metric-learning = callPackage ../development/python-modules/pytorch-metric-learning { };

  pytorchWithCuda = self.pytorch.override {
    cudaSupport = true;
  };

  pytorchWithoutCuda = self.pytorch.override {
    cudaSupport = false;
  };

  pytrafikverket = callPackage ../development/python-modules/pytrafikverket { };

  pytrends = callPackage ../development/python-modules/pytrends { };

  pytricia = callPackage ../development/python-modules/pytricia { };

  pytube = callPackage ../development/python-modules/pytube { };

  pytun = callPackage ../development/python-modules/pytun { };

  pyturbojpeg = callPackage ../development/python-modules/pyturbojpeg { };

  pytz = callPackage ../development/python-modules/pytz { };

  pytzdata = callPackage ../development/python-modules/pytzdata { };

  pyu2f = callPackage ../development/python-modules/pyu2f { };

  pyuavcan = callPackage
    ../development/python-modules/pyuavcan { # this version pinpoint to anold version is necessary due to a regression
      nunavut = self.nunavut.overridePythonAttrs (old: rec {
        version = "0.2.3";
        src = old.src.override {
          inherit version;
          sha256 = "0x8a9h4mc2r2yz49s9arsbs4bn3h25mvmg4zbgksm9hcyi9536x5";
        };
      });
    };

  pyudev = callPackage ../development/python-modules/pyudev {
    inherit (pkgs) systemd;
  };

  pyunbound = callPackage ../tools/networking/unbound/python.nix { };

  pyunifi = callPackage ../development/python-modules/pyunifi { };

  pyupdate = callPackage ../development/python-modules/pyupdate { };

  pyupgrade = callPackage ../development/python-modules/pyupgrade { };

  pyusb = callPackage ../development/python-modules/pyusb {
    inherit (pkgs) libusb1;
  };

  pyutilib = callPackage ../development/python-modules/pyutilib { };

  pyuv = callPackage ../development/python-modules/pyuv { };

  py-vapid = callPackage ../development/python-modules/py-vapid { };

  pyvcd = callPackage ../development/python-modules/pyvcd { };

  pyvcf = callPackage ../development/python-modules/pyvcf { };

  pyvera = callPackage ../development/python-modules/pyvera { };

  pyvesync = callPackage ../development/python-modules/pyvesync { };

  pyvex = callPackage ../development/python-modules/pyvex { };

  pyvicare = callPackage ../development/python-modules/pyvicare { };

  pyviz-comms = callPackage ../development/python-modules/pyviz-comms { };

  pyvizio = callPackage ../development/python-modules/pyvizio { };

  pyvips = callPackage ../development/python-modules/pyvips {
    inherit (pkgs) vips glib;
  };

  pyvlx = callPackage ../development/python-modules/pyvlx { };

  pyvmomi = callPackage ../development/python-modules/pyvmomi { };

  pyvolumio = callPackage ../development/python-modules/pyvolumio { };

  pyvoro = callPackage ../development/python-modules/pyvoro { };

  pywal = callPackage ../development/python-modules/pywal { };

  pywatchman = callPackage ../development/python-modules/pywatchman { };

  pywavelets = callPackage ../development/python-modules/pywavelets { };

  pywbem = callPackage ../development/python-modules/pywbem {
    inherit (pkgs) libxml2;
  };

  pywebpush = callPackage ../development/python-modules/pywebpush { };

  pywebview = callPackage ../development/python-modules/pywebview { };

  pywick = callPackage ../development/python-modules/pywick { };

  pywilight = callPackage ../development/python-modules/pywilight { };

  pywinrm = callPackage ../development/python-modules/pywinrm { };

  pywizlight = callPackage ../development/python-modules/pywizlight { };

  pyxattr = callPackage ../development/python-modules/pyxattr { };

  pyworld = callPackage ../development/python-modules/pyworld { };

  pyx = callPackage ../development/python-modules/pyx { };

  pyxdg = callPackage ../development/python-modules/pyxdg { };

  pyxeoma = callPackage ../development/python-modules/pyxeoma { };

  pyxiaomigateway = callPackage ../development/python-modules/pyxiaomigateway { };

  pyxl3 = callPackage ../development/python-modules/pyxl3 { };

  pyxnat = callPackage ../development/python-modules/pyxnat { };

  pyyaml = callPackage ../development/python-modules/pyyaml { };

  pyzerproc = callPackage ../development/python-modules/pyzerproc { };

  pyzmq = callPackage ../development/python-modules/pyzmq { };

  pyzufall = callPackage ../development/python-modules/pyzufall { };

  qasm2image = throw "qasm2image is no longer maintained (since November 2018), and is not compatible with the latest pythonPackages.qiskit versions."; # added 2020-12-09

  qdarkstyle = callPackage ../development/python-modules/qdarkstyle { };

  qdldl = callPackage ../development/python-modules/qdldl { };

  qds_sdk = callPackage ../development/python-modules/qds_sdk { };

  qimage2ndarray = callPackage ../development/python-modules/qimage2ndarray { };

  qiskit-aer = callPackage ../development/python-modules/qiskit-aer { };

  qiskit-aqua = callPackage ../development/python-modules/qiskit-aqua { };

  qiskit = callPackage ../development/python-modules/qiskit { };

  qiskit-ibmq-provider = callPackage ../development/python-modules/qiskit-ibmq-provider { };

  qiskit-ignis = callPackage ../development/python-modules/qiskit-ignis { };

  qiskit-terra = callPackage ../development/python-modules/qiskit-terra { };

  qrcode = callPackage ../development/python-modules/qrcode { };

  qreactor = callPackage ../development/python-modules/qreactor { };

  qscintilla-qt4 = callPackage ../development/python-modules/qscintilla { };

  qscintilla-qt5 = pkgs.libsForQt5.callPackage ../development/python-modules/qscintilla-qt5 {
    pythonPackages = self;
  };

  qscintilla = self.qscintilla-qt4;

  qtawesome = callPackage ../development/python-modules/qtawesome { };

  qtconsole = callPackage ../development/python-modules/qtconsole { };

  qtpy = callPackage ../development/python-modules/qtpy { };

  quamash = callPackage ../development/python-modules/quamash { };

  quandl = callPackage ../development/python-modules/quandl { };

  # TODO: rename this
  Quandl = callPackage ../development/python-modules/quandl { }; # alias for an older package which did not support Python 3

  quantities = callPackage ../development/python-modules/quantities { };

  querystring_parser = callPackage ../development/python-modules/querystring-parser { };

  questionary = callPackage ../development/python-modules/questionary { };

  queuelib = callPackage ../development/python-modules/queuelib { };

  r2pipe = callPackage ../development/python-modules/r2pipe { };

  rabbitpy = callPackage ../development/python-modules/rabbitpy { };

  rachiopy = callPackage ../development/python-modules/rachiopy { };

  radicale_infcloud = callPackage ../development/python-modules/radicale_infcloud { };

  radio_beam = callPackage ../development/python-modules/radio_beam { };

  radiotherm = callPackage ../development/python-modules/radiotherm { };

  radish-bdd = callPackage ../development/python-modules/radish-bdd { };

  rainbowstream = callPackage ../development/python-modules/rainbowstream { };

  ramlfications = callPackage ../development/python-modules/ramlfications { };

  random2 = callPackage ../development/python-modules/random2 { };

  rapidfuzz = callPackage ../development/python-modules/rapidfuzz { };

  rarfile = callPackage ../development/python-modules/rarfile {
    inherit (pkgs) libarchive;
  };

  rasterio = callPackage ../development/python-modules/rasterio {
    gdal = pkgs.gdal_2;
  };

  ratelimit = callPackage ../development/python-modules/ratelimit { };

  ratelimiter = callPackage ../development/python-modules/ratelimiter { };

  raven = callPackage ../development/python-modules/raven { };

  rawkit = callPackage ../development/python-modules/rawkit { };

  rbtools = callPackage ../development/python-modules/rbtools { };

  rcssmin = callPackage ../development/python-modules/rcssmin { };

  rdflib = callPackage ../development/python-modules/rdflib { };

  rdflib-jsonld = callPackage ../development/python-modules/rdflib-jsonld { };

  rdkit = callPackage ../development/python-modules/rdkit { };

  re-assert = callPackage ../development/python-modules/re-assert { };

  readchar = callPackage ../development/python-modules/readchar { };

  readme = callPackage ../development/python-modules/readme { };

  readme_renderer = callPackage ../development/python-modules/readme_renderer { };

  readthedocs-sphinx-ext = callPackage ../development/python-modules/readthedocs-sphinx-ext { };

  rebulk = callPackage ../development/python-modules/rebulk { };

  recaptcha_client = callPackage ../development/python-modules/recaptcha_client { };

  recommonmark = callPackage ../development/python-modules/recommonmark { };

  redbaron = callPackage ../development/python-modules/redbaron { };

  redis = callPackage ../development/python-modules/redis { };

  rednose = callPackage ../development/python-modules/rednose { };

  reedsolo = callPackage ../development/python-modules/reedsolo { };

  reflink = callPackage ../development/python-modules/reflink { };

  regenmaschine = callPackage ../development/python-modules/regenmaschine { };

  regex = callPackage ../development/python-modules/regex { };

  regional = callPackage ../development/python-modules/regional { };

  reikna = callPackage ../development/python-modules/reikna { };

  relatorio = callPackage ../development/python-modules/relatorio { };

  rencode = callPackage ../development/python-modules/rencode { };

  repeated_test = callPackage ../development/python-modules/repeated_test { };

  repocheck = callPackage ../development/python-modules/repocheck { };

  reportlab = callPackage ../development/python-modules/reportlab { };

  repoze_lru = callPackage ../development/python-modules/repoze_lru { };

  repoze_sphinx_autointerface = callPackage ../development/python-modules/repoze_sphinx_autointerface { };

  repoze_who = callPackage ../development/python-modules/repoze_who { };

  reproject = callPackage ../development/python-modules/reproject { };

  requests-aws4auth = callPackage ../development/python-modules/requests-aws4auth { };

  requests-cache = callPackage ../development/python-modules/requests-cache { };

  requests-hawk = callPackage ../development/python-modules/requests-hawk { };

  requests = callPackage ../development/python-modules/requests { };

  requests_download = callPackage ../development/python-modules/requests_download { };

  requestsexceptions = callPackage ../development/python-modules/requestsexceptions { };

  requests-file = callPackage ../development/python-modules/requests-file { };

  requests-http-signature = callPackage ../development/python-modules/requests-http-signature { };

  requests-kerberos = callPackage ../development/python-modules/requests-kerberos { };

  requests-mock = callPackage ../development/python-modules/requests-mock { };

  requests_ntlm = callPackage ../development/python-modules/requests_ntlm { };

  requests_oauthlib = callPackage ../development/python-modules/requests-oauthlib { };

  requests-pkcs12 = callPackage ../development/python-modules/requests-pkcs12 { };

  requests-toolbelt = callPackage ../development/python-modules/requests-toolbelt { };

  requests_toolbelt = self.requests-toolbelt; # Old attr, 2017-09-26

  requests-unixsocket = callPackage ../development/python-modules/requests-unixsocket { };

  requirements-detector = callPackage ../development/python-modules/requirements-detector { };

  resampy = callPackage ../development/python-modules/resampy { };

  responses = callPackage ../development/python-modules/responses { };

  respx = callPackage ../development/python-modules/respx { };

  restfly = callPackage ../development/python-modules/restfly { };

  restrictedpython = callPackage ../development/python-modules/restrictedpython { };

  restructuredtext_lint = callPackage ../development/python-modules/restructuredtext_lint { };

  restview = callPackage ../development/python-modules/restview { };

  rethinkdb = callPackage ../development/python-modules/rethinkdb { };

  retry = callPackage ../development/python-modules/retry { };

  retry_decorator = callPackage ../development/python-modules/retry_decorator { };

  retrying = callPackage ../development/python-modules/retrying { };

  retworkx = callPackage ../development/python-modules/retworkx { };

  rfc3986 = callPackage ../development/python-modules/rfc3986 { };

  rfc3987 = callPackage ../development/python-modules/rfc3987 { };

  rfc6555 = callPackage ../development/python-modules/rfc6555 { };

  rfc7464 = callPackage ../development/python-modules/rfc7464 { };

  rfcat = callPackage ../development/python-modules/rfcat { };

  rich = callPackage ../development/python-modules/rich { };

  rig = callPackage ../development/python-modules/rig { };

  ring-doorbell = callPackage ../development/python-modules/ring-doorbell { };

  riprova = callPackage ../development/python-modules/riprova { };

  ripser = callPackage ../development/python-modules/ripser { };

  rising = callPackage ../development/python-modules/rising { };

  rivet = toPythonModule (pkgs.rivet.override {
    python3 = python;
  });

  rjsmin = callPackage ../development/python-modules/rjsmin { };

  rl-coach = callPackage ../development/python-modules/rl-coach { };

  rlp = callPackage ../development/python-modules/rlp { };

  rnc2rng = callPackage ../development/python-modules/rnc2rng { };

  robomachine = callPackage ../development/python-modules/robomachine { };

  roboschool = callPackage ../development/python-modules/roboschool {
    inherit (pkgs.qt5) qtbase;
  };

  robot-detection = callPackage ../development/python-modules/robot-detection { };

  robotframework = callPackage ../development/python-modules/robotframework { };

  robotframework-databaselibrary = callPackage ../development/python-modules/robotframework-databaselibrary { };

  robotframework-requests = callPackage ../development/python-modules/robotframework-requests { };

  robotframework-selenium2library = callPackage ../development/python-modules/robotframework-selenium2library { };

  robotframework-seleniumlibrary = callPackage ../development/python-modules/robotframework-seleniumlibrary { };

  robotframework-sshlibrary = callPackage ../development/python-modules/robotframework-sshlibrary { };

  robotframework-tools = callPackage ../development/python-modules/robotframework-tools { };

  robotstatuschecker = callPackage ../development/python-modules/robotstatuschecker { };

  robotsuite = callPackage ../development/python-modules/robotsuite { };

  rocket-errbot = callPackage ../development/python-modules/rocket-errbot { };

  roku = callPackage ../development/python-modules/roku { };

  roman = callPackage ../development/python-modules/roman { };

  roombapy = callPackage ../development/python-modules/roombapy { };

  rope = callPackage ../development/python-modules/rope { };

  ROPGadget = callPackage ../development/python-modules/ROPGadget { };

  ropper = callPackage ../development/python-modules/ropper { };

  rotate-backups = callPackage ../tools/backup/rotate-backups { };

  routes = callPackage ../development/python-modules/routes { };

  rpdb = callPackage ../development/python-modules/rpdb { };

  rply = callPackage ../development/python-modules/rply { };

  rpm = toPythonModule (pkgs.rpm.override {
    inherit python;
  });

  rpmfluff = callPackage ../development/python-modules/rpmfluff { };

  rpy2 = callPackage ../development/python-modules/rpy2 { };

  rpyc = callPackage ../development/python-modules/rpyc { };

  rq = callPackage ../development/python-modules/rq { };

  rsa = callPackage ../development/python-modules/rsa { };

  rtmidi-python = callPackage ../development/python-modules/rtmidi-python { };

  Rtree = callPackage ../development/python-modules/Rtree {
    inherit (pkgs) libspatialindex;
  };

  rtslib = callPackage ../development/python-modules/rtslib { };

  ruamel-base = self.ruamel_base;
  ruamel_base = callPackage ../development/python-modules/ruamel_base { };

  ruamel-yaml = self.ruamel_yaml;
  ruamel_yaml = callPackage ../development/python-modules/ruamel_yaml { };

  ruamel-yaml-clib = self.ruamel_yaml_clib;
  ruamel_yaml_clib = callPackage ../development/python-modules/ruamel_yaml_clib { };

  rubymarshal = callPackage ../development/python-modules/rubymarshal { };

  ruffus = callPackage ../development/python-modules/ruffus { };

  runway-python = callPackage ../development/python-modules/runway-python { };

  rx = callPackage ../development/python-modules/rx { };

  rxv = callPackage ../development/python-modules/rxv { };

  s2clientprotocol = callPackage ../development/python-modules/s2clientprotocol { };

  s3fs = callPackage ../development/python-modules/s3fs { };

  s3transfer = callPackage ../development/python-modules/s3transfer { };

  sabyenc3 = callPackage ../development/python-modules/sabyenc3 { };

  sabyenc = callPackage ../development/python-modules/sabyenc { };

  sacn = callPackage ../development/python-modules/sacn { };

  sacremoses = callPackage ../development/python-modules/sacremoses { };

  safe = callPackage ../development/python-modules/safe { };

  safety = callPackage ../development/python-modules/safety { };

  sagemaker = callPackage ../development/python-modules/sagemaker { };

  salmon-mail = callPackage ../development/python-modules/salmon-mail { };

  sane = callPackage ../development/python-modules/sane {
    inherit (pkgs) sane-backends;
  };

  sampledata = callPackage ../development/python-modules/sampledata { };

  samplerate = callPackage ../development/python-modules/samplerate { };

  samsungctl = callPackage ../development/python-modules/samsungctl { };

  samsungtvws = callPackage ../development/python-modules/samsungtvws { };

  sanic-auth = callPackage ../development/python-modules/sanic-auth { };

  sanic = callPackage ../development/python-modules/sanic { };

  sapi-python-client = callPackage ../development/python-modules/sapi-python-client { };

  sarge = callPackage ../development/python-modules/sarge { };

  sasmodels = callPackage ../development/python-modules/sasmodels { };

  scales = callPackage ../development/python-modules/scales { };

  scapy = callPackage ../development/python-modules/scapy { };

  schedule = callPackage ../development/python-modules/schedule { };

  schema = callPackage ../development/python-modules/schema { };

  schiene = callPackage ../development/python-modules/schiene { };

  scikit-bio = callPackage ../development/python-modules/scikit-bio { };

  scikit-build = callPackage ../development/python-modules/scikit-build { };

  scikit-fmm = callPackage ../development/python-modules/scikit-fmm { };

  scikit-fuzzy = callPackage ../development/python-modules/scikit-fuzzy { };

  scikitimage = callPackage ../development/python-modules/scikit-image { };

  scikitlearn = callPackage ../development/python-modules/scikitlearn {
    inherit (pkgs) gfortran glibcLocales;
  };

  scikit-optimize = callPackage ../development/python-modules/scikit-optimize { };

  scikits-odes = callPackage ../development/python-modules/scikits-odes { };

  scikit-tda = callPackage ../development/python-modules/scikit-tda { };

  scipy_1_3 = self.scipy.overridePythonAttrs (oldAttrs: rec {
    version = "1.3.3";
    src = oldAttrs.src.override {
      inherit version;
      sha256 = "02iqb7ws7fw5fd1a83hx705pzrw1imj7z0bphjsl4bfvw254xgv4";
    };
    doCheck = false;
    disabled = !isPy3k;
  });

  scipy_1_4 = self.scipy.overridePythonAttrs (oldAttrs: rec {
    version = "1.4.1";
    src = oldAttrs.src.override {
      inherit version;
      sha256 = "0ndw7zyxd2dj37775mc75zm4fcyiipnqxclc45mkpxy8lvrvpqfy";
    };
    doCheck = false;
    disabled = !isPy3k;
  });

  scipy = callPackage ../development/python-modules/scipy { };

  scour = callPackage ../development/python-modules/scour { };

  scp = callPackage ../development/python-modules/scp { };

  scramp = callPackage ../development/python-modules/scramp { };

  scrapy = callPackage ../development/python-modules/scrapy { };

  scrapy-deltafetch = callPackage ../development/python-modules/scrapy-deltafetch { };

  scrapy-fake-useragent = callPackage ../development/python-modules/scrapy-fake-useragent { };

  scrapy-splash = callPackage ../development/python-modules/scrapy-splash { };

  screeninfo = callPackage ../development/python-modules/screeninfo { };

  scripttest = callPackage ../development/python-modules/scripttest { };

  scs = callPackage ../development/python-modules/scs { scs = pkgs.scs; };

  sdnotify = callPackage ../development/python-modules/sdnotify { };

  seaborn = callPackage ../development/python-modules/seaborn { };

  seabreeze = callPackage ../development/python-modules/seabreeze { };

  seccomp = callPackage ../development/python-modules/seccomp { };

  secp256k1 = callPackage ../development/python-modules/secp256k1 {
    inherit (pkgs) secp256k1;
  };

  secretstorage = callPackage ../development/python-modules/secretstorage { };

  secure = callPackage ../development/python-modules/secure { };

  seekpath = callPackage ../development/python-modules/seekpath { };

  segments = callPackage ../development/python-modules/segments { };

  selectors2 = callPackage ../development/python-modules/selectors2 { };

  selectors34 = callPackage ../development/python-modules/selectors34 { };

  selenium = callPackage ../development/python-modules/selenium { };

  semantic-version = callPackage ../development/python-modules/semantic-version { };

  semver = callPackage ../development/python-modules/semver { };

  send2trash = callPackage ../development/python-modules/send2trash { };

  sendgrid = callPackage ../development/python-modules/sendgrid { };

  sentencepiece = callPackage ../development/python-modules/sentencepiece {
    inherit (pkgs) sentencepiece;
  };

  sentinel = callPackage ../development/python-modules/sentinel { };

  sentry-sdk = callPackage ../development/python-modules/sentry-sdk { };

  sepaxml = callPackage ../development/python-modules/sepaxml { };

  seqdiag = callPackage ../development/python-modules/seqdiag { };

  sequoia = disabledIf isPyPy (toPythonModule (pkgs.sequoia.override {
    pythonPackages = self;
    pythonSupport = true;
  }));

  serpent = callPackage ../development/python-modules/serpent { };

  serpy = callPackage ../development/python-modules/serpy { };

  serverlessrepo = callPackage ../development/python-modules/serverlessrepo { };

  service-identity = callPackage ../development/python-modules/service_identity { };

  setproctitle = callPackage ../development/python-modules/setproctitle { };

  setuptools-git = callPackage ../development/python-modules/setuptools-git { };

  setuptools-lint = callPackage ../development/python-modules/setuptools-lint { };

  setuptools-rust = callPackage ../development/python-modules/setuptools-rust { };

  setuptools-scm = self.setuptools_scm; # added 2021-01-04
  setuptools_scm = callPackage ../development/python-modules/setuptools_scm { };

  setuptools-scm-git-archive = callPackage ../development/python-modules/setuptools-scm-git-archive { };

  setuptoolsTrial = callPackage ../development/python-modules/setuptoolstrial { };

  sexpdata = callPackage ../development/python-modules/sexpdata { };

  sfepy = callPackage ../development/python-modules/sfepy { };

  sgmllib3k = callPackage ../development/python-modules/sgmllib3k { };

  shamir-mnemonic = callPackage ../development/python-modules/shamir-mnemonic { };

  shap = callPackage ../development/python-modules/shap { };

  shapely = callPackage ../development/python-modules/shapely { };

  sharedmem = callPackage ../development/python-modules/sharedmem { };

  sharkiqpy = callPackage ../development/python-modules/sharkiqpy { };

  sh = callPackage ../development/python-modules/sh { };

  shellingham = callPackage ../development/python-modules/shellingham { };

  shiboken2 = toPythonModule (callPackage ../development/python-modules/shiboken2 {
    inherit (pkgs) cmake llvmPackages qt5;
  });

  shippai = callPackage ../development/python-modules/shippai { };

  shodan = callPackage ../development/python-modules/shodan { };

  shortuuid = callPackage ../development/python-modules/shortuuid { };

  shouldbe = callPackage ../development/python-modules/shouldbe { };

  should-dsl = callPackage ../development/python-modules/should-dsl { };

  showit = callPackage ../development/python-modules/showit { };

  shutilwhich = callPackage ../development/python-modules/shutilwhich { };

  sievelib = callPackage ../development/python-modules/sievelib { };

  signedjson = callPackage ../development/python-modules/signedjson { };

  sigtools = callPackage ../development/python-modules/sigtools { };

  simanneal = callPackage ../development/python-modules/simanneal { };

  simpleaudio = callPackage ../development/python-modules/simpleaudio { };

  simplebayes = callPackage ../development/python-modules/simplebayes { };

  simpleeval = callPackage ../development/python-modules/simpleeval { };

  simplefix = callPackage ../development/python-modules/simplefix { };

  simplegeneric = callPackage ../development/python-modules/simplegeneric { };

  simplehound = callPackage ../development/python-modules/simplehound { };

  simplejson = callPackage ../development/python-modules/simplejson { };

  simplekml = callPackage ../development/python-modules/simplekml { };

  simple-salesforce = callPackage ../development/python-modules/simple-salesforce { };

  simple-websocket-server = callPackage ../development/python-modules/simple-websocket-server { };

  simplisafe-python = callPackage ../development/python-modules/simplisafe-python { };

  simpy = callPackage ../development/python-modules/simpy { };

  signify = callPackage ../development/python-modules/signify { };

  sip = callPackage ../development/python-modules/sip { };

  sip_5 = callPackage ../development/python-modules/sip/5.x.nix { };

  six = callPackage ../development/python-modules/six { };

  skein = callPackage ../development/python-modules/skein {
    jre = pkgs.jre8; # TODO: remove override https://github.com/NixOS/nixpkgs/pull/89731
  };

  skidl = callPackage ../development/python-modules/skidl { };

  sklearn-deap = callPackage ../development/python-modules/sklearn-deap { };

  skorch = callPackage ../development/python-modules/skorch { };

  skybellpy = callPackage ../development/python-modules/skybellpy { };

  slack-sdk = callPackage ../development/python-modules/slack-sdk { };

  slackclient = callPackage ../development/python-modules/slackclient { };

  sleekxmpp = callPackage ../development/python-modules/sleekxmpp { };

  slicedimage = callPackage ../development/python-modules/slicedimage { };

  slicer = callPackage ../development/python-modules/slicer { };

  slicerator = callPackage ../development/python-modules/slicerator { };

  slimit = callPackage ../development/python-modules/slimit { };

  slither-analyzer = callPackage ../development/python-modules/slither-analyzer { };

  slixmpp = callPackage ../development/python-modules/slixmpp {
    inherit (pkgs) gnupg;
  };

  slob = callPackage ../development/python-modules/slob { };

  sly = callPackage ../development/python-modules/sly { };

  smart_open = callPackage ../development/python-modules/smart_open { };

  smartypants = callPackage ../development/python-modules/smartypants { };

  smbus-cffi = callPackage ../development/python-modules/smbus-cffi { };

  smdebug-rulesconfig = callPackage ../development/python-modules/smdebug-rulesconfig { };

  smmap2 = throw "smmap2 has been deprecated, use smmap instead."; # added 2020-03-14

  smmap = callPackage ../development/python-modules/smmap { };

  smpplib = callPackage ../development/python-modules/smpplib { };

  snack = toPythonModule (pkgs.newt.override {
    inherit (self) python;
  });

  snakebite = callPackage ../development/python-modules/snakebite { };

  snakeviz = callPackage ../development/python-modules/snakeviz { };

  snapcast = callPackage ../development/python-modules/snapcast { };

  snapshottest = callPackage ../development/python-modules/snapshottest { };

  sniffio = callPackage ../development/python-modules/sniffio { };

  snitun = callPackage ../development/python-modules/snitun { };

  snowballstemmer = callPackage ../development/python-modules/snowballstemmer { };

  snowflake-connector-python = callPackage ../development/python-modules/snowflake-connector-python { };

  snowflake-sqlalchemy = callPackage ../development/python-modules/snowflake-sqlalchemy { };

  snscrape = callPackage ../development/python-modules/snscrape { };

  snuggs = callPackage ../development/python-modules/snuggs { };

  soapysdr = toPythonModule (pkgs.soapysdr.override {
    python = self.python;
    usePython = true;
  });

  soapysdr-with-plugins = toPythonModule (pkgs.soapysdr-with-plugins.override {
    python = self.python;
    usePython = true;
  });

  sockjs = callPackage ../development/python-modules/sockjs { };

  sockjs-tornado = callPackage ../development/python-modules/sockjs-tornado { };

  socksipy-branch = callPackage ../development/python-modules/socksipy-branch { };

  soco = callPackage ../development/python-modules/soco { };

  softlayer = callPackage ../development/python-modules/softlayer { };

  solaredge = callPackage ../development/python-modules/solaredge { };

  solax = callPackage ../development/python-modules/solax { };

  solo-python = disabledIf (!pythonAtLeast "3.6") (callPackage ../development/python-modules/solo-python { });

  somajo = callPackage ../development/python-modules/somajo { };

  sopel = callPackage ../development/python-modules/sopel { };

  sorl_thumbnail = callPackage ../development/python-modules/sorl_thumbnail { };

  sortedcollections = callPackage ../development/python-modules/sortedcollections { };

  sortedcontainers = callPackage ../development/python-modules/sortedcontainers { };

  sounddevice = callPackage ../development/python-modules/sounddevice { };

  soundfile = callPackage ../development/python-modules/soundfile { };

  soupsieve = callPackage ../development/python-modules/soupsieve { };

  spacy = callPackage ../development/python-modules/spacy { };

  spacy_models = callPackage ../development/python-modules/spacy/models.nix { };

  spake2 = callPackage ../development/python-modules/spake2 { };

  spark_parser = callPackage ../development/python-modules/spark_parser { };

  SPARQLWrapper = callPackage ../development/python-modules/sparqlwrapper { };

  sparse = callPackage ../development/python-modules/sparse { };

  speaklater = callPackage ../development/python-modules/speaklater { };

  spectral-cube = callPackage ../development/python-modules/spectral-cube { };

  speedtest-cli = callPackage ../development/python-modules/speedtest-cli { };

  spglib = callPackage ../development/python-modules/spglib { };

  sphfile = callPackage ../development/python-modules/sphfile { };

  spinners = callPackage ../development/python-modules/spinners { };

  sphinxcontrib-applehelp = callPackage ../development/python-modules/sphinxcontrib-applehelp { };

  sphinxcontrib-autoapi = callPackage ../development/python-modules/sphinxcontrib-autoapi { };

  sphinxcontrib-bibtex = callPackage ../development/python-modules/sphinxcontrib-bibtex { };

  sphinxcontrib-blockdiag = callPackage ../development/python-modules/sphinxcontrib-blockdiag { };

  sphinxcontrib-devhelp = callPackage ../development/python-modules/sphinxcontrib-devhelp { };

  sphinxcontrib-fulltoc = callPackage ../development/python-modules/sphinxcontrib-fulltoc { };

  sphinxcontrib-htmlhelp = callPackage ../development/python-modules/sphinxcontrib-htmlhelp { };

  sphinxcontrib_httpdomain = callPackage ../development/python-modules/sphinxcontrib_httpdomain { };

  sphinxcontrib-jsmath = callPackage ../development/python-modules/sphinxcontrib-jsmath { };

  sphinxcontrib-katex = callPackage ../development/python-modules/sphinxcontrib-katex { };

  sphinxcontrib_newsfeed = callPackage ../development/python-modules/sphinxcontrib_newsfeed { };

  sphinxcontrib-openapi = callPackage ../development/python-modules/sphinxcontrib-openapi { };

  sphinxcontrib_plantuml = callPackage ../development/python-modules/sphinxcontrib_plantuml {
    inherit (pkgs) plantuml;
  };

  sphinxcontrib-qthelp = callPackage ../development/python-modules/sphinxcontrib-qthelp { };

  sphinxcontrib-serializinghtml = callPackage ../development/python-modules/sphinxcontrib-serializinghtml { };

  sphinxcontrib-spelling = callPackage ../development/python-modules/sphinxcontrib-spelling { };

  sphinxcontrib-tikz = callPackage ../development/python-modules/sphinxcontrib-tikz {
    texLive = pkgs.texlive.combine { inherit (pkgs.texlive) scheme-small standalone pgfplots; };
  };

  sphinxcontrib-websupport = callPackage ../development/python-modules/sphinxcontrib-websupport { };

  sphinx = callPackage ../development/python-modules/sphinx { };

  sphinx-argparse = callPackage ../development/python-modules/sphinx-argparse { };

  sphinx-autobuild = callPackage ../development/python-modules/sphinx-autobuild { };

  sphinx-jinja = callPackage ../development/python-modules/sphinx-jinja { };

  sphinx-navtree = callPackage ../development/python-modules/sphinx-navtree { };

  sphinx_pypi_upload = callPackage ../development/python-modules/sphinx_pypi_upload { };

  sphinx_rtd_theme = callPackage ../development/python-modules/sphinx_rtd_theme { };

  sphinx-testing = callPackage ../development/python-modules/sphinx-testing { };

  spidev = callPackage ../development/python-modules/spidev { };

  splinter = callPackage ../development/python-modules/splinter { };

  spotipy = callPackage ../development/python-modules/spotipy { };

  spyder = callPackage ../development/python-modules/spyder { };

  spyder_3 = callPackage ../development/python-modules/spyder/3.nix { };

  spyder-kernels = callPackage ../development/python-modules/spyder-kernels { };

  spyder-kernels_0_5 = callPackage ../development/python-modules/spyder-kernels/0.x.nix { };

  sqlalchemy = callPackage ../development/python-modules/sqlalchemy { };

  sqlalchemy-citext = callPackage ../development/python-modules/sqlalchemy-citext { };

  sqlalchemy-continuum = callPackage ../development/python-modules/sqlalchemy-continuum { };

  sqlalchemy-i18n = callPackage ../development/python-modules/sqlalchemy-i18n { };

  SQLAlchemy-ImageAttach = callPackage ../development/python-modules/sqlalchemy-imageattach { };

  sqlalchemy_migrate = callPackage ../development/python-modules/sqlalchemy-migrate { };

  sqlalchemy-utils = callPackage ../development/python-modules/sqlalchemy-utils { };

  sqlitedict = callPackage ../development/python-modules/sqlitedict { };

  sqlite-fts4 = callPackage ../development/python-modules/sqlite-fts4 { };

  sqlite-utils = callPackage ../development/python-modules/sqlite-utils { };

  sqlmap = callPackage ../development/python-modules/sqlmap { };

  sqlobject = callPackage ../development/python-modules/sqlobject { };

  sqlparse = callPackage ../development/python-modules/sqlparse { };

  sqlsoup = callPackage ../development/python-modules/sqlsoup { };

  srp = callPackage ../development/python-modules/srp { };

  srptools = callPackage ../development/python-modules/srptools { };

  srsly = callPackage ../development/python-modules/srsly { };

  srvlookup = callPackage ../development/python-modules/srvlookup { };

  ssdeep = callPackage ../development/python-modules/ssdeep { };

  ssdp = callPackage ../development/python-modules/ssdp { };

  sseclient = callPackage ../development/python-modules/sseclient { };

  sseclient-py = callPackage ../development/python-modules/sseclient-py { };

  sshpubkeys = callPackage ../development/python-modules/sshpubkeys { };

  sshtunnel = callPackage ../development/python-modules/sshtunnel { };

  sslib = callPackage ../development/python-modules/sslib { };

  sslyze = callPackage ../development/python-modules/sslyze { };

  stack-data = callPackage ../development/python-modules/stack-data { };

  starlette = callPackage ../development/python-modules/starlette {
    inherit (pkgs.darwin.apple_sdk.frameworks) ApplicationServices;
  };

  starkbank-ecdsa = callPackage ../development/python-modules/starkbank-ecdsa { };

  staticjinja = callPackage ../development/python-modules/staticjinja { };

  statistics = callPackage ../development/python-modules/statistics { };

  statsd = callPackage ../development/python-modules/statsd { };

  statsmodels = callPackage ../development/python-modules/statsmodels { };

  stdiomask = callPackage ../development/python-modules/stdiomask { };

  stem = callPackage ../development/python-modules/stem { };

  stevedore = callPackage ../development/python-modules/stevedore { };

  stm32loader = callPackage ../development/python-modules/stm32loader { };

  strategies = callPackage ../development/python-modules/strategies { };

  stravalib = callPackage ../development/python-modules/stravalib { };

  streamz = callPackage ../development/python-modules/streamz { };

  strict-rfc3339 = callPackage ../development/python-modules/strict-rfc3339 { };

  strictyaml = callPackage ../development/python-modules/strictyaml { };

  stringcase = callPackage ../development/python-modules/stringcase { };

  stripe = callPackage ../development/python-modules/stripe { };

  structlog = callPackage ../development/python-modules/structlog { };

  stumpy = callPackage ../development/python-modules/stumpy { };

  stups-cli-support = callPackage ../development/python-modules/stups-cli-support { };

  stups-fullstop = callPackage ../development/python-modules/stups-fullstop { };

  stups-pierone = callPackage ../development/python-modules/stups-pierone { };

  stups-tokens = callPackage ../development/python-modules/stups-tokens { };

  stups-zign = callPackage ../development/python-modules/stups-zign { };

  stytra = callPackage ../development/python-modules/stytra { };

  subarulink = callPackage ../development/python-modules/subarulink { };

  subdownloader = callPackage ../development/python-modules/subdownloader { };

  subunit = callPackage ../development/python-modules/subunit {
    inherit (pkgs) subunit cppunit check;
  };

  suds-jurko = callPackage ../development/python-modules/suds-jurko { };

  sumo = callPackage ../development/python-modules/sumo { };

  sumtypes = callPackage ../development/python-modules/sumtypes { };

  sunpy = callPackage ../development/python-modules/sunpy { };

  supervise_api = callPackage ../development/python-modules/supervise_api { };

  supervisor = callPackage ../development/python-modules/supervisor { };

  sure = callPackage ../development/python-modules/sure { };

  surepy = callPackage ../development/python-modules/surepy { };

  survey = callPackage ../development/python-modules/survey { };

  suseapi = callPackage ../development/python-modules/suseapi { };

  svg2tikz = callPackage ../development/python-modules/svg2tikz { };

  svglib = callPackage ../development/python-modules/svglib { };

  svg-path = callPackage ../development/python-modules/svg-path { };

  svgwrite = callPackage ../development/python-modules/svgwrite { };

  swagger-spec-validator = callPackage ../development/python-modules/swagger-spec-validator { };

  swagger-ui-bundle = callPackage ../development/python-modules/swagger-ui-bundle { };

  swisshydrodata = callPackage ../development/python-modules/swisshydrodata { };

  swspotify = callPackage ../development/python-modules/swspotify { };

  sybil = callPackage ../development/python-modules/sybil { };

  symengine = callPackage ../development/python-modules/symengine {
    inherit (pkgs) symengine;
  };

  sympy = callPackage ../development/python-modules/sympy { };

  systemd = callPackage ../development/python-modules/systemd {
    inherit (pkgs) systemd;
  };

  sysv_ipc = callPackage ../development/python-modules/sysv_ipc { };

  tableaudocumentapi = callPackage ../development/python-modules/tableaudocumentapi { };

  tables = callPackage ../development/python-modules/tables { };

  tablib = callPackage ../development/python-modules/tablib { };

  tabulate = callPackage ../development/python-modules/tabulate { };

  tadasets = callPackage ../development/python-modules/tadasets { };

  tag-expressions = callPackage ../development/python-modules/tag-expressions { };

  tahoma-api = callPackage ../development/python-modules/tahoma-api { };

  tasklib = callPackage ../development/python-modules/tasklib { };

  taskw = callPackage ../development/python-modules/taskw { };

  tatsu = callPackage ../development/python-modules/tatsu { };

  tblib = callPackage ../development/python-modules/tblib { };

  tbm-utils = callPackage ../development/python-modules/tbm-utils { };

  telegram = callPackage ../development/python-modules/telegram { };

  telethon = callPackage ../development/python-modules/telethon {
    inherit (pkgs) openssl;
  };

  telethon-session-sqlalchemy = callPackage ../development/python-modules/telethon-session-sqlalchemy { };

  tempita = callPackage ../development/python-modules/tempita { };

  tempora = callPackage ../development/python-modules/tempora { };

  tenacity = callPackage ../development/python-modules/tenacity { };

  tensorboard-plugin-profile = callPackage ../development/python-modules/tensorboard-plugin-profile { };

  tensorboard-plugin-wit = callPackage ../development/python-modules/tensorboard-plugin-wit {};

  tensorboardx = callPackage ../development/python-modules/tensorboardx { };

  tensorflow-bin_2 = callPackage ../development/python-modules/tensorflow/bin.nix {
    cudaSupport = pkgs.config.cudaSupport or false;
    inherit (pkgs.linuxPackages) nvidia_x11;
    cudatoolkit = pkgs.cudatoolkit_11_0;
    cudnn = pkgs.cudnn_cudatoolkit_11_0;
  };

  tensorflow-bin = self.tensorflow-bin_2;

  tensorflow-build_2 = callPackage ../development/python-modules/tensorflow {
    cudaSupport = pkgs.config.cudaSupport or false;
    cudatoolkit = pkgs.cudatoolkit_11_0;
    cudnn = pkgs.cudnn_cudatoolkit_11_0;
    nccl = pkgs.nccl_cudatoolkit_11;
    inherit (pkgs.darwin.apple_sdk.frameworks) Foundation Security;
    flatbuffers-core = pkgs.flatbuffers;
    flatbuffers-python = self.flatbuffers;
    lmdb-core = pkgs.lmdb;
  };

  tensorflow-build = self.tensorflow-build_2;

  tensorflow-estimator_2 = callPackage ../development/python-modules/tensorflow-estimator { };

  tensorflow-estimator = self.tensorflow-estimator_2;

  tensorflow-probability = callPackage ../development/python-modules/tensorflow-probability { };

  tensorflow = self.tensorflow_2;
  tensorflow_2 = self.tensorflow-build_2;

  tensorflow-tensorboard_2 = callPackage ../development/python-modules/tensorflow-tensorboard { };

  tensorflow-tensorboard = self.tensorflow-tensorboard_2;

  tensorflowWithCuda = self.tensorflow.override {
    cudaSupport = true;
  };

  tensorflowWithoutCuda = self.tensorflow.override {
    cudaSupport = false;
  };

  tensorly = callPackage ../development/python-modules/tensorly { };

  tellduslive = callPackage ../development/python-modules/tellduslive { };

  termcolor = callPackage ../development/python-modules/termcolor { };

  terminado = callPackage ../development/python-modules/terminado { };

  terminaltables = callPackage ../development/python-modules/terminaltables { };

  termplotlib = callPackage ../development/python-modules/termplotlib { };

  termstyle = callPackage ../development/python-modules/termstyle { };

  teslajsonpy = callPackage ../development/python-modules/teslajsonpy { };

  tess = callPackage ../development/python-modules/tess { };

  tesserocr = callPackage ../development/python-modules/tesserocr { };

  testfixtures = callPackage ../development/python-modules/testfixtures { };

  textfsm = callPackage ../development/python-modules/textfsm { };

  testing-common-database = callPackage ../development/python-modules/testing-common-database { };

  testing-postgresql = callPackage ../development/python-modules/testing-postgresql { };

  testpath = callPackage ../development/python-modules/testpath { };

  testrepository = callPackage ../development/python-modules/testrepository { };

  testresources = callPackage ../development/python-modules/testresources { };

  testscenarios = callPackage ../development/python-modules/testscenarios { };

  testtools = callPackage ../development/python-modules/testtools { };

  test-tube = callPackage ../development/python-modules/test-tube { };

  textacy = callPackage ../development/python-modules/textacy { };

  texttable = callPackage ../development/python-modules/texttable { };

  text-unidecode = callPackage ../development/python-modules/text-unidecode { };

  textwrap3 = callPackage ../development/python-modules/textwrap3 { };

  tflearn = callPackage ../development/python-modules/tflearn { };

  Theano = callPackage ../development/python-modules/Theano rec {
    cudaSupport = pkgs.config.cudaSupport or false;
    cudnnSupport = cudaSupport;
    inherit (pkgs.linuxPackages) nvidia_x11;
  };

  TheanoWithCuda = self.Theano.override {
    cudaSupport = true;
    cudnnSupport = true;
  };

  TheanoWithoutCuda = self.Theano.override {
    cudaSupport = false;
    cudnnSupport = false;
  };

  thespian = callPackage ../development/python-modules/thespian { };

  thinc = callPackage ../development/python-modules/thinc { };

  threadpool = callPackage ../development/python-modules/threadpool { };

  threadpoolctl = callPackage ../development/python-modules/threadpoolctl { };

  three-merge = callPackage ../development/python-modules/three-merge { };

  thrift = callPackage ../development/python-modules/thrift { };

  thumborPexif = callPackage ../development/python-modules/thumborpexif { };

  tkinter = let
    py = python.override { x11Support=true; };
  in callPackage ../development/python-modules/tkinter { py = py; };

  tidylib = callPackage ../development/python-modules/pytidylib { };

  tifffile = callPackage ../development/python-modules/tifffile { };

  tiledb = callPackage ../development/python-modules/tiledb {
    inherit (pkgs) tiledb;
  };

  tilestache = callPackage ../development/python-modules/tilestache { };

  timelib = callPackage ../development/python-modules/timelib { };

  timeout-decorator = callPackage ../development/python-modules/timeout-decorator { };

  timezonefinder = callPackage ../development/python-modules/timezonefinder { };

  tinycss2 = callPackage ../development/python-modules/tinycss2 { };

  tinycss = callPackage ../development/python-modules/tinycss { };

  tinydb = callPackage ../development/python-modules/tinydb { };

  tinyobjloader-py = callPackage ../development/python-modules/tinyobjloader-py { };

  tissue = callPackage ../development/python-modules/tissue { };

  titlecase = callPackage ../development/python-modules/titlecase { };

  tld = callPackage ../development/python-modules/tld { };

  tldextract = callPackage ../development/python-modules/tldextract { };

  tlsh = callPackage ../development/python-modules/tlsh { };

  tlslite-ng = callPackage ../development/python-modules/tlslite-ng { };

  tls-parser = callPackage ../development/python-modules/tls-parser { };

  tmb = callPackage ../development/python-modules/tmb { };

  todoist = callPackage ../development/python-modules/todoist { };

  toggl-cli = callPackage ../development/python-modules/toggl-cli { };

  tokenizers = toPythonModule (callPackage ../development/python-modules/tokenizers { });

  tokenize-rt = toPythonModule (callPackage ../development/python-modules/tokenize-rt { });

  tokenlib = callPackage ../development/python-modules/tokenlib { };

  toml = callPackage ../development/python-modules/toml { };

  tomlkit = callPackage ../development/python-modules/tomlkit { };

  toolz = callPackage ../development/python-modules/toolz { };

  toonapi = callPackage ../development/python-modules/toonapi { };

  toposort = callPackage ../development/python-modules/toposort { };

  topydo = throw "python3Packages.topydo was moved to topydo"; # 2017-09-22

  torchgpipe = callPackage ../development/python-modules/torchgpipe { };

  torchvision = callPackage ../development/python-modules/torchvision { };

  tornado = callPackage ../development/python-modules/tornado { };

  # Used by circus and grab-site, 2020-08-29
  tornado_4 = callPackage ../development/python-modules/tornado/4.nix { };

  # Used by streamlit, graphite_beacon, 2021-01-29
  tornado_5 = callPackage ../development/python-modules/tornado/5.nix { };

  towncrier = callPackage ../development/python-modules/towncrier {
    inherit (pkgs) git;
  };

  tox = callPackage ../development/python-modules/tox { };

  tpm2-pytss = callPackage ../development/python-modules/tpm2-pytss { };

  tqdm = callPackage ../development/python-modules/tqdm { };

  traceback2 = callPackage ../development/python-modules/traceback2 { };

  tracing = callPackage ../development/python-modules/tracing { };

  trackpy = callPackage ../development/python-modules/trackpy { };

  traitlets = callPackage ../development/python-modules/traitlets { };

  traits = callPackage ../development/python-modules/traits { };

  traitsui = callPackage ../development/python-modules/traitsui { };

  traittypes = callPackage ../development/python-modules/traittypes { };

  transaction = callPackage ../development/python-modules/transaction { };

  transformers = callPackage ../development/python-modules/transformers { };

  transforms3d = callPackage ../development/python-modules/transforms3d { };

  transip = callPackage ../development/python-modules/transip { };

  transitions = callPackage ../development/python-modules/transitions { };

  translationstring = callPackage ../development/python-modules/translationstring { };

  transmission-rpc = callPackage ../development/python-modules/transmission-rpc { };

  transmissionrpc = callPackage ../development/python-modules/transmissionrpc { };

  treq = callPackage ../development/python-modules/treq { };

  trezor_agent = callPackage ../development/python-modules/trezor_agent { };

  trezor = callPackage ../development/python-modules/trezor { };

  trimesh = callPackage ../development/python-modules/trimesh { };

  trio = callPackage ../development/python-modules/trio {
    pytestCheckHook = self.pytestCheckHook_6_1;
  };

  trueskill = callPackage ../development/python-modules/trueskill { };

  trustme = callPackage ../development/python-modules/trustme { };

  trytond = callPackage ../development/python-modules/trytond { };

  tunigo = callPackage ../development/python-modules/tunigo { };

  tubeup = callPackage ../development/python-modules/tubeup { };

  tumpa = callPackage ../development/python-modules/tumpa { };

  tuyaha = callPackage ../development/python-modules/tuyaha { };

  tvdb_api = callPackage ../development/python-modules/tvdb_api { };

  tvnamer = callPackage ../development/python-modules/tvnamer { };

  tweepy = callPackage ../development/python-modules/tweepy { };

  twentemilieu = callPackage ../development/python-modules/twentemilieu { };

  twiggy = callPackage ../development/python-modules/twiggy { };

  twilio = callPackage ../development/python-modules/twilio { };

  twill = callPackage ../development/python-modules/twill { };

  twine = callPackage ../development/python-modules/twine { };

  twinkly-client = callPackage ../development/python-modules/twinkly-client { };

  twisted = callPackage ../development/python-modules/twisted { };

  twitch-python = callPackage ../development/python-modules/twitch-python { };

  twitter = callPackage ../development/python-modules/twitter { };

  twitter-common-collections = callPackage ../development/python-modules/twitter-common-collections { };

  twitter-common-confluence = callPackage ../development/python-modules/twitter-common-confluence { };

  twitter-common-dirutil = callPackage ../development/python-modules/twitter-common-dirutil { };

  twitter-common-lang = callPackage ../development/python-modules/twitter-common-lang { };

  twitter-common-log = callPackage ../development/python-modules/twitter-common-log { };

  twitter-common-options = callPackage ../development/python-modules/twitter-common-options { };

  twitterapi = callPackage ../development/python-modules/twitterapi { };

  twofish = callPackage ../development/python-modules/twofish { };

  txaio = callPackage ../development/python-modules/txaio { };

  txamqp = callPackage ../development/python-modules/txamqp { };

  txdbus = callPackage ../development/python-modules/txdbus { };

  txgithub = callPackage ../development/python-modules/txgithub { };

  txrequests = callPackage ../development/python-modules/txrequests { };

  txtorcon = callPackage ../development/python-modules/txtorcon { };

  typed-ast = callPackage ../development/python-modules/typed-ast { };

  typeguard = callPackage ../development/python-modules/typeguard { };

  typer = callPackage ../development/python-modules/typer { };

  typesentry = callPackage ../development/python-modules/typesentry { };

  typesystem = callPackage ../development/python-modules/typesystem { };

  typing = null;

  typing-extensions = callPackage ../development/python-modules/typing-extensions { };

  typing-inspect = callPackage ../development/python-modules/typing-inspect { };

  typogrify = callPackage ../development/python-modules/typogrify { };

  tzdata = callPackage ../development/python-modules/tzdata { };

  tzlocal = callPackage ../development/python-modules/tzlocal { };

  uamqp = callPackage ../development/python-modules/uamqp {
    inherit (pkgs.darwin.apple_sdk.frameworks) CFNetwork CoreFoundation Security;
  };

  ua-parser = callPackage ../development/python-modules/ua-parser { };

  uarray = callPackage ../development/python-modules/uarray { };

  ueberzug = callPackage ../development/python-modules/ueberzug {
    inherit (pkgs.xorg) libX11 libXext;
  };

  ufonormalizer = callPackage ../development/python-modules/ufonormalizer { };

  ufoprocessor = callPackage ../development/python-modules/ufoprocessor { };

  ujson = callPackage ../development/python-modules/ujson { };

  ukpostcodeparser = callPackage ../development/python-modules/ukpostcodeparser { };

  umalqurra = callPackage ../development/python-modules/umalqurra { };

  umap-learn = callPackage ../development/python-modules/umap-learn { };

  u-msgpack-python = callPackage ../development/python-modules/u-msgpack-python { };

  uncertainties = callPackage ../development/python-modules/uncertainties { };

  uncompyle6 = callPackage ../development/python-modules/uncompyle6 { };

  unicodecsv = callPackage ../development/python-modules/unicodecsv { };

  unicodedata2 = callPackage ../development/python-modules/unicodedata2 { };

  unicode-slugify = callPackage ../development/python-modules/unicode-slugify { };

  unicorn = callPackage ../development/python-modules/unicorn {
    unicorn-emu = pkgs.unicorn;
  };

  unidecode = callPackage ../development/python-modules/unidecode { };

  unidiff = callPackage ../development/python-modules/unidiff { };

  unifi = callPackage ../development/python-modules/unifi { };

  unifiled = callPackage ../development/python-modules/unifiled { };

  units = callPackage ../development/python-modules/units { };

  unittest2 = callPackage ../development/python-modules/unittest2 { };

  unittest-data-provider = callPackage ../development/python-modules/unittest-data-provider { };

  unittest-xml-reporting = callPackage ../development/python-modules/unittest-xml-reporting { };

  unpaddedbase64 = callPackage ../development/python-modules/unpaddedbase64 { };

  unrardll = callPackage ../development/python-modules/unrardll { };

  unrpa = callPackage ../development/python-modules/unrpa { };

  untangle = callPackage ../development/python-modules/untangle { };

  upass = callPackage ../development/python-modules/upass { };

  update_checker = callPackage ../development/python-modules/update_checker { };

  update-copyright = callPackage ../development/python-modules/update-copyright { };

  update-dotdee = callPackage ../development/python-modules/update-dotdee { };

  upnpy = callPackage ../development/python-modules/upnpy { };

  uproot3 = callPackage ../development/python-modules/uproot3 { };

  uproot3-methods = callPackage ../development/python-modules/uproot3-methods { };

  uptime = callPackage ../development/python-modules/uptime { };

  uranium = callPackage ../development/python-modules/uranium { };

  uritemplate = callPackage ../development/python-modules/uritemplate { };

  uritools = callPackage ../development/python-modules/uritools { };

  url-normalize = callPackage ../development/python-modules/url-normalize { };

  urlgrabber = callPackage ../development/python-modules/urlgrabber { };

  urllib3 = callPackage ../development/python-modules/urllib3 {
    pytestCheckHook = self.pytestCheckHook_6_1;
  };

  urwid = callPackage ../development/python-modules/urwid { };

  urwidtrees = callPackage ../development/python-modules/urwidtrees { };

  urwid-readline = callPackage ../development/python-modules/urwid-readline { };

  usbtmc = callPackage ../development/python-modules/usbtmc { };

  us = callPackage ../development/python-modules/us { };

  user-agents = callPackage ../development/python-modules/user-agents { };

  userpath = callPackage ../development/python-modules/userpath { };

  utils = callPackage ../development/python-modules/utils { };

  uuid = callPackage ../development/python-modules/uuid { };

  uvcclient = callPackage ../development/python-modules/uvcclient { };

  uvicorn = callPackage ../development/python-modules/uvicorn { };

  uvloop = callPackage ../development/python-modules/uvloop {
    inherit (pkgs.darwin.apple_sdk.frameworks) ApplicationServices CoreServices;
  };

  validate-email = callPackage ../development/python-modules/validate-email { };

  validators = callPackage ../development/python-modules/validators { };

  validictory = callPackage ../development/python-modules/validictory { };

  variants = callPackage ../development/python-modules/variants { };

  varint = callPackage ../development/python-modules/varint { };

  vcrpy = callPackage ../development/python-modules/vcrpy { };

  vcver = callPackage ../development/python-modules/vcver { };

  vcversioner = callPackage ../development/python-modules/vcversioner { };

  vdf = callPackage ../development/python-modules/vdf { };

  vdirsyncer = callPackage ../development/python-modules/vdirsyncer { };

  vega = callPackage ../development/python-modules/vega { };

  vega_datasets = callPackage ../development/python-modules/vega_datasets { };

  venstarcolortouch = callPackage ../development/python-modules/venstarcolortouch { };

  venusian = callPackage ../development/python-modules/venusian { };

  verboselogs = callPackage ../development/python-modules/verboselogs { };

  versioneer = callPackage ../development/python-modules/versioneer { };

  versiontools = callPackage ../development/python-modules/versiontools { };

  vertica-python = callPackage ../development/python-modules/vertica-python { };

  veryprettytable = callPackage ../development/python-modules/veryprettytable { };

  vidstab = callPackage ../development/python-modules/vidstab { };

  ViennaRNA = toPythonModule pkgs.ViennaRNA;

  viewstate = callPackage ../development/python-modules/viewstate { };

  vine = callPackage ../development/python-modules/vine { };

  virtkey = callPackage ../development/python-modules/virtkey { };

  virtual-display = callPackage ../development/python-modules/virtual-display { };

  virtualenv = callPackage ../development/python-modules/virtualenv { };

  virtualenv-clone = callPackage ../development/python-modules/virtualenv-clone { };

  virtualenvwrapper = callPackage ../development/python-modules/virtualenvwrapper { };

  visitor = callPackage ../development/python-modules/visitor { };

  vispy = callPackage ../development/python-modules/vispy { };

  vmprof = callPackage ../development/python-modules/vmprof { };

  vncdo = callPackage ../development/python-modules/vncdo { };

  vobject = callPackage ../development/python-modules/vobject { };

  volkszaehler = callPackage ../development/python-modules/volkszaehler { };

  voluptuous = callPackage ../development/python-modules/voluptuous { };

  voluptuous-serialize = callPackage ../development/python-modules/voluptuous-serialize { };

  vowpalwabbit = callPackage ../development/python-modules/vowpalwabbit { };

  vsts = callPackage ../development/python-modules/vsts { };

  vsts-cd-manager = callPackage ../development/python-modules/vsts-cd-manager { };

  vsure = callPackage ../development/python-modules/vsure { };

  vtk = self.vtk_7;
  vtk_7 = toPythonModule (pkgs.vtk_7.override {
    pythonInterpreter = python;
    enablePython = true;
  });
  vtk_8 = toPythonModule (pkgs.vtk_8.override {
    pythonInterpreter = python;
    enablePython = true;
  });
  vtk_9 = toPythonModule (pkgs.vtk_9.override {
    pythonInterpreter = python;
    enablePython = true;
  });

  vultr = callPackage ../development/python-modules/vultr { };

  vulture = callPackage ../development/python-modules/vulture { };

  vxi11 = callPackage ../development/python-modules/vxi11 { };

  vyper = callPackage ../development/compilers/vyper { };

  w3lib = callPackage ../development/python-modules/w3lib { };

  wadllib = callPackage ../development/python-modules/wadllib { };

  waitress = callPackage ../development/python-modules/waitress { };

  waitress-django = callPackage ../development/python-modules/waitress-django { };

  wakeonlan = callPackage ../development/python-modules/wakeonlan { };

  Wand = callPackage ../development/python-modules/Wand { };

  warlock = callPackage ../development/python-modules/warlock { };

  warrant = callPackage ../development/python-modules/warrant { };

  waqiasync = callPackage ../development/python-modules/waqiasync { };

  wasabi = callPackage ../development/python-modules/wasabi { };

  wasm = callPackage ../development/python-modules/wasm { };

  wasmer = callPackage ../development/python-modules/wasmer { };

  watchdog = callPackage ../development/python-modules/watchdog {
    inherit (pkgs.darwin.apple_sdk.frameworks) CoreServices;
  };

  waterfurnace = callPackage ../development/python-modules/waterfurnace { };

  WazeRouteCalculator = callPackage ../development/python-modules/WazeRouteCalculator { };

  wcmatch = callPackage ../development/python-modules/wcmatch { };

  wcwidth = callPackage ../development/python-modules/wcwidth { };

  weasyprint = callPackage ../development/python-modules/weasyprint { };

  webapp2 = callPackage ../development/python-modules/webapp2 { };

  webassets = callPackage ../development/python-modules/webassets { };

  web = callPackage ../development/python-modules/web { };

  web-cache = callPackage ../development/python-modules/web-cache { };

  webcolors = callPackage ../development/python-modules/webcolors { };

  webdavclient3 = callPackage ../development/python-modules/webdavclient3 { };

  webencodings = callPackage ../development/python-modules/webencodings { };

  webhelpers = callPackage ../development/python-modules/webhelpers { };

  webob = callPackage ../development/python-modules/webob { };

  weboob = callPackage ../development/python-modules/weboob { };

  webrtcvad = callPackage ../development/python-modules/webrtcvad { };

  websocket_client = callPackage ../development/python-modules/websocket_client { };

  websockets = callPackage ../development/python-modules/websockets { };

  websockify = callPackage ../development/python-modules/websockify { };

  webtest = callPackage ../development/python-modules/webtest { };

  webthing = callPackage ../development/python-modules/webthing { };

  werkzeug = callPackage ../development/python-modules/werkzeug {
    pytestCheckHook = self.pytestCheckHook_6_1;
  };

  west = callPackage ../development/python-modules/west { };

  wfuzz = callPackage ../development/python-modules/wfuzz { };

  wget = callPackage ../development/python-modules/wget { };

  wheel = callPackage ../development/python-modules/wheel { };

  whichcraft = callPackage ../development/python-modules/whichcraft { };

  whisper = callPackage ../development/python-modules/whisper { };

  whitenoise = callPackage ../development/python-modules/whitenoise { };

  whois = callPackage ../development/python-modules/whois { };

  whoosh = callPackage ../development/python-modules/whoosh { };

  widgetsnbextension = callPackage ../development/python-modules/widgetsnbextension { };

  wiffi = callPackage ../development/python-modules/wiffi { };

  willow = callPackage ../development/python-modules/willow { };

  winacl = callPackage ../development/python-modules/winacl { };

  winsspi = callPackage ../development/python-modules/winsspi { };

  wled = callPackage ../development/python-modules/wled { };

  word2vec = callPackage ../development/python-modules/word2vec { };

  wordcloud = callPackage ../development/python-modules/wordcloud { };

  wordfreq = callPackage ../development/python-modules/wordfreq { };

  worldengine = callPackage ../development/python-modules/worldengine { };

  wrapio = callPackage ../development/python-modules/wrapio { };

  wrapt = callPackage ../development/python-modules/wrapt { };

  wrf-python = callPackage ../development/python-modules/wrf-python { };

  ws4py = callPackage ../development/python-modules/ws4py { };

  wsgi-intercept = callPackage ../development/python-modules/wsgi-intercept { };

  wsgiproxy2 = callPackage ../development/python-modules/wsgiproxy2 { };

  wsgitools = callPackage ../development/python-modules/wsgitools { };

  WSME = callPackage ../development/python-modules/WSME { };

  wsnsimpy = callPackage ../development/python-modules/wsnsimpy { };

  wsproto = if (pythonAtLeast "3.6") then
    callPackage ../development/python-modules/wsproto { }
  else
    callPackage ../development/python-modules/wsproto/0.14.nix { };

  wtforms = callPackage ../development/python-modules/wtforms { };

  wtf-peewee = callPackage ../development/python-modules/wtf-peewee { };

  wurlitzer = callPackage ../development/python-modules/wurlitzer { };

  wxPython_4_0 = callPackage ../development/python-modules/wxPython/4.0.nix {
    inherit (pkgs.darwin.apple_sdk.frameworks) AudioToolbox Carbon Cocoa CoreFoundation IOKit OpenGL;
    wxGTK = pkgs.wxGTK30.override {
      withGtk2 = false;
      withWebKit = true;
    };
  };

  wxPython_4_1 = callPackage ../development/python-modules/wxPython/4.1.nix {
    wxGTK = pkgs.wxGTK31.override {
      withGtk2 = false;
      withWebKit = true;
    };
  };

  x11_hash = callPackage ../development/python-modules/x11_hash { };

  x256 = callPackage ../development/python-modules/x256 { };

  xapian = callPackage ../development/python-modules/xapian {
    inherit (pkgs) xapian;
  };

  xapp = callPackage ../development/python-modules/xapp {
    inherit (pkgs) gtk3 gobject-introspection polkit;
    inherit (pkgs.cinnamon) xapps;
  };

  xarray = callPackage ../development/python-modules/xarray { };

  xattr = callPackage ../development/python-modules/xattr { };

  xboxapi = callPackage ../development/python-modules/xboxapi { };

  xcffib = callPackage ../development/python-modules/xcffib { };

  xdg = callPackage ../development/python-modules/xdg { };

  xdis = callPackage ../development/python-modules/xdis { };

  xdot = callPackage ../development/python-modules/xdot { };

  xenomapper = callPackage ../applications/science/biology/xenomapper { };

  xgboost = callPackage ../development/python-modules/xgboost {
    inherit (pkgs) xgboost;
  };

  xhtml2pdf = callPackage ../development/python-modules/xhtml2pdf { };

  xkcdpass = callPackage ../development/python-modules/xkcdpass { };

  xknx = callPackage ../development/python-modules/xknx { };

  xlib = callPackage ../development/python-modules/xlib { };

  xlrd = callPackage ../development/python-modules/xlrd { };

  xlsx2csv = callPackage ../development/python-modules/xlsx2csv { };

  XlsxWriter = callPackage ../development/python-modules/XlsxWriter { };

  xlwt = callPackage ../development/python-modules/xlwt { };

  xml2rfc = callPackage ../development/python-modules/xml2rfc { };

  xmldiff = callPackage ../development/python-modules/xmldiff { };

  xmljson = callPackage ../development/python-modules/xmljson { };

  xmlschema = callPackage ../development/python-modules/xmlschema { };

  xmlsec = callPackage ../development/python-modules/xmlsec {
    inherit (pkgs) libxslt libxml2 libtool pkg-config xmlsec;
  };

  xmltodict = callPackage ../development/python-modules/xmltodict { };

  xmodem = callPackage ../development/python-modules/xmodem { };

  xnd = callPackage ../development/python-modules/xnd { };

  xpath-expressions = callPackage ../development/python-modules/xpath-expressions { };

  xpybutil = callPackage ../development/python-modules/xpybutil { };

  xstatic-bootbox = callPackage ../development/python-modules/xstatic-bootbox { };

  xstatic-bootstrap = callPackage ../development/python-modules/xstatic-bootstrap { };

  xstatic = callPackage ../development/python-modules/xstatic { };

  xstatic-jquery = callPackage ../development/python-modules/xstatic-jquery { };

  xstatic-jquery-file-upload = callPackage ../development/python-modules/xstatic-jquery-file-upload { };

  xstatic-jquery-ui = callPackage ../development/python-modules/xstatic-jquery-ui { };

  xstatic-pygments = callPackage ../development/python-modules/xstatic-pygments { };

  xvfbwrapper = callPackage ../development/python-modules/xvfbwrapper {
    inherit (pkgs.xorg) xorgserver;
  };

  xxhash = callPackage ../development/python-modules/xxhash { };

  yahooweather = callPackage ../development/python-modules/yahooweather { };

  yalesmartalarmclient = callPackage ../development/python-modules/yalesmartalarmclient { };

  yamale = callPackage ../development/python-modules/yamale { };

  yamllint = callPackage ../development/python-modules/yamllint { };

  yamlloader = callPackage ../development/python-modules/yamlloader { };

  yamlordereddictloader = callPackage ../development/python-modules/yamlordereddictloader { };

  yanc = callPackage ../development/python-modules/yanc { };

  yapf = callPackage ../development/python-modules/yapf { };

  yappi = callPackage ../development/python-modules/yappi { };

  Yapsy = callPackage ../development/python-modules/yapsy { };

  yarg = callPackage ../development/python-modules/yarg { };

  yarl = callPackage ../development/python-modules/yarl { };

  yaswfp = callPackage ../development/python-modules/yaswfp { };

  yattag = callPackage ../development/python-modules/yattag { };

  ydiff = callPackage ../development/python-modules/ydiff { };

  yeelight = callPackage ../development/python-modules/yeelight { };

  yfinance = callPackage ../development/python-modules/yfinance { };

  yoda = toPythonModule (pkgs.yoda.override { inherit python; });

  youtube-dl = callPackage ../tools/misc/youtube-dl { };

  youtube-dl-light = callPackage ../tools/misc/youtube-dl {
    ffmpegSupport = false;
    phantomjsSupport = false;
  };

  yowsup = callPackage ../development/python-modules/yowsup { };

  yq = callPackage ../development/python-modules/yq {
    inherit (pkgs) jq;
  };

  ytmusicapi = callPackage ../development/python-modules/ytmusicapi { };

  yubico-client = callPackage ../development/python-modules/yubico-client { };

  z3c-checkversions = callPackage ../development/python-modules/z3c-checkversions { };

  z3 = (toPythonModule (pkgs.z3.override {
    inherit python;
  })).python;

  zake = callPackage ../development/python-modules/zake { };

  zarr = callPackage ../development/python-modules/zarr { };

  zc_buildout221 = callPackage ../development/python-modules/buildout { };

  zc_buildout = self.zc_buildout221; # A patched version of buildout, useful for buildout based development on Nix

  zc_buildout_nix = callPackage ../development/python-modules/buildout-nix { };

  zc_lockfile = callPackage ../development/python-modules/zc_lockfile { };

  zconfig = callPackage ../development/python-modules/zconfig { };

  zdaemon = callPackage ../development/python-modules/zdaemon { };

  zeek = toPythonModule (pkgs.zeek.override {
    python3 = python;
  }).py;

  zeep = callPackage ../development/python-modules/zeep { };

  zeitgeist = (toPythonModule (pkgs.zeitgeist.override {
    python3 = python;
  })).py;

  zeroc-ice = callPackage ../development/python-modules/zeroc-ice { };

  zeroconf = callPackage ../development/python-modules/zeroconf { };

  zerorpc = callPackage ../development/python-modules/zerorpc { };

  zetup = callPackage ../development/python-modules/zetup { };

  zha-quirks = callPackage ../development/python-modules/zha-quirks { };

  zict = callPackage ../development/python-modules/zict { };

  zigpy = callPackage ../development/python-modules/zigpy { };

  zigpy-cc = callPackage ../development/python-modules/zigpy-cc { };

  zigpy-deconz = callPackage ../development/python-modules/zigpy-deconz { };

  zigpy-xbee = callPackage ../development/python-modules/zigpy-xbee { };

  zigpy-zigate = callPackage ../development/python-modules/zigpy-zigate { };

  zigpy-znp = callPackage ../development/python-modules/zigpy-znp { };

  zimports = callPackage ../development/python-modules/zimports { };

  zipfile36 = callPackage ../development/python-modules/zipfile36 { };

  zipp = callPackage ../development/python-modules/zipp { };

  zipstream = callPackage ../development/python-modules/zipstream { };

  zm-py = callPackage ../development/python-modules/zm-py { };

  zodb = callPackage ../development/python-modules/zodb { };

  zodbpickle = callPackage ../development/python-modules/zodbpickle { };

  zope_broken = callPackage ../development/python-modules/zope_broken { };

  zope_component = callPackage ../development/python-modules/zope_component { };

  zope_configuration = callPackage ../development/python-modules/zope_configuration { };

  zope_contenttype = callPackage ../development/python-modules/zope_contenttype { };

  zope_copy = callPackage ../development/python-modules/zope_copy { };

  zope-deferredimport = callPackage ../development/python-modules/zope-deferredimport { };

  zope_deprecation = callPackage ../development/python-modules/zope_deprecation { };

  zope_dottedname = callPackage ../development/python-modules/zope_dottedname { };

  zope_event = callPackage ../development/python-modules/zope_event { };

  zope_exceptions = callPackage ../development/python-modules/zope_exceptions { };

  zope_filerepresentation = callPackage ../development/python-modules/zope_filerepresentation { };

  zope-hookable = callPackage ../development/python-modules/zope-hookable { };

  zope_i18nmessageid = callPackage ../development/python-modules/zope_i18nmessageid { };

  zope_interface = callPackage ../development/python-modules/zope_interface { };

  zope_lifecycleevent = callPackage ../development/python-modules/zope_lifecycleevent { };

  zope_location = callPackage ../development/python-modules/zope_location { };

  zope_proxy = callPackage ../development/python-modules/zope_proxy { };

  zope_schema = callPackage ../development/python-modules/zope_schema { };

  zope_size = callPackage ../development/python-modules/zope_size { };

  zope_testing = callPackage ../development/python-modules/zope_testing { };

  zope_testrunner = callPackage ../development/python-modules/zope_testrunner { };

  zopfli = callPackage ../development/python-modules/zopfli { };

  zstandard = callPackage ../development/python-modules/zstandard { };

  zstd = callPackage ../development/python-modules/zstd {
    inherit (pkgs) zstd;
  };

  zulip = callPackage ../development/python-modules/zulip { };

  zxcvbn = callPackage ../development/python-modules/zxcvbn { };
}<|MERGE_RESOLUTION|>--- conflicted
+++ resolved
@@ -4452,16 +4452,8 @@
     pythonPackages = self;
   });
 
-<<<<<<< HEAD
-=======
-  opencv = disabledIf isPy3k (toPythonModule (pkgs.opencv.override {
-    enablePython = true;
-    pythonPackages = self;
-  }));
-
   openhomedevice = callPackage ../development/python-modules/openhomedevice { };
 
->>>>>>> 714ef27f
   openidc-client = callPackage ../development/python-modules/openidc-client { };
 
   openpyxl = callPackage ../development/python-modules/openpyxl { };
