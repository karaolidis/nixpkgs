--- conflicted
+++ resolved
@@ -3607,24 +3607,6 @@
 
   rdflib = callPackage ../development/python-modules/rdflib { };
 
-<<<<<<< HEAD
-  PyICU = buildPythonPackage rec {
-    name = "PyICU-2.2";
-
-    src = pkgs.fetchurl {
-      url = "mirror://pypi/P/PyICU/${name}.tar.gz";
-      sha256 = "0wq9y5fi1ighgf5aws9nr87vi1w44p7q1k83rx2y3qj5d2xyhspa";
-    };
-
-    patches = [
-      (pkgs.fetchpatch {
-        url = https://sources.debian.org/data/main/p/pyicu/2.2-1/debian/patches/icu_test.patch;
-        sha256 = "1iavdkyqixm9i753svl17barla93b7jzgkw09dn3hnggamx7zwx9";
-      })
-    ];
-
-    buildInputs = [ pkgs.icu60 self.pytest ];
-=======
   isodate = callPackage ../development/python-modules/isodate { };
 
   resampy = callPackage ../development/python-modules/resampy { };
@@ -3632,7 +3614,6 @@
   restructuredtext_lint = callPackage ../development/python-modules/restructuredtext_lint { };
 
   robomachine = callPackage ../development/python-modules/robomachine { };
->>>>>>> 7f4b2668
 
   robotframework = callPackage ../development/python-modules/robotframework { };
 
