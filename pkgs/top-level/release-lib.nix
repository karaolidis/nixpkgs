--- conflicted
+++ resolved
@@ -1,4 +1,3 @@
-<<<<<<< HEAD
 {
   supportedSystems,
   system ? builtins.currentSystem,
@@ -7,24 +6,12 @@
   # Attributes passed to nixpkgs. Don't build packages marked as unfree.
   nixpkgsArgs ? {
     config = {
+      allowAliases = false;
       allowUnfree = false;
       inHydra = true;
     };
     __allowFileset = false;
   },
-=======
-{ supportedSystems
-, packageSet ? (import ../..)
-, scrubJobs ? true
-, # Attributes passed to nixpkgs. Don't build packages marked as unfree.
-  nixpkgsArgs ? {
-    config = {
-      allowAliases = false;
-      allowUnfree = false;
-      inHydra = true;
-    };
-  }
->>>>>>> 954c59ff
 }:
 
 let
