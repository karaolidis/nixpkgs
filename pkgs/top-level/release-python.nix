--- conflicted
+++ resolved
@@ -8,32 +8,17 @@
   supportedSystems ? [
     "aarch64-linux"
     "x86_64-linux"
-<<<<<<< HEAD
   ],
   # Attributes passed to nixpkgs. Don't build packages marked as unfree.
   nixpkgsArgs ? {
     config = {
+      allowAliases = false;
       allowUnfree = false;
       inHydra = true;
     };
 
     __allowFileset = false;
   },
-=======
-  ]
-, # Attributes passed to nixpkgs. Don't build packages marked as unfree.
-  nixpkgsArgs ? { config = {
-    allowAliases = false;
-    allowUnfree = false;
-    inHydra = true;
-    permittedInsecurePackages = [
-      # Keep evaluating home-assistant, which is transitively affected
-      # by home-assistant-chip-core consuming OpenSSL 1.1. Affects roughly
-      # 800 jobs.
-      "openssl-1.1.1w"
-    ];
-  }; }
->>>>>>> 954c59ff
 }:
 
 let
