/*
  A small release file, with few packages to be built.  The aim is to reduce
  the load on Hydra when testing the `stdenv-updates' branch.
*/

<<<<<<< HEAD
{
  nixpkgs ? {
    outPath = (import ../../lib).cleanSource ../..;
    revCount = 1234;
    shortRev = "abcdef";
  },
  supportedSystems ? [
    "x86_64-linux"
    "x86_64-darwin"
  ],
  # Attributes passed to nixpkgs. Don't build packages marked as unfree.
  nixpkgsArgs ? {
    config = {
      allowUnfree = false;
      inHydra = true;
    };

    __allowFileset = false;
  },
=======
{ nixpkgs ? { outPath = (import ../../lib).cleanSource ../..; revCount = 1234; shortRev = "abcdef"; }
, supportedSystems ? [ "x86_64-linux" "x86_64-darwin" ]
, # Attributes passed to nixpkgs. Don't build packages marked as unfree.
  nixpkgsArgs ? {
    config = {
      allowAliases = false;
      allowUnfree = false;
      inHydra = true;
    };
  }
>>>>>>> 954c59ff
}:

let
  release-lib = import ./release-lib.nix {
    inherit supportedSystems nixpkgsArgs;
  };

  inherit (release-lib)
    all
    linux
    darwin
    mapTestOn
    unix
    ;
in

{

  tarball = import ./make-tarball.nix {
    inherit nixpkgs;
    officialRelease = false;
  };

}
// (mapTestOn ({

  aspell = all;
  at = linux;
  autoconf = all;
  automake = all;
  avahi = unix; # Cygwin builds fail
  bash = all;
  bashInteractive = all;
  bc = all;
  binutils = linux;
  bind = linux;
  bsdiff = all;
  bzip2 = all;
  cmake = all;
  coreutils = all;
  cpio = all;
  cron = linux;
  cups = linux;
  dbus = linux;
  diffutils = all;
  e2fsprogs = linux;
  emacs = linux;
  file = all;
  findutils = all;
  flex = all;
  gcc = all;
  glibc = linux;
  glibcLocales = linux;
  gnugrep = all;
  gnum4 = all;
  gnumake = all;
  gnupatch = all;
  gnupg = linux;
  gnuplot = unix; # Cygwin builds fail
  gnused = all;
  gnutar = all;
  gnutls = linux;
  grub2 = linux;
  guile = linux; # tests fail on Cygwin
  gzip = all;
  hddtemp = linux;
  hdparm = linux;
  hello = all;
  host = linux;
  iana-etc = linux;
  icewm = linux;
  idutils = all;
  inetutils = linux;
  iputils = linux;
  qemu = linux;
  qemu_kvm = linux;
  lapack-reference = linux;
  less = all;
  lftp = all;
  libtool = all;
  libtool_2 = all;
  libxml2 = all;
  libxslt = all;
  lout = linux;
  lsof = linux;
  ltrace = linux;
  lvm2 = linux;
  lynx = linux;
  xz = linux;
  man = linux;
  man-pages = linux;
  mc = all;
  mdadm = linux;
  mesa = linux;
  mingetty = linux;
  mktemp = all;
  monotone = linux;
  mutt = linux;
  mysql = linux;
  # netcat broken on darwin
  netcat = linux;
  nfs-utils = linux;
  nix = all;
  nixUnstable = all;
  nss_ldap = linux;
  nssmdns = linux;
  ntfs3g = linux;
  ntp = linux;
  openssh = linux;
  openssl = all;
  pan = linux;
  pciutils = linux;
  perl = all;
  pkg-config = all;
  pmccabe = linux;
  procps = linux;
  python3 = unix; # Cygwin builds fail
  readline = all;
  rlwrap = all;
  rpcbind = linux;
  rsync = linux;
  screen = linux ++ darwin;
  scrot = linux;
  sdparm = linux;
  smartmontools = all;
  sqlite = unix; # Cygwin builds fail
  squid = linux;
  msmtp = linux;
  stdenv = all;
  strace = linux;
  su = linux;
  sudo = linux;
  sysklogd = linux;
  syslinux = [ "i686-linux" ];
  tcl = linux;
  tcpdump = linux;
  texinfo = all;
  time = linux;
  tinycc = linux;
  udev = linux;
  unzip = all;
  usbutils = linux;
  util-linux = linux;
  util-linuxMinimal = linux;
  w3m = all;
  webkitgtk_4_0 = linux;
  wget = all;
  which = all;
  wirelesstools = linux;
  wpa_supplicant = linux;
  xfsprogs = linux;
  xkeyboard_config = linux;
  zip = all;
  tests-stdenv-gcc-stageCompare = all;
}))<|MERGE_RESOLUTION|>--- conflicted
+++ resolved
@@ -3,7 +3,6 @@
   the load on Hydra when testing the `stdenv-updates' branch.
 */
 
-<<<<<<< HEAD
 {
   nixpkgs ? {
     outPath = (import ../../lib).cleanSource ../..;
@@ -17,24 +16,13 @@
   # Attributes passed to nixpkgs. Don't build packages marked as unfree.
   nixpkgsArgs ? {
     config = {
+      allowAliases = false;
       allowUnfree = false;
       inHydra = true;
     };
 
     __allowFileset = false;
   },
-=======
-{ nixpkgs ? { outPath = (import ../../lib).cleanSource ../..; revCount = 1234; shortRev = "abcdef"; }
-, supportedSystems ? [ "x86_64-linux" "x86_64-darwin" ]
-, # Attributes passed to nixpkgs. Don't build packages marked as unfree.
-  nixpkgsArgs ? {
-    config = {
-      allowAliases = false;
-      allowUnfree = false;
-      inHydra = true;
-    };
-  }
->>>>>>> 954c59ff
 }:
 
 let
