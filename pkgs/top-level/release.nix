--- conflicted
+++ resolved
@@ -35,9 +35,9 @@
   # Strip most of attributes when evaluating to spare memory usage
   scrubJobs ? true,
   # Attributes passed to nixpkgs. Don't build packages marked as unfree.
-<<<<<<< HEAD
   nixpkgsArgs ? {
     config = {
+      allowAliases = false;
       allowUnfree = false;
       inHydra = true;
       # Exceptional unsafe packages that we still build and distribute,
@@ -51,21 +51,6 @@
 
     __allowFileset = false;
   },
-=======
-, nixpkgsArgs ? { config = {
-    allowAliases = false;
-    allowUnfree = false;
-    inHydra = true;
-    permittedInsecurePackages = [
-      # *Exceptionally*, those packages will be cached with their *secure* dependents
-      # because they will reach EOL in the middle of the 23.05 release
-      # and it will be too much painful for our users to recompile them
-      # for no real reason.
-      # Remove them for 23.11.
-      "openssl-1.1.1w"
-    ];
-  }; }
->>>>>>> 954c59ff
 
   # This flag, if set to true, will inhibit the use of `mapTestOn`
   # and `release-lib.packagePlatforms`.  Generally, it causes the
